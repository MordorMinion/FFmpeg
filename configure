--- conflicted
+++ resolved
@@ -1605,12 +1605,9 @@
     local_aligned_8
     localtime_r
     loongson
-<<<<<<< HEAD
     lzo1x_999_compress
-=======
     mach_absolute_time
     mach_mach_time_h
->>>>>>> c708b540
     machine_ioctl_bt848_h
     machine_ioctl_meteor_h
     machine_rw_barrier
@@ -4394,11 +4391,8 @@
 check_header dxva.h
 check_header dxva2api.h -D_WIN32_WINNT=0x0600
 check_header io.h
-<<<<<<< HEAD
 check_header libcrystalhd/libcrystalhd_if.h
-=======
 check_header mach/mach_time.h
->>>>>>> c708b540
 check_header malloc.h
 check_header poll.h
 check_header sys/mman.h
