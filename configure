#!/bin/sh
#
# FFmpeg configure script
#
# Copyright (c) 2000-2002 Fabrice Bellard
# Copyright (c) 2005-2008 Diego Biurrun
# Copyright (c) 2005-2008 Mans Rullgard
#

# Prevent locale nonsense from breaking basic text processing.
LC_ALL=C
export LC_ALL

# make sure we are running under a compatible shell
# try to make this part work with most shells

try_exec(){
    echo "Trying shell $1"
    type "$1" > /dev/null 2>&1 && exec "$@"
}

unset foo
(: ${foo%%bar}) 2> /dev/null
E1="$?"

(: ${foo?}) 2> /dev/null
E2="$?"

if test "$E1" != 0 || test "$E2" = 0; then
    echo "Broken shell detected.  Trying alternatives."
    export FF_CONF_EXEC
    if test "0$FF_CONF_EXEC" -lt 1; then
        FF_CONF_EXEC=1
        try_exec bash "$0" "$@"
    fi
    if test "0$FF_CONF_EXEC" -lt 2; then
        FF_CONF_EXEC=2
        try_exec ksh "$0" "$@"
    fi
    if test "0$FF_CONF_EXEC" -lt 3; then
        FF_CONF_EXEC=3
        try_exec /usr/xpg4/bin/sh "$0" "$@"
    fi
    echo "No compatible shell script interpreter found."
    echo "This configure script requires a POSIX-compatible shell"
    echo "such as bash or ksh."
    echo "THIS IS NOT A BUG IN FFMPEG, DO NOT REPORT IT AS SUCH."
    echo "Instead, install a working POSIX-compatible shell."
    echo "Disabling this configure test will create a broken FFmpeg."
    if test "$BASH_VERSION" = '2.04.0(1)-release'; then
        echo "This bash version ($BASH_VERSION) is broken on your platform."
        echo "Upgrade to a later version if available."
    fi
    exit 1
fi

test -d /usr/xpg4/bin && PATH=/usr/xpg4/bin:$PATH

show_help(){
    cat <<EOF
Usage: configure [options]
Options: [defaults in brackets after descriptions]

Help options:
  --help                   print this message
  --quiet                  Suppress showing informative output
  --list-decoders          show all available decoders
  --list-encoders          show all available encoders
  --list-hwaccels          show all available hardware accelerators
  --list-demuxers          show all available demuxers
  --list-muxers            show all available muxers
  --list-parsers           show all available parsers
  --list-protocols         show all available protocols
  --list-bsfs              show all available bitstream filters
  --list-indevs            show all available input devices
  --list-outdevs           show all available output devices
  --list-filters           show all available filters

Standard options:
  --logfile=FILE           log tests and output to FILE [ffbuild/config.log]
  --disable-logging        do not log configure debug information
  --fatal-warnings         fail if any configure warning is generated
  --prefix=PREFIX          install in PREFIX [$prefix_default]
  --bindir=DIR             install binaries in DIR [PREFIX/bin]
  --datadir=DIR            install data files in DIR [PREFIX/share/ffmpeg]
  --docdir=DIR             install documentation in DIR [PREFIX/share/doc/ffmpeg]
  --libdir=DIR             install libs in DIR [PREFIX/lib]
  --shlibdir=DIR           install shared libs in DIR [LIBDIR]
  --incdir=DIR             install includes in DIR [PREFIX/include]
  --mandir=DIR             install man page in DIR [PREFIX/share/man]
  --pkgconfigdir=DIR       install pkg-config files in DIR [LIBDIR/pkgconfig]
  --enable-rpath           use rpath to allow installing libraries in paths
                           not part of the dynamic linker search path
                           use rpath when linking programs (USE WITH CARE)
  --install-name-dir=DIR   Darwin directory name for installed targets

Licensing options:
  --enable-gpl             allow use of GPL code, the resulting libs
                           and binaries will be under GPL [no]
  --enable-version3        upgrade (L)GPL to version 3 [no]
  --enable-nonfree         allow use of nonfree code, the resulting libs
                           and binaries will be unredistributable [no]

Configuration options:
  --disable-static         do not build static libraries [no]
  --enable-shared          build shared libraries [no]
  --enable-small           optimize for size instead of speed
  --disable-runtime-cpudetect disable detecting CPU capabilities at runtime (smaller binary)
  --enable-gray            enable full grayscale support (slower color)
  --disable-swscale-alpha  disable alpha channel support in swscale
  --disable-all            disable building components, libraries and programs
  --disable-autodetect     disable automatically detected external libraries [no]

Program options:
  --disable-programs       do not build command line programs
  --disable-ffmpeg         disable ffmpeg build
  --disable-ffplay         disable ffplay build
  --disable-ffprobe        disable ffprobe build
  --disable-ffserver       disable ffserver build

Documentation options:
  --disable-doc            do not build documentation
  --disable-htmlpages      do not build HTML documentation pages
  --disable-manpages       do not build man documentation pages
  --disable-podpages       do not build POD documentation pages
  --disable-txtpages       do not build text documentation pages

Component options:
  --disable-avdevice       disable libavdevice build
  --disable-avcodec        disable libavcodec build
  --disable-avformat       disable libavformat build
  --disable-swresample     disable libswresample build
  --disable-swscale        disable libswscale build
  --disable-postproc       disable libpostproc build
  --disable-avfilter       disable libavfilter build
  --enable-avresample      enable libavresample build [no]
  --disable-pthreads       disable pthreads [autodetect]
  --disable-w32threads     disable Win32 threads [autodetect]
  --disable-os2threads     disable OS/2 threads [autodetect]
  --disable-network        disable network support [no]
  --disable-dct            disable DCT code
  --disable-dwt            disable DWT code
  --disable-error-resilience disable error resilience code
  --disable-lsp            disable LSP code
  --disable-lzo            disable LZO decoder code
  --disable-mdct           disable MDCT code
  --disable-rdft           disable RDFT code
  --disable-fft            disable FFT code
  --disable-faan           disable floating point AAN (I)DCT code
  --disable-pixelutils     disable pixel utils in libavutil

Individual component options:
  --disable-everything     disable all components listed below
  --disable-encoder=NAME   disable encoder NAME
  --enable-encoder=NAME    enable encoder NAME
  --disable-encoders       disable all encoders
  --disable-decoder=NAME   disable decoder NAME
  --enable-decoder=NAME    enable decoder NAME
  --disable-decoders       disable all decoders
  --disable-hwaccel=NAME   disable hwaccel NAME
  --enable-hwaccel=NAME    enable hwaccel NAME
  --disable-hwaccels       disable all hwaccels
  --disable-muxer=NAME     disable muxer NAME
  --enable-muxer=NAME      enable muxer NAME
  --disable-muxers         disable all muxers
  --disable-demuxer=NAME   disable demuxer NAME
  --enable-demuxer=NAME    enable demuxer NAME
  --disable-demuxers       disable all demuxers
  --enable-parser=NAME     enable parser NAME
  --disable-parser=NAME    disable parser NAME
  --disable-parsers        disable all parsers
  --enable-bsf=NAME        enable bitstream filter NAME
  --disable-bsf=NAME       disable bitstream filter NAME
  --disable-bsfs           disable all bitstream filters
  --enable-protocol=NAME   enable protocol NAME
  --disable-protocol=NAME  disable protocol NAME
  --disable-protocols      disable all protocols
  --enable-indev=NAME      enable input device NAME
  --disable-indev=NAME     disable input device NAME
  --disable-indevs         disable input devices
  --enable-outdev=NAME     enable output device NAME
  --disable-outdev=NAME    disable output device NAME
  --disable-outdevs        disable output devices
  --disable-devices        disable all devices
  --enable-filter=NAME     enable filter NAME
  --disable-filter=NAME    disable filter NAME
  --disable-filters        disable all filters
  --disable-v4l2_m2m       disable V4L2 mem2mem code [autodetect]

External library support:

  Using any of the following switches will allow FFmpeg to link to the
  corresponding external library. All the components depending on that library
  will become enabled, if all their other dependencies are met and they are not
  explicitly disabled. E.g. --enable-libwavpack will enable linking to
  libwavpack and allow the libwavpack encoder to be built, unless it is
  specifically disabled with --disable-encoder=libwavpack.

  Note that only the system libraries are auto-detected. All the other external
  libraries must be explicitly enabled.

  Also note that the following help text describes the purpose of the libraries
  themselves, not all their features will necessarily be usable by FFmpeg.

  --disable-alsa           disable ALSA support [autodetect]
  --disable-appkit         disable Apple AppKit framework [autodetect]
  --disable-avfoundation   disable Apple AVFoundation framework [autodetect]
  --enable-avisynth        enable reading of AviSynth script files [no]
  --disable-bzlib          disable bzlib [autodetect]
  --disable-coreimage      disable Apple CoreImage framework [autodetect]
  --enable-chromaprint     enable audio fingerprinting with chromaprint [no]
  --enable-frei0r          enable frei0r video filtering [no]
  --enable-gcrypt          enable gcrypt, needed for rtmp(t)e support
                           if openssl, librtmp or gmp is not used [no]
  --enable-gmp             enable gmp, needed for rtmp(t)e support
                           if openssl or librtmp is not used [no]
  --enable-gnutls          enable gnutls, needed for https support
                           if openssl is not used [no]
  --disable-iconv          disable iconv [autodetect]
  --enable-jni             enable JNI support [no]
  --enable-ladspa          enable LADSPA audio filtering [no]
  --enable-libass          enable libass subtitles rendering,
                           needed for subtitles and ass filter [no]
  --enable-libbluray       enable BluRay reading using libbluray [no]
  --enable-libbs2b         enable bs2b DSP library [no]
  --enable-libcaca         enable textual display using libcaca [no]
  --enable-libcelt         enable CELT decoding via libcelt [no]
  --enable-libcdio         enable audio CD grabbing with libcdio [no]
  --enable-libdc1394       enable IIDC-1394 grabbing using libdc1394
                           and libraw1394 [no]
  --enable-libfdk-aac      enable AAC de/encoding via libfdk-aac [no]
  --enable-libflite        enable flite (voice synthesis) support via libflite [no]
  --enable-libfontconfig   enable libfontconfig, useful for drawtext filter [no]
  --enable-libfreetype     enable libfreetype, needed for drawtext filter [no]
  --enable-libfribidi      enable libfribidi, improves drawtext filter [no]
  --enable-libgme          enable Game Music Emu via libgme [no]
  --enable-libgsm          enable GSM de/encoding via libgsm [no]
  --enable-libiec61883     enable iec61883 via libiec61883 [no]
  --enable-libilbc         enable iLBC de/encoding via libilbc [no]
  --enable-libjack         enable JACK audio sound server [no]
  --enable-libkvazaar      enable HEVC encoding via libkvazaar [no]
  --enable-libmodplug      enable ModPlug via libmodplug [no]
  --enable-libmp3lame      enable MP3 encoding via libmp3lame [no]
  --enable-libopencore-amrnb enable AMR-NB de/encoding via libopencore-amrnb [no]
  --enable-libopencore-amrwb enable AMR-WB decoding via libopencore-amrwb [no]
  --enable-libopencv       enable video filtering via libopencv [no]
  --enable-libopenh264     enable H.264 encoding via OpenH264 [no]
  --enable-libopenjpeg     enable JPEG 2000 de/encoding via OpenJPEG [no]
  --enable-libopenmpt      enable decoding tracked files via libopenmpt [no]
  --enable-libopus         enable Opus de/encoding via libopus [no]
  --enable-libpulse        enable Pulseaudio input via libpulse [no]
  --enable-librsvg         enable SVG rasterization via librsvg [no]
  --enable-librubberband   enable rubberband needed for rubberband filter [no]
  --enable-librtmp         enable RTMP[E] support via librtmp [no]
  --enable-libshine        enable fixed-point MP3 encoding via libshine [no]
  --enable-libsmbclient    enable Samba protocol via libsmbclient [no]
  --enable-libsnappy       enable Snappy compression, needed for hap encoding [no]
  --enable-libsoxr         enable Include libsoxr resampling [no]
  --enable-libspeex        enable Speex de/encoding via libspeex [no]
  --enable-libssh          enable SFTP protocol via libssh [no]
  --enable-libtesseract    enable Tesseract, needed for ocr filter [no]
  --enable-libtheora       enable Theora encoding via libtheora [no]
  --enable-libtwolame      enable MP2 encoding via libtwolame [no]
  --enable-libv4l2         enable libv4l2/v4l-utils [no]
  --enable-libvidstab      enable video stabilization using vid.stab [no]
  --enable-libvmaf         enable vmaf filter via libvmaf [no]
  --enable-libvo-amrwbenc  enable AMR-WB encoding via libvo-amrwbenc [no]
  --enable-libvorbis       enable Vorbis en/decoding via libvorbis,
                           native implementation exists [no]
  --enable-libvpx          enable VP8 and VP9 de/encoding via libvpx [no]
  --enable-libwavpack      enable wavpack encoding via libwavpack [no]
  --enable-libwebp         enable WebP encoding via libwebp [no]
  --enable-libx264         enable H.264 encoding via x264 [no]
  --enable-libx265         enable HEVC encoding via x265 [no]
  --enable-libxavs         enable AVS encoding via xavs [no]
  --enable-libxcb          enable X11 grabbing using XCB [autodetect]
  --enable-libxcb-shm      enable X11 grabbing shm communication [autodetect]
  --enable-libxcb-xfixes   enable X11 grabbing mouse rendering [autodetect]
  --enable-libxcb-shape    enable X11 grabbing shape rendering [autodetect]
  --enable-libxvid         enable Xvid encoding via xvidcore,
                           native MPEG-4/Xvid encoder exists [no]
  --enable-libxml2         enable XML parsing using the C library libxml2 [no]
  --enable-libzimg         enable z.lib, needed for zscale filter [no]
  --enable-libzmq          enable message passing via libzmq [no]
  --enable-libzvbi         enable teletext support via libzvbi [no]
  --disable-lzma           disable lzma [autodetect]
  --enable-decklink        enable Blackmagic DeckLink I/O support [no]
  --enable-libndi_newtek   enable Newteck NDI I/O support [no]
  --enable-mediacodec      enable Android MediaCodec support [no]
  --enable-libmysofa       enable libmysofa, needed for sofalizer filter [no]
  --enable-openal          enable OpenAL 1.1 capture support [no]
  --enable-opencl          enable OpenCL code
  --enable-opengl          enable OpenGL rendering [no]
  --enable-openssl         enable openssl, needed for https support
                           if gnutls is not used [no]
  --disable-sndio          disable sndio support [autodetect]
  --disable-schannel       disable SChannel SSP, needed for TLS support on
                           Windows if openssl and gnutls are not used [autodetect]
  --disable-sdl2           disable sdl2 [autodetect]
  --disable-securetransport disable Secure Transport, needed for TLS support
                           on OSX if openssl and gnutls are not used [autodetect]
  --disable-xlib           disable xlib [autodetect]
  --disable-zlib           disable zlib [autodetect]

  The following libraries provide various hardware acceleration features:
  --disable-audiotoolbox   disable Apple AudioToolbox code [autodetect]
  --disable-cuda           disable dynamically linked Nvidia CUDA code [autodetect]
  --enable-cuda-sdk        enable CUDA features that require the CUDA SDK [no]
  --disable-cuvid          disable Nvidia CUVID support [autodetect]
  --disable-d3d11va        disable Microsoft Direct3D 11 video acceleration code [autodetect]
  --disable-dxva2          disable Microsoft DirectX 9 video acceleration code [autodetect]
  --enable-libdrm          enable DRM code (Linux) [no]
  --enable-libmfx          enable Intel MediaSDK (AKA Quick Sync Video) code via libmfx [no]
  --enable-libnpp          enable Nvidia Performance Primitives-based code [no]
  --enable-mmal            enable Broadcom Multi-Media Abstraction Layer (Raspberry Pi) via MMAL [no]
  --disable-nvenc          disable Nvidia video encoding code [autodetect]
  --enable-omx             enable OpenMAX IL code [no]
  --enable-omx-rpi         enable OpenMAX IL code for Raspberry Pi [no]
  --enable-rkmpp           enable Rockchip Media Process Platform code [no]
  --disable-vaapi          disable Video Acceleration API (mainly Unix/Intel) code [autodetect]
  --disable-vdpau          disable Nvidia Video Decode and Presentation API for Unix code [autodetect]
  --disable-videotoolbox   disable VideoToolbox code [autodetect]

Toolchain options:
  --arch=ARCH              select architecture [$arch]
  --cpu=CPU                select the minimum required CPU (affects
                           instruction selection, may crash on older CPUs)
  --cross-prefix=PREFIX    use PREFIX for compilation tools [$cross_prefix]
  --progs-suffix=SUFFIX    program name suffix []
  --enable-cross-compile   assume a cross-compiler is used
  --sysroot=PATH           root of cross-build tree
  --sysinclude=PATH        location of cross-build system headers
  --target-os=OS           compiler targets OS [$target_os]
  --target-exec=CMD        command to run executables on target
  --target-path=DIR        path to view of build directory on target
  --target-samples=DIR     path to samples directory on target
  --tempprefix=PATH        force fixed dir/prefix instead of mktemp for checks
  --toolchain=NAME         set tool defaults according to NAME
  --nm=NM                  use nm tool NM [$nm_default]
  --ar=AR                  use archive tool AR [$ar_default]
  --as=AS                  use assembler AS [$as_default]
  --ln_s=LN_S              use symbolic link tool LN_S [$ln_s_default]
  --strip=STRIP            use strip tool STRIP [$strip_default]
  --windres=WINDRES        use windows resource compiler WINDRES [$windres_default]
  --x86asmexe=EXE          use nasm-compatible assembler EXE [$x86asmexe_default]
  --cc=CC                  use C compiler CC [$cc_default]
  --cxx=CXX                use C compiler CXX [$cxx_default]
  --objcc=OCC              use ObjC compiler OCC [$cc_default]
  --dep-cc=DEPCC           use dependency generator DEPCC [$cc_default]
  --nvcc=NVCC              use Nvidia CUDA compiler NVCC [$nvcc_default]
  --ld=LD                  use linker LD [$ld_default]
  --pkg-config=PKGCONFIG   use pkg-config tool PKGCONFIG [$pkg_config_default]
  --pkg-config-flags=FLAGS pass additional flags to pkgconf []
  --ranlib=RANLIB          use ranlib RANLIB [$ranlib_default]
  --doxygen=DOXYGEN        use DOXYGEN to generate API doc [$doxygen_default]
  --host-cc=HOSTCC         use host C compiler HOSTCC
  --host-cflags=HCFLAGS    use HCFLAGS when compiling for host
  --host-cppflags=HCPPFLAGS use HCPPFLAGS when compiling for host
  --host-ld=HOSTLD         use host linker HOSTLD
  --host-ldflags=HLDFLAGS  use HLDFLAGS when linking for host
  --host-libs=HLIBS        use libs HLIBS when linking for host
  --host-os=OS             compiler host OS [$target_os]
  --extra-cflags=ECFLAGS   add ECFLAGS to CFLAGS [$CFLAGS]
  --extra-cxxflags=ECFLAGS add ECFLAGS to CXXFLAGS [$CXXFLAGS]
  --extra-objcflags=FLAGS  add FLAGS to OBJCFLAGS [$CFLAGS]
  --extra-ldflags=ELDFLAGS add ELDFLAGS to LDFLAGS [$LDFLAGS]
  --extra-ldexeflags=ELDFLAGS add ELDFLAGS to LDEXEFLAGS [$LDEXEFLAGS]
<<<<<<< HEAD
  --extra-ldlibflags=ELDFLAGS add ELDFLAGS to LDLIBFLAGS [$LDLIBFLAGS]
=======
  --extra-ldsoflags=ELDFLAGS add ELDFLAGS to LDSOFLAGS [$LDSOFLAGS]
>>>>>>> 857e26b6
  --extra-libs=ELIBS       add ELIBS [$ELIBS]
  --extra-version=STRING   version string suffix []
  --optflags=OPTFLAGS      override optimization-related compiler flags
  --nvccflags=NVCCFLAGS    override nvcc flags [$nvccflags_default]
  --build-suffix=SUFFIX    library name suffix []
  --enable-pic             build position-independent code
  --enable-thumb           compile for Thumb instruction set
  --enable-lto             use link-time optimization
  --env="ENV=override"     override the environment variables

Advanced options (experts only):
  --malloc-prefix=PREFIX   prefix malloc and related names with PREFIX
  --custom-allocator=NAME  use a supported custom allocator
  --disable-symver         disable symbol versioning
  --enable-hardcoded-tables use hardcoded tables instead of runtime generation
  --disable-safe-bitstream-reader
                           disable buffer boundary checking in bitreaders
                           (faster, but may crash)
  --sws-max-filter-size=N  the max filter size swscale uses [$sws_max_filter_size_default]

Optimization options (experts only):
  --disable-asm            disable all assembly optimizations
  --disable-altivec        disable AltiVec optimizations
  --disable-vsx            disable VSX optimizations
  --disable-power8         disable POWER8 optimizations
  --disable-amd3dnow       disable 3DNow! optimizations
  --disable-amd3dnowext    disable 3DNow! extended optimizations
  --disable-mmx            disable MMX optimizations
  --disable-mmxext         disable MMXEXT optimizations
  --disable-sse            disable SSE optimizations
  --disable-sse2           disable SSE2 optimizations
  --disable-sse3           disable SSE3 optimizations
  --disable-ssse3          disable SSSE3 optimizations
  --disable-sse4           disable SSE4 optimizations
  --disable-sse42          disable SSE4.2 optimizations
  --disable-avx            disable AVX optimizations
  --disable-xop            disable XOP optimizations
  --disable-fma3           disable FMA3 optimizations
  --disable-fma4           disable FMA4 optimizations
  --disable-avx2           disable AVX2 optimizations
  --disable-aesni          disable AESNI optimizations
  --disable-armv5te        disable armv5te optimizations
  --disable-armv6          disable armv6 optimizations
  --disable-armv6t2        disable armv6t2 optimizations
  --disable-vfp            disable VFP optimizations
  --disable-neon           disable NEON optimizations
  --disable-inline-asm     disable use of inline assembly
  --disable-x86asm         disable use of standalone x86 assembly
  --disable-mipsdsp        disable MIPS DSP ASE R1 optimizations
  --disable-mipsdspr2      disable MIPS DSP ASE R2 optimizations
  --disable-msa            disable MSA optimizations
  --disable-mipsfpu        disable floating point MIPS optimizations
  --disable-mmi            disable Loongson SIMD optimizations
  --disable-fast-unaligned consider unaligned accesses slow

Developer options (useful when working on FFmpeg itself):
  --disable-debug          disable debugging symbols
  --enable-debug=LEVEL     set the debug level [$debuglevel]
  --disable-optimizations  disable compiler optimizations
  --enable-extra-warnings  enable more compiler warnings
  --disable-stripping      disable stripping of executables and shared libraries
  --assert-level=level     0(default), 1 or 2, amount of assertion testing,
                           2 causes a slowdown at runtime.
  --enable-memory-poisoning fill heap uninitialized allocated space with arbitrary data
  --valgrind=VALGRIND      run "make fate" tests through valgrind to detect memory
                           leaks and errors, using the specified valgrind binary.
                           Cannot be combined with --target-exec
  --enable-ftrapv          Trap arithmetic overflows
  --samples=PATH           location of test samples for FATE, if not set use
                           \$FATE_SAMPLES at make invocation time.
  --enable-neon-clobber-test check NEON registers for clobbering (should be
                           used only for debugging purposes)
  --enable-xmm-clobber-test check XMM registers for clobbering (Win64-only;
                           should be used only for debugging purposes)
  --enable-random          randomly enable/disable components
  --disable-random
  --enable-random=LIST     randomly enable/disable specific components or
  --disable-random=LIST    component groups. LIST is a comma-separated list
                           of NAME[:PROB] entries where NAME is a component
                           (group) and PROB the probability associated with
                           NAME (default 0.5).
  --random-seed=VALUE      seed value for --enable/disable-random
  --disable-valgrind-backtrace do not print a backtrace under Valgrind
                           (only applies to --disable-optimizations builds)
  --enable-osfuzz          Enable building fuzzer tool
  --libfuzzer=PATH         path to libfuzzer
  --ignore-tests=TESTS     comma-separated list (without "fate-" prefix
                           in the name) of tests whose result is ignored
  --enable-linux-perf      enable Linux Performance Monitor API

NOTE: Object files are built at the place where configure is launched.
EOF
  exit 0
}

quotes='""'
if test -t 1 && which tput >/dev/null 2>&1; then
    ncolors=$(tput colors)
    if test -n "$ncolors" && test $ncolors -ge 8; then
        bold_color=$(tput bold)
        warn_color=$(tput setaf 3)
        error_color=$(tput setaf 1)
        reset_color=$(tput sgr0)
    fi
    # 72 used instead of 80 since that's the default of pr
    ncols=$(tput cols)
fi
: ${ncols:=72}

log(){
    echo "$@" >> $logfile
}

log_file(){
    log BEGIN $1
    pr -n -t $1 >> $logfile
    log END $1
}

warn(){
    log "WARNING: $*"
    WARNINGS="${WARNINGS}WARNING: $*\n"
}

die(){
    log "$@"
    echo "$error_color$bold_color$@$reset_color"
    cat <<EOF

If you think configure made a mistake, make sure you are using the latest
version from Git.  If the latest version fails, report the problem to the
ffmpeg-user@ffmpeg.org mailing list or IRC #ffmpeg on irc.freenode.net.
EOF
    if disabled logging; then
        cat <<EOF
Rerun configure with logging enabled (do not use --disable-logging), and
include the log this produces with your report.
EOF
    else
        cat <<EOF
Include the log file "$logfile" produced by configure as this will help
solve the problem.
EOF
    fi
    exit 1
}

# Avoid locale weirdness, besides we really just want to translate ASCII.
toupper(){
    echo "$@" | tr abcdefghijklmnopqrstuvwxyz ABCDEFGHIJKLMNOPQRSTUVWXYZ
}

tolower(){
    echo "$@" | tr ABCDEFGHIJKLMNOPQRSTUVWXYZ abcdefghijklmnopqrstuvwxyz
}

c_escape(){
    echo "$*" | sed 's/["\\]/\\\0/g'
}

sh_quote(){
    v=$(echo "$1" | sed "s/'/'\\\\''/g")
    test "x$v" = "x${v#*[!A-Za-z0-9_/.+-]}" || v="'$v'"
    echo "$v"
}

cleanws(){
    echo "$@" | sed 's/^ *//;s/[[:space:]][[:space:]]*/ /g;s/ *$//'
}

filter(){
    pat=$1
    shift
    for v; do
        eval "case '$v' in $pat) printf '%s ' '$v' ;; esac"
    done
}

filter_out(){
    pat=$1
    shift
    for v; do
        eval "case '$v' in $pat) ;; *) printf '%s ' '$v' ;; esac"
    done
}

map(){
    m=$1
    shift
    for v; do eval $m; done
}

add_suffix(){
    suffix=$1
    shift
    for v; do echo ${v}${suffix}; done
}

set_all(){
    value=$1
    shift
    for var in $*; do
        eval $var=$value
    done
}

set_weak(){
    value=$1
    shift
    for var; do
        eval : \${$var:=$value}
    done
}

sanitize_var_name(){
    echo $@ | sed 's/[^A-Za-z0-9_]/_/g'
}

set_sanitized(){
    var=$1
    shift
    eval $(sanitize_var_name "$var")='$*'
}

get_sanitized(){
    eval echo \$$(sanitize_var_name "$1")
}

pushvar(){
    for pvar in $*; do
        eval level=\${${pvar}_level:=0}
        eval ${pvar}_${level}="\$$pvar"
        eval ${pvar}_level=$(($level+1))
    done
}

popvar(){
    for pvar in $*; do
        eval level=\${${pvar}_level:-0}
        test $level = 0 && continue
        eval level=$(($level-1))
        eval $pvar="\${${pvar}_${level}}"
        eval ${pvar}_level=$level
        eval unset ${pvar}_${level}
    done
}

request(){
    for var in $*; do
        eval ${var}_requested=yes
        eval $var=
    done
}

enable(){
    set_all yes $*
}

disable(){
    set_all no $*
}

enable_weak(){
    set_weak yes $*
}

disable_weak(){
    set_weak no $*
}

enable_sanitized(){
    for var; do
        enable $(echo "$var" | sed 's/[^A-Za-z0-9_]/_/g')
    done
}

disable_sanitized(){
    for var; do
        disable $(echo "$var" | sed 's/[^A-Za-z0-9_]/_/g')
    done
}

do_enable_deep(){
    for var; do
        enabled $var && continue
        eval sel="\$${var}_select"
        eval sgs="\$${var}_suggest"
        pushvar var sgs
        enable_deep $sel
        popvar sgs
        enable_deep_weak $sgs
        popvar var
    done
}

enable_deep(){
    do_enable_deep $*
    enable $*
}

enable_deep_weak(){
    for var; do
        disabled $var && continue
        pushvar var
        do_enable_deep $var
        popvar var
        enable_weak $var
    done
}

requested(){
    test "${1#!}" = "$1" && op='=' || op=!=
    eval test "x\$${1#!}_requested" $op "xyes"
}

enabled(){
    test "${1#!}" = "$1" && op='=' || op=!=
    eval test "x\$${1#!}" $op "xyes"
}

disabled(){
    test "${1#!}" = "$1" && op='=' || op=!=
    eval test "x\$${1#!}" $op "xno"
}

enabled_all(){
    for opt; do
        enabled $opt || return 1
    done
}

disabled_all(){
    for opt; do
        disabled $opt || return 1
    done
}

enabled_any(){
    for opt; do
        enabled $opt && return 0
    done
}

disabled_any(){
    for opt; do
        disabled $opt && return 0
    done
    return 1
}

set_default(){
    for opt; do
        eval : \${$opt:=\$${opt}_default}
    done
}

is_in(){
    value=$1
    shift
    for var in $*; do
        [ $var = $value ] && return 0
    done
    return 1
}

check_deps(){
    for cfg; do
        enabled ${cfg}_checking && die "Circular dependency for $cfg."
        disabled ${cfg}_checking && continue
        enable ${cfg}_checking

        eval dep_all="\$${cfg}_deps"
        eval dep_any="\$${cfg}_deps_any"
        eval dep_con="\$${cfg}_conflict"
        eval dep_sel="\$${cfg}_select"
        eval dep_sgs="\$${cfg}_suggest"
        eval dep_ifa="\$${cfg}_if"
        eval dep_ifn="\$${cfg}_if_any"

        pushvar cfg dep_all dep_any dep_con dep_sel dep_sgs dep_ifa dep_ifn
        check_deps $dep_all $dep_any $dep_con $dep_sel $dep_sgs $dep_ifa $dep_ifn
        popvar cfg dep_all dep_any dep_con dep_sel dep_sgs dep_ifa dep_ifn

        [ -n "$dep_ifa" ] && { enabled_all $dep_ifa && enable_weak $cfg; }
        [ -n "$dep_ifn" ] && { enabled_any $dep_ifn && enable_weak $cfg; }
        enabled_all  $dep_all || { disable $cfg && requested $cfg && die "ERROR: $cfg requested, but not all dependencies are satisfied: $dep_all"; }
        enabled_any  $dep_any || { disable $cfg && requested $cfg && die "ERROR: $cfg requested, but not any dependency is satisfied: $dep_any"; }
        disabled_all $dep_con || { disable $cfg && requested $cfg && die "ERROR: $cfg requested, but some conflicting dependencies are unsatisfied: $dep_con"; }
        disabled_any $dep_sel && { disable $cfg && requested $cfg && die "ERROR: $cfg requested, but some selected dependency is unsatisfied: $dep_sel"; }

        enabled $cfg && enable_deep_weak $dep_sel $dep_sgs

        for dep in $dep_all $dep_any $dep_sel $dep_sgs; do
            # filter out library deps, these do not belong in extralibs
            is_in $dep $LIBRARY_LIST && continue
            enabled $dep && eval append ${cfg}_extralibs ${dep}_extralibs
        done

        disable ${cfg}_checking
    done
}

print_config(){
    pfx=$1
    files=$2
    shift 2
    map 'eval echo "$v \${$v:-no}"' "$@" |
    awk "BEGIN { split(\"$files\", files) }
        {
            c = \"$pfx\" toupper(\$1);
            v = \$2;
            sub(/yes/, 1, v);
            sub(/no/,  0, v);
            for (f in files) {
                file = files[f];
                if (file ~ /\\.h\$/) {
                    printf(\"#define %s %d\\n\", c, v) >>file;
                } else if (file ~ /\\.asm\$/) {
                    printf(\"%%define %s %d\\n\", c, v) >>file;
                } else if (file ~ /\\.mak\$/) {
                    n = -v ? \"\" : \"!\";
                    printf(\"%s%s=yes\\n\", n, c) >>file;
                } else if (file ~ /\\.texi\$/) {
                    pre = -v ? \"\" : \"@c \";
                    yesno = \$2;
                    c2 = tolower(c);
                    gsub(/_/, \"-\", c2);
                    printf(\"%s@set %s %s\\n\", pre, c2, yesno) >>file;
                }
            }
        }"
}

print_enabled(){
    suf=$1
    shift
    for v; do
        enabled $v && printf "%s\n" ${v%$suf}
    done
}

append(){
    var=$1
    shift
    eval "$var=\"\$$var $*\""
}

prepend(){
    var=$1
    shift
    eval "$var=\"$* \$$var\""
}

unique(){
    var=$1
    uniq_list=""
    for tok in $(eval echo \$$var); do
        uniq_list="$(filter_out $tok $uniq_list) $tok"
    done
    eval "$var=\"${uniq_list}\""
}

resolve(){
    var=$1
    tmpvar=
    for entry in $(eval echo \$$var); do
        tmpvar="$tmpvar $(eval echo \$${entry})"
    done
    eval "$var=\"${tmpvar}\""
}

add_cppflags(){
    append CPPFLAGS "$@"
}

add_cflags(){
    append CFLAGS $($cflags_filter "$@")
}

add_cflags_headers(){
    append CFLAGS_HEADERS $($cflags_filter "$@")
}

add_cxxflags(){
    append CXXFLAGS $($cflags_filter "$@")
}

add_asflags(){
    append ASFLAGS $($asflags_filter "$@")
}

add_objcflags(){
    append OBJCFLAGS $($objcflags_filter "$@")
}

add_ldflags(){
    append LDFLAGS $($ldflags_filter "$@")
}

add_ldexeflags(){
    append LDEXEFLAGS $($ldflags_filter "$@")
}

<<<<<<< HEAD
add_ldlibflags(){
    append LDLIBFLAGS $($ldflags_filter "$@")
=======
add_ldsoflags(){
    append LDSOFLAGS $($ldflags_filter "$@")
>>>>>>> 857e26b6
}

add_stripflags(){
    append ASMSTRIPFLAGS "$@"
}

add_extralibs(){
    prepend extralibs $($ldflags_filter "$@")
}

add_host_cppflags(){
    append host_cppflags "$@"
}

add_host_cflags(){
    append host_cflags $($host_cflags_filter "$@")
}

add_host_ldflags(){
    append host_ldflags $($host_ldflags_filter "$@")
}

add_compat(){
    append compat_objs $1
    shift
    map 'add_cppflags -D$v' "$@"
}

check_cmd(){
    log "$@"
    "$@" >> $logfile 2>&1
}

check_stat(){
    log check_stat "$@"
    stat "$1" >> $logfile 2>&1
}

cc_o(){
    eval printf '%s\\n' $CC_O
}

cc_e(){
    eval printf '%s\\n' $CC_E
}

check_cc(){
    log check_cc "$@"
    cat > $TMPC
    log_file $TMPC
    check_cmd $cc $CPPFLAGS $CFLAGS "$@" $CC_C $(cc_o $TMPO) $TMPC
}

check_cxx(){
    log check_cxx "$@"
    cat > $TMPCPP
    log_file $TMPCPP
    check_cmd $cxx $CPPFLAGS $CFLAGS $CXXFLAGS "$@" $CXX_C -o $TMPO $TMPCPP
}

check_objcc(){
    log check_objcc "$@"
    cat > $TMPM
    log_file $TMPM
    check_cmd $objcc -Werror=missing-prototypes $CPPFLAGS $CFLAGS $OBJCFLAGS "$@" $OBJCC_C $(cc_o $TMPO) $TMPM
}

check_cpp(){
    log check_cpp "$@"
    cat > $TMPC
    log_file $TMPC
    check_cmd $cc $CPPFLAGS $CFLAGS "$@" $(cc_e $TMPO) $TMPC
}

as_o(){
    eval printf '%s\\n' $AS_O
}

check_as(){
    log check_as "$@"
    cat > $TMPS
    log_file $TMPS
    check_cmd $as $CPPFLAGS $ASFLAGS "$@" $AS_C $(as_o $TMPO) $TMPS
}

check_inline_asm(){
    log check_inline_asm "$@"
    name="$1"
    code="$2"
    shift 2
    disable $name
    check_cc "$@" <<EOF && enable $name
void foo(void){ __asm__ volatile($code); }
EOF
}

check_inline_asm_flags(){
    log check_inline_asm_flags "$@"
    name="$1"
    code="$2"
    flags=''
    shift 2
    while [ "$1" != "" ]; do
      append flags $1
      shift
    done;
    disable $name
    cat > $TMPC <<EOF
void foo(void){ __asm__ volatile($code); }
EOF
    log_file $TMPC
    check_cmd $cc $CPPFLAGS $CFLAGS $flags "$@" $CC_C $(cc_o $TMPO) $TMPC &&
    enable $name && add_cflags $flags && add_asflags $flags && add_ldflags $flags
}

check_insn(){
    log check_insn "$@"
    check_inline_asm ${1}_inline "\"$2\""
    echo "$2" | check_as && enable ${1}_external || disable ${1}_external
}

check_x86asm(){
    log check_x86asm "$@"
    echo "$1" > $TMPS
    log_file $TMPS
    shift 1
    check_cmd $x86asmexe $X86ASMFLAGS -Werror "$@" -o $TMPO $TMPS
}

ld_o(){
    eval printf '%s\\n' $LD_O
}

check_ld(){
    log check_ld "$@"
    type=$1
    shift 1
    flags=$(filter_out '-l*|*.so' $@)
    libs=$(filter '-l*|*.so' $@)
    check_$type $($cflags_filter $flags) || return
    flags=$($ldflags_filter $flags)
    libs=$($ldflags_filter $libs)
    check_cmd $ld $LDFLAGS $LDEXEFLAGS $flags $(ld_o $TMPE) $TMPO $libs $extralibs
}

print_include(){
    hdr=$1
    test "${hdr%.h}" = "${hdr}" &&
        echo "#include $hdr"    ||
        echo "#include <$hdr>"
}

check_code(){
    log check_code "$@"
    check=$1
    headers=$2
    code=$3
    shift 3
    {
        for hdr in $headers; do
            print_include $hdr
        done
        echo "int main(void) { $code; return 0; }"
    } | check_$check "$@"
}

check_cppflags(){
    log check_cppflags "$@"
    check_cpp "$@" <<EOF && append CPPFLAGS "$@"
#include <stdlib.h>
EOF
}

test_cflags(){
    log test_cflags "$@"
    set -- $($cflags_filter "$@")
    check_cc "$@" <<EOF
int x;
EOF
}

check_cflags(){
    log check_cflags "$@"
    test_cflags "$@" && add_cflags "$@"
}

check_cxxflags(){
    log check_cxxflags "$@"
    set -- $($cflags_filter "$@")
    check_cxx "$@" <<EOF && append CXXFLAGS "$@"
int x;
EOF
}

test_objcflags(){
    log test_objcflags "$@"
    set -- $($objcflags_filter "$@")
    check_objcc "$@" <<EOF
int x;
EOF
}

check_objcflags(){
    log check_objcflags "$@"
    test_objcflags "$@" && add_objcflags "$@"
}

test_ldflags(){
    log test_ldflags "$@"
    check_ld "cc" "$@" <<EOF
int main(void){ return 0; }
EOF
}

check_ldflags(){
    log check_ldflags "$@"
    test_ldflags "$@" && add_ldflags "$@"
}

test_stripflags(){
    log test_stripflags "$@"
    # call check_cc to get a fresh TMPO
    check_cc <<EOF
int main(void) { return 0; }
EOF
    check_cmd $strip $ASMSTRIPFLAGS "$@" $TMPO
}

check_stripflags(){
    log check_stripflags "$@"
    test_stripflags "$@" && add_stripflags "$@"
}

check_header(){
    log check_header "$@"
    header=$1
    shift
    disable_sanitized $header
    check_cpp "$@" <<EOF && enable_sanitized $header
#include <$header>
int x;
EOF
}

check_header_objcc(){
    log check_header_objcc "$@"
    rm -f -- "$TMPO"
    header=$1
    shift
    disable_sanitized $header
    {
       echo "#include <$header>"
       echo "int main(void) { return 0; }"
    } | check_objcc && check_stat "$TMPO" && enable_sanitized $header
}

check_apple_framework(){
    log check_apple_framework "$@"
    framework="$1"
    name="$(tolower $framework)"
    header="${framework}/${framework}.h"
    disable $name
    check_header_objcc $header &&
        enable $name && eval ${name}_extralibs='"-framework $framework"'
}

check_func(){
    log check_func "$@"
    func=$1
    shift
    disable $func
    check_ld "cc" "$@" <<EOF && enable $func
extern int $func();
int main(void){ $func(); }
EOF
}

check_complexfunc(){
    log check_complexfunc "$@"
    func=$1
    narg=$2
    shift 2
    test $narg = 2 && args="f, g" || args="f * I"
    disable $func
    check_ld "cc" "$@" <<EOF && enable $func
#include <complex.h>
#include <math.h>
float foo(complex float f, complex float g) { return $func($args); }
int main(void){ return (int) foo; }
EOF
}

check_mathfunc(){
    log check_mathfunc "$@"
    func=$1
    narg=$2
    shift 2
    test $narg = 2 && args="f, g" || args="f"
    disable $func
    check_ld "cc" "$@" <<EOF && enable $func
#include <math.h>
float foo(float f, float g) { return $func($args); }
int main(void){ return (int) foo; }
EOF
}

check_func_headers(){
    log check_func_headers "$@"
    headers=$1
    funcs=$2
    shift 2
    {
        for hdr in $headers; do
            print_include $hdr
        done
        echo "#include <stdint.h>"
        for func in $funcs; do
            echo "long check_$func(void) { return (long) $func; }"
        done
        echo "int main(void) { int ret = 0;"
        # LTO could optimize out the test functions without this
        for func in $funcs; do
            echo " ret |= ((intptr_t)check_$func) & 0xFFFF;"
        done
        echo "return ret; }"
    } | check_ld "cc" "$@" && enable $funcs && enable_sanitized $headers
}

check_class_headers_cpp(){
    log check_class_headers_cpp "$@"
    headers=$1
    classes=$2
    shift 2
    {
        for hdr in $headers; do
            echo "#include <$hdr>"
        done
        echo "int main(void) { "
        i=1
        for class in $classes; do
            echo "$class obj$i;"
            i=$(expr $i + 1)
        done
        echo "return 0; }"
    } | check_ld "cxx" "$@" && enable $funcs && enable_sanitized $headers
}

check_cpp_condition(){
    log check_cpp_condition "$@"
    header=$1
    condition=$2
    shift 2
    check_cpp "$@" <<EOF
#include <$header>
#if !($condition)
#error "unsatisfied condition: $condition"
#endif
EOF
}

test_cflags_cc(){
    log test_cflags_cc "$@"
    flags=$1
    header=$2
    condition=$3
    shift 3
    set -- $($cflags_filter "$flags")
    check_cc "$@" <<EOF
#include <$header>
#if !($condition)
#error "unsatisfied condition: $condition"
#endif
EOF
}

check_lib(){
    log check_lib "$@"
    name="$1"
    headers="$2"
    funcs="$3"
    shift 3
    disable $name
    check_func_headers "$headers" "$funcs" "$@" &&
        enable $name && eval ${name}_extralibs="\$@"
}

check_lib_cpp(){
    log check_lib_cpp "$@"
    name="$1"
    headers="$2"
    classes="$3"
    shift 3
    disable $name
    check_class_headers_cpp "$headers" "$classes" "$@" &&
        enable $name && eval ${name}_extralibs="\$@"
}

check_pkg_config(){
    log check_pkg_config "$@"
    name="$1"
    pkg_version="$2"
    pkg="${2%% *}"
    headers="$3"
    funcs="$4"
    shift 4
    disable $name
    check_cmd $pkg_config --exists --print-errors $pkg_version || return
    pkg_cflags=$($pkg_config --cflags $pkg_config_flags $pkg)
    pkg_libs=$($pkg_config --libs $pkg_config_flags $pkg)
    check_func_headers "$headers" "$funcs" $pkg_cflags $pkg_libs "$@" &&
        enable $name &&
        set_sanitized "${name}_cflags"    $pkg_cflags &&
        set_sanitized "${name}_extralibs" $pkg_libs
}

check_exec(){
    check_ld "cc" "$@" && { enabled cross_compile || $TMPE >> $logfile 2>&1; }
}

check_exec_crash(){
    log check_exec_crash "$@"
    code=$(cat)

    # exit() is not async signal safe.  _Exit (C99) and _exit (POSIX)
    # are safe but may not be available everywhere.  Thus we use
    # raise(SIGTERM) instead.  The check is run in a subshell so we
    # can redirect the "Terminated" message from the shell.  SIGBUS
    # is not defined by standard C so it is used conditionally.

    (check_exec "$@") >> $logfile 2>&1 <<EOF
#include <signal.h>
static void sighandler(int sig){
    raise(SIGTERM);
}
int foo(void){
    $code
}
int (*func_ptr)(void) = foo;
int main(void){
    signal(SIGILL, sighandler);
    signal(SIGFPE, sighandler);
    signal(SIGSEGV, sighandler);
#ifdef SIGBUS
    signal(SIGBUS, sighandler);
#endif
    return func_ptr();
}
EOF
}

check_type(){
    log check_type "$@"
    headers=$1
    type=$2
    shift 2
    disable_sanitized "$type"
    check_code cc "$headers" "$type v" "$@" && enable_sanitized "$type"
}

check_struct(){
    log check_struct "$@"
    headers=$1
    struct=$2
    member=$3
    shift 3
    disable_sanitized "${struct}_${member}"
    check_code cc "$headers" "const void *p = &(($struct *)0)->$member" "$@" &&
        enable_sanitized "${struct}_${member}"
}

check_builtin(){
    log check_builtin "$@"
    name=$1
    headers=$2
    builtin=$3
    shift 3
    disable "$name"
    check_code ld "$headers" "$builtin" "cc" "$@" && enable "$name"
}

check_compile_assert(){
    log check_compile_assert "$@"
    name=$1
    headers=$2
    condition=$3
    shift 3
    disable "$name"
    check_code cc "$headers" "char c[2 * !!($condition) - 1]" "$@" && enable "$name"
}

require(){
    log require "$@"
    name_version="$1"
    name="${1%% *}"
    headers="$2"
    func="$3"
    shift 3
    check_lib $name "$headers" $func "$@" || die "ERROR: $name_version not found"
}

require_cpp(){
    name="$1"
    headers="$2"
    classes="$3"
    shift 3
    check_lib_cpp "$headers" "$classes" "$@" || die "ERROR: $name not found"
}

require_header(){
    log require "$@"
    header="$1"
    shift
    check_header "$header" "$@" || die "ERROR: $header header not found"
}

require_cpp_condition(){
    log require "$@"
    header="$1"
    condition="$2"
    shift 2
    check_cpp_condition "$header" "$condition" "$@" || die "ERROR: $condition not satisfied"
}

use_pkg_config(){
    log use_pkg_config "$@"
    name="$1"
    check_pkg_config "$@" || return 1
    add_cflags    $(get_sanitized "${name}_cflags")
}

require_pkg_config(){
    log require_pkg_config "$@"
    pkg_version="$2"
    use_pkg_config "$@" || die "ERROR: $pkg_version not found using pkg-config$pkg_config_fail_message"
}

hostcc_e(){
    eval printf '%s\\n' $HOSTCC_E
}

hostcc_o(){
    eval printf '%s\\n' $HOSTCC_O
}

check_host_cc(){
    log check_host_cc "$@"
    cat > $TMPC
    log_file $TMPC
    check_cmd $host_cc $host_cflags "$@" $HOSTCC_C $(hostcc_o $TMPO) $TMPC
}

check_host_cpp(){
    log check_host_cpp "$@"
    cat > $TMPC
    log_file $TMPC
    check_cmd $host_cc $host_cppflags $host_cflags "$@" $(hostcc_e $TMPO) $TMPC
}

check_host_cppflags(){
    log check_host_cppflags "$@"
    check_host_cpp "$@" <<EOF && append host_cppflags "$@"
#include <stdlib.h>
EOF
}

check_host_cflags(){
    log check_host_cflags "$@"
    set -- $($host_cflags_filter "$@")
    check_host_cc "$@" <<EOF && append host_cflags "$@"
int x;
EOF
}

check_host_cpp_condition(){
    log check_host_cpp_condition "$@"
    header=$1
    condition=$2
    shift 2
    check_host_cpp "$@" <<EOF
#include <$header>
#if !($condition)
#error "unsatisfied condition: $condition"
#endif
EOF
}

cp_if_changed(){
    cmp -s "$1" "$2" && { test "$quiet" != "yes" && echo "$2 is unchanged"; } && return
    mkdir -p "$(dirname $2)"
    cp -f "$1" "$2"
}

# CONFIG_LIST contains configurable options, while HAVE_LIST is for
# system-dependent things.

AVCODEC_COMPONENTS="
    bsfs
    decoders
    encoders
    hwaccels
    parsers
"

AVDEVICE_COMPONENTS="
    indevs
    outdevs
"

AVFILTER_COMPONENTS="
    filters
"

AVFORMAT_COMPONENTS="
    demuxers
    muxers
    protocols
"

AVRESAMPLE_COMPONENTS=""

AVUTIL_COMPONENTS=""

COMPONENT_LIST="
    $AVCODEC_COMPONENTS
    $AVDEVICE_COMPONENTS
    $AVFILTER_COMPONENTS
    $AVFORMAT_COMPONENTS
    $AVRESAMPLE_COMPONENTS
    $AVUTIL_COMPONENTS
"

EXAMPLE_LIST="
    avio_dir_cmd_example
    avio_reading_example
    decode_audio_example
    decode_video_example
    demuxing_decoding_example
    encode_audio_example
    encode_video_example
    extract_mvs_example
    filter_audio_example
    filtering_audio_example
    filtering_video_example
    http_multiclient_example
    hw_decode_example
    metadata_example
    muxing_example
    qsvdec_example
    remuxing_example
    resampling_audio_example
    scaling_video_example
    transcode_aac_example
    transcoding_example
"

EXTERNAL_AUTODETECT_LIBRARY_LIST="
    alsa
    appkit
    avfoundation
    bzlib
    coreimage
    iconv
    libxcb
    libxcb_shm
    libxcb_shape
    libxcb_xfixes
    lzma
    schannel
    sdl2
    securetransport
    sndio
    xlib
    zlib
"

EXTERNAL_LIBRARY_GPL_LIST="
    avisynth
    frei0r
    libcdio
    librubberband
    libvidstab
    libx264
    libx265
    libxavs
    libxvid
"

EXTERNAL_LIBRARY_NONFREE_LIST="
    decklink
    libndi_newtek
    libfdk_aac
    openssl
"

EXTERNAL_LIBRARY_VERSION3_LIST="
    gmp
    libopencore_amrnb
    libopencore_amrwb
    libvo_amrwbenc
    rkmpp
"

EXTERNAL_LIBRARY_GPLV3_LIST="
    libsmbclient
"

EXTERNAL_LIBRARY_LIST="
    $EXTERNAL_LIBRARY_GPL_LIST
    $EXTERNAL_LIBRARY_NONFREE_LIST
    $EXTERNAL_LIBRARY_VERSION3_LIST
    $EXTERNAL_LIBRARY_GPLV3_LIST
    chromaprint
    gcrypt
    gnutls
    jni
    ladspa
    libass
    libbluray
    libbs2b
    libcaca
    libcelt
    libdc1394
    libdrm
    libflite
    libfontconfig
    libfreetype
    libfribidi
    libgme
    libgsm
    libiec61883
    libilbc
    libjack
    libkvazaar
    libmodplug
    libmp3lame
    libmysofa
    libopencv
    libopenh264
    libopenjpeg
    libopenmpt
    libopus
    libpulse
    librsvg
    librtmp
    libshine
    libsmbclient
    libsnappy
    libsoxr
    libspeex
    libssh
    libtesseract
    libtheora
    libtwolame
    libv4l2
    libvmaf
    libvorbis
    libvpx
    libwavpack
    libwebp
    libxml2
    libzimg
    libzmq
    libzvbi
    mediacodec
    openal
    opencl
    opengl
"

HWACCEL_AUTODETECT_LIBRARY_LIST="
    audiotoolbox
    crystalhd
    cuda
    cuvid
    d3d11va
    dxva2
    nvenc
    vaapi
    vdpau
    videotoolbox
    v4l2_m2m
    xvmc
"

# catchall list of things that require external libs to link
EXTRALIBS_LIST="
    cpu_init
    cws2fws
"

HWACCEL_LIBRARY_NONFREE_LIST="
    cuda_sdk
    libnpp
"

HWACCEL_LIBRARY_LIST="
    $HWACCEL_LIBRARY_NONFREE_LIST
    libmfx
    mmal
    omx
"

DOCUMENT_LIST="
    doc
    htmlpages
    manpages
    podpages
    txtpages
"

FEATURE_LIST="
    ftrapv
    gray
    hardcoded_tables
    omx_rpi
    runtime_cpudetect
    safe_bitstream_reader
    shared
    small
    static
    swscale_alpha
"

LIBRARY_LIST="
    avcodec
    avdevice
    avfilter
    avformat
    avresample
    avutil
    postproc
    swresample
    swscale
"

LICENSE_LIST="
    gpl
    nonfree
    version3
"

PROGRAM_LIST="
    ffplay
    ffprobe
    ffserver
    ffmpeg
"

SUBSYSTEM_LIST="
    dct
    dwt
    error_resilience
    faan
    fast_unaligned
    fft
    lsp
    lzo
    mdct
    pixelutils
    network
    rdft
"

# COMPONENT_LIST needs to come last to ensure correct dependency checking
CONFIG_LIST="
    $DOCUMENT_LIST
    $EXAMPLE_LIST
    $EXTERNAL_LIBRARY_LIST
    $EXTERNAL_AUTODETECT_LIBRARY_LIST
    $HWACCEL_LIBRARY_LIST
    $HWACCEL_AUTODETECT_LIBRARY_LIST
    $FEATURE_LIST
    $LICENSE_LIST
    $LIBRARY_LIST
    $PROGRAM_LIST
    $SUBSYSTEM_LIST
    autodetect
    fontconfig
    linux_perf
    memory_poisoning
    neon_clobber_test
    ossfuzz
    pic
    thumb
    valgrind_backtrace
    xmm_clobber_test
    $COMPONENT_LIST
"

THREADS_LIST="
    pthreads
    os2threads
    w32threads
"

ATOMICS_LIST="
    atomics_gcc
    atomics_suncc
    atomics_win32
"

AUTODETECT_LIBS="
    $EXTERNAL_AUTODETECT_LIBRARY_LIST
    $HWACCEL_AUTODETECT_LIBRARY_LIST
    $THREADS_LIST
"

ARCH_LIST="
    aarch64
    alpha
    arm
    avr32
    avr32_ap
    avr32_uc
    bfin
    ia64
    m68k
    mips
    mips64
    parisc
    ppc
    ppc64
    s390
    sh4
    sparc
    sparc64
    tilegx
    tilepro
    tomi
    x86
    x86_32
    x86_64
"

ARCH_EXT_LIST_ARM="
    armv5te
    armv6
    armv6t2
    armv8
    neon
    vfp
    vfpv3
    setend
"

ARCH_EXT_LIST_MIPS="
    mipsfpu
    mips32r2
    mips32r5
    mips64r2
    mips32r6
    mips64r6
    mipsdsp
    mipsdspr2
    msa
"

ARCH_EXT_LIST_LOONGSON="
    loongson2
    loongson3
    mmi
"

ARCH_EXT_LIST_X86_SIMD="
    aesni
    amd3dnow
    amd3dnowext
    avx
    avx2
    fma3
    fma4
    mmx
    mmxext
    sse
    sse2
    sse3
    sse4
    sse42
    ssse3
    xop
"

ARCH_EXT_LIST_PPC="
    altivec
    dcbzl
    ldbrx
    power8
    ppc4xx
    vsx
"

ARCH_EXT_LIST_X86="
    $ARCH_EXT_LIST_X86_SIMD
    cpunop
    i686
"

ARCH_EXT_LIST="
    $ARCH_EXT_LIST_ARM
    $ARCH_EXT_LIST_PPC
    $ARCH_EXT_LIST_X86
    $ARCH_EXT_LIST_MIPS
    $ARCH_EXT_LIST_LOONGSON
"

ARCH_FEATURES="
    aligned_stack
    fast_64bit
    fast_clz
    fast_cmov
    local_aligned
    simd_align_16
    simd_align_32
"

BUILTIN_LIST="
    atomic_cas_ptr
    machine_rw_barrier
    MemoryBarrier
    mm_empty
    rdtsc
    sarestart
    sem_timedwait
    sync_val_compare_and_swap
"
HAVE_LIST_CMDLINE="
    inline_asm
    symver
    x86asm
"

HAVE_LIST_PUB="
    bigendian
    fast_unaligned
"

HEADERS_LIST="
    arpa_inet_h
    asm_types_h
    cdio_paranoia_h
    cdio_paranoia_paranoia_h
    cuda_h
    d3d11_h
    dispatch_dispatch_h
    dev_bktr_ioctl_bt848_h
    dev_bktr_ioctl_meteor_h
    dev_ic_bt8xx_h
    dev_video_bktr_ioctl_bt848_h
    dev_video_meteor_ioctl_meteor_h
    direct_h
    dirent_h
    dlfcn_h
    dxgidebug_h
    dxva_h
    ES2_gl_h
    gsm_h
    io_h
    mach_mach_time_h
    machine_ioctl_bt848_h
    machine_ioctl_meteor_h
    malloc_h
    opencv2_core_core_c_h
    OpenGL_gl3_h
    poll_h
    soundcard_h
    stdatomic_h
    sys_mman_h
    sys_param_h
    sys_resource_h
    sys_select_h
    sys_soundcard_h
    sys_time_h
    sys_un_h
    sys_videoio_h
    termios_h
    udplite_h
    unistd_h
    valgrind_valgrind_h
    windows_h
    winsock2_h
"

INTRINSICS_LIST="
    intrinsics_neon
"

COMPLEX_FUNCS="
    cabs
    cexp
"

MATH_FUNCS="
    atanf
    atan2f
    cbrt
    cbrtf
    copysign
    cosf
    erf
    exp2
    exp2f
    expf
    hypot
    isfinite
    isinf
    isnan
    ldexpf
    llrint
    llrintf
    log2
    log2f
    log10f
    lrint
    lrintf
    powf
    rint
    round
    roundf
    sinf
    trunc
    truncf
"

SYSTEM_FUNCS="
    access
    aligned_malloc
    arc4random
    clock_gettime
    closesocket
    CommandLineToArgvW
    CoTaskMemFree
    CryptGenRandom
    fcntl
    flt_lim
    fork
    getaddrinfo
    gethrtime
    getopt
    GetProcessAffinityMask
    GetProcessMemoryInfo
    GetProcessTimes
    getrusage
    GetSystemTimeAsFileTime
    gettimeofday
    glob
    glXGetProcAddress
    gmtime_r
    inet_aton
    isatty
    kbhit
    LoadLibrary
    localtime_r
    lstat
    lzo1x_999_compress
    mach_absolute_time
    MapViewOfFile
    memalign
    mkstemp
    mmap
    mprotect
    nanosleep
    PeekNamedPipe
    posix_memalign
    pthread_cancel
    sched_getaffinity
    SetConsoleTextAttribute
    SetConsoleCtrlHandler
    setmode
    setrlimit
    Sleep
    strerror_r
    sysconf
    sysctl
    usleep
    UTGetOSTypeFromString
    VirtualAlloc
    wglGetProcAddress
"

TOOLCHAIN_FEATURES="
    as_arch_directive
    as_fpu_directive
    as_func
    as_object_arch
    asm_mod_q
    attribute_may_alias
    attribute_packed
    blocks_extension
    ebp_available
    ebx_available
    gnu_as
    gnu_windres
    ibm_asm
    inline_asm_direct_symbol_refs
    inline_asm_labels
    inline_asm_nonlocal_labels
    pragma_deprecated
    rsync_contimeout
    symver_asm_label
    symver_gnu_asm
    vfp_args
    xform_asm
    xmm_clobbers
"

TYPES_LIST="
    CONDITION_VARIABLE_Ptr
    kCMVideoCodecType_HEVC
    socklen_t
    struct_addrinfo
    struct_group_source_req
    struct_ip_mreq_source
    struct_ipv6_mreq
    struct_msghdr_msg_flags
    struct_pollfd
    struct_rusage_ru_maxrss
    struct_sctp_event_subscribe
    struct_sockaddr_in6
    struct_sockaddr_sa_len
    struct_sockaddr_storage
    struct_stat_st_mtim_tv_nsec
    struct_v4l2_frmivalenum_discrete
"

HAVE_LIST="
    $ARCH_EXT_LIST
    $(add_suffix _external $ARCH_EXT_LIST)
    $(add_suffix _inline   $ARCH_EXT_LIST)
    $ARCH_FEATURES
    $ATOMICS_LIST
    $BUILTIN_LIST
    $COMPLEX_FUNCS
    $HAVE_LIST_CMDLINE
    $HAVE_LIST_PUB
    $HEADERS_LIST
    $INTRINSICS_LIST
    $MATH_FUNCS
    $SYSTEM_FUNCS
    $THREADS_LIST
    $TOOLCHAIN_FEATURES
    $TYPES_LIST
    atomics_native
    dos_paths
    libc_msvcrt
    makeinfo
    makeinfo_html
    MMAL_PARAMETER_VIDEO_MAX_NUM_CALLBACKS
    perl
    pod2man
    section_data_rel_ro
    texi2html
    threads
    uwp
    vaapi_drm
    vaapi_x11
    vdpau_x11
    winrt
"

# options emitted with CONFIG_ prefix but not available on the command line
CONFIG_EXTRA="
    aandcttables
    ac3dsp
    adts_header
    audio_frame_queue
    audiodsp
    blockdsp
    bswapdsp
    cabac
    cbs
    cbs_h264
    cbs_h265
    cbs_mpeg2
    dirac_parse
    dvprofile
    exif
    faandct
    faanidct
    fdctdsp
    flacdsp
    fmtconvert
    frame_thread_encoder
    g722dsp
    golomb
    gplv3
    h263dsp
    h264chroma
    h264dsp
    h264parse
    h264pred
    h264qpel
    hevcparse
    hpeldsp
    huffman
    huffyuvdsp
    huffyuvencdsp
    idctdsp
    iirfilter
    mdct15
    intrax8
    iso_media
    ividsp
    jpegtables
    lgplv3
    libx262
    llauddsp
    llviddsp
    llvidencdsp
    lpc
    lzf
    me_cmp
    mpeg_er
    mpegaudio
    mpegaudiodsp
    mpegaudioheader
    mpegvideo
    mpegvideoenc
    mss34dsp
    pixblockdsp
    qpeldsp
    qsv
    qsvdec
    qsvenc
    rangecoder
    riffdec
    riffenc
    rtpdec
    rtpenc_chain
    rv34dsp
    sinewin
    snappy
    srtp
    startcode
    texturedsp
    texturedspenc
    tpeldsp
    vaapi_1
    vaapi_encode
    vc1dsp
    videodsp
    vp3dsp
    vp56dsp
    vp8dsp
    wma_freqs
    wmv2dsp
"

CMDLINE_SELECT="
    $ARCH_EXT_LIST
    $CONFIG_LIST
    $HAVE_LIST_CMDLINE
    $THREADS_LIST
    asm
    cross_compile
    debug
    extra_warnings
    logging
    lto
    optimizations
    rpath
    stripping
"

PATHS_LIST="
    bindir
    datadir
    docdir
    incdir
    libdir
    mandir
    pkgconfigdir
    prefix
    shlibdir
    install_name_dir
"

CMDLINE_SET="
    $PATHS_LIST
    ar
    arch
    as
    assert_level
    build_suffix
    cc
    objcc
    cpu
    cross_prefix
    custom_allocator
    cxx
    dep_cc
    doxygen
    env
    extra_version
    gas
    host_cc
    host_cflags
    host_extralibs
    host_ld
    host_ldflags
    host_os
    ignore_tests
    install
    ld
    ln_s
    logfile
    malloc_prefix
    nm
    optflags
    nvccflags
    pkg_config
    pkg_config_flags
    progs_suffix
    random_seed
    ranlib
    samples
    strip
    sws_max_filter_size
    sysinclude
    sysroot
    target_exec
    target_os
    target_path
    target_samples
    tempprefix
    toolchain
    valgrind
    x86asmexe
"

CMDLINE_APPEND="
    extra_cflags
    extra_cxxflags
    extra_objcflags
    host_cppflags
"

# code dependency declarations

# architecture extensions

armv5te_deps="arm"
armv6_deps="arm"
armv6t2_deps="arm"
armv8_deps="aarch64"
neon_deps_any="aarch64 arm"
intrinsics_neon_deps="neon"
vfp_deps_any="aarch64 arm"
vfpv3_deps="vfp"
setend_deps="arm"

map 'eval ${v}_inline_deps=inline_asm' $ARCH_EXT_LIST_ARM

altivec_deps="ppc"
dcbzl_deps="ppc"
ldbrx_deps="ppc"
ppc4xx_deps="ppc"
vsx_deps="altivec"
power8_deps="vsx"

loongson2_deps="mips"
loongson3_deps="mips"
mips32r2_deps="mips"
mips32r5_deps="mips"
mips32r6_deps="mips"
mips64r2_deps="mips"
mips64r6_deps="mips"
mipsfpu_deps="mips"
mipsdsp_deps="mips"
mipsdspr2_deps="mips"
mmi_deps="mips"
msa_deps="mipsfpu"

cpunop_deps="i686"
x86_64_select="i686"
x86_64_suggest="fast_cmov"

amd3dnow_deps="mmx"
amd3dnowext_deps="amd3dnow"
i686_deps="x86"
mmx_deps="x86"
mmxext_deps="mmx"
sse_deps="mmxext"
sse2_deps="sse"
sse3_deps="sse2"
ssse3_deps="sse3"
sse4_deps="ssse3"
sse42_deps="sse4"
aesni_deps="sse42"
avx_deps="sse42"
xop_deps="avx"
fma3_deps="avx"
fma4_deps="avx"
avx2_deps="avx"

mmx_external_deps="x86asm"
mmx_inline_deps="inline_asm x86"
mmx_suggest="mmx_external mmx_inline"

for ext in $(filter_out mmx $ARCH_EXT_LIST_X86_SIMD); do
    eval dep=\$${ext}_deps
    eval ${ext}_external_deps='"${dep}_external"'
    eval ${ext}_inline_deps='"${dep}_inline"'
    eval ${ext}_suggest='"${ext}_external ${ext}_inline"'
done

aligned_stack_if_any="aarch64 ppc x86"
fast_64bit_if_any="aarch64 alpha ia64 mips64 parisc64 ppc64 sparc64 x86_64"
fast_clz_if_any="aarch64 alpha avr32 mips ppc x86"
fast_unaligned_if_any="aarch64 ppc x86"
simd_align_16_if_any="altivec neon sse"
simd_align_32_if_any="avx"

# system capabilities
symver_if_any="symver_asm_label symver_gnu_asm"
valgrind_backtrace_conflict="optimizations"
valgrind_backtrace_deps="valgrind_valgrind_h"

# threading support
atomics_gcc_if="sync_val_compare_and_swap"
atomics_suncc_if="atomic_cas_ptr machine_rw_barrier"
atomics_win32_if="MemoryBarrier"
atomics_native_if_any="$ATOMICS_LIST"
w32threads_deps="atomics_native"
threads_if_any="$THREADS_LIST"

# subsystems
cbs_h264_select="cbs golomb"
cbs_h265_select="cbs golomb"
cbs_mpeg2_select="cbs"
dct_select="rdft"
dirac_parse_select="golomb"
error_resilience_select="me_cmp"
faandct_deps="faan"
faandct_select="fdctdsp"
faanidct_deps="faan"
faanidct_select="idctdsp"
h264dsp_select="startcode"
hevcparse_select="golomb"
frame_thread_encoder_deps="encoders threads"
intrax8_select="blockdsp idctdsp"
mdct_select="fft"
mdct15_select="fft"
me_cmp_select="fdctdsp idctdsp pixblockdsp"
mpeg_er_select="error_resilience"
mpegaudio_select="mpegaudiodsp mpegaudioheader"
mpegaudiodsp_select="dct"
mpegvideo_select="blockdsp h264chroma hpeldsp idctdsp me_cmp mpeg_er videodsp"
mpegvideoenc_select="me_cmp mpegvideo pixblockdsp qpeldsp"
vc1dsp_select="h264chroma qpeldsp startcode"
rdft_select="fft"

# decoders / encoders
aac_decoder_select="adts_header mdct15 mdct sinewin"
aac_fixed_decoder_select="mdct sinewin"
aac_encoder_select="audio_frame_queue iirfilter lpc mdct sinewin"
aac_latm_decoder_select="aac_decoder aac_latm_parser"
ac3_decoder_select="ac3_parser ac3dsp bswapdsp fmtconvert mdct"
ac3_fixed_decoder_select="ac3_parser ac3dsp bswapdsp mdct"
ac3_encoder_select="ac3dsp audiodsp mdct me_cmp"
ac3_fixed_encoder_select="ac3dsp audiodsp mdct me_cmp"
adpcm_g722_decoder_select="g722dsp"
adpcm_g722_encoder_select="g722dsp"
aic_decoder_select="golomb idctdsp"
alac_encoder_select="lpc"
als_decoder_select="bswapdsp"
amrnb_decoder_select="lsp"
amrwb_decoder_select="lsp"
amv_decoder_select="sp5x_decoder exif"
amv_encoder_select="aandcttables jpegtables mpegvideoenc"
ape_decoder_select="bswapdsp llauddsp"
apng_decoder_select="zlib"
apng_encoder_select="llvidencdsp zlib"
asv1_decoder_select="blockdsp bswapdsp idctdsp"
asv1_encoder_select="bswapdsp fdctdsp pixblockdsp"
asv2_decoder_select="blockdsp bswapdsp idctdsp"
asv2_encoder_select="bswapdsp fdctdsp pixblockdsp"
atrac1_decoder_select="mdct sinewin"
atrac3_decoder_select="mdct"
atrac3p_decoder_select="mdct sinewin"
avrn_decoder_select="exif jpegtables"
bink_decoder_select="blockdsp hpeldsp"
binkaudio_dct_decoder_select="mdct rdft dct sinewin wma_freqs"
binkaudio_rdft_decoder_select="mdct rdft sinewin wma_freqs"
cavs_decoder_select="blockdsp golomb h264chroma idctdsp qpeldsp videodsp"
clearvideo_decoder_select="idctdsp"
cllc_decoder_select="bswapdsp"
comfortnoise_encoder_select="lpc"
cook_decoder_select="audiodsp mdct sinewin"
cscd_decoder_select="lzo"
cscd_decoder_suggest="zlib"
dca_decoder_select="mdct"
dds_decoder_select="texturedsp"
dirac_decoder_select="dirac_parse dwt golomb videodsp mpegvideoenc"
dnxhd_decoder_select="blockdsp idctdsp"
dnxhd_encoder_select="aandcttables blockdsp fdctdsp idctdsp mpegvideoenc pixblockdsp"
dolby_e_decoder_select="mdct"
dvvideo_decoder_select="dvprofile idctdsp"
dvvideo_encoder_select="dvprofile fdctdsp me_cmp pixblockdsp"
dxa_decoder_select="zlib"
dxv_decoder_select="lzf texturedsp"
eac3_decoder_select="ac3_decoder"
eac3_encoder_select="ac3_encoder"
eamad_decoder_select="aandcttables blockdsp bswapdsp idctdsp mpegvideo"
eatgq_decoder_select="aandcttables"
eatqi_decoder_select="aandcttables blockdsp bswapdsp idctdsp"
exr_decoder_select="zlib"
ffv1_decoder_select="rangecoder"
ffv1_encoder_select="rangecoder"
ffvhuff_decoder_select="huffyuv_decoder"
ffvhuff_encoder_select="huffyuv_encoder"
fic_decoder_select="golomb"
flac_decoder_select="flacdsp"
flac_encoder_select="bswapdsp flacdsp lpc"
flashsv2_decoder_select="zlib"
flashsv2_encoder_select="zlib"
flashsv_decoder_select="zlib"
flashsv_encoder_select="zlib"
flv_decoder_select="h263_decoder"
flv_encoder_select="h263_encoder"
fourxm_decoder_select="blockdsp bswapdsp"
fraps_decoder_select="bswapdsp huffman"
g2m_decoder_select="blockdsp idctdsp jpegtables zlib"
g729_decoder_select="audiodsp"
h261_decoder_select="mpegvideo"
h261_encoder_select="aandcttables mpegvideoenc"
h263_decoder_select="h263_parser h263dsp mpegvideo qpeldsp"
h263_encoder_select="aandcttables h263dsp mpegvideoenc"
h263i_decoder_select="h263_decoder"
h263p_decoder_select="h263_decoder"
h263p_encoder_select="h263_encoder"
h264_decoder_select="cabac golomb h264chroma h264dsp h264parse h264pred h264qpel videodsp"
h264_decoder_suggest="error_resilience"
hap_decoder_select="snappy texturedsp"
hap_encoder_deps="libsnappy"
hap_encoder_select="texturedspenc"
hevc_decoder_select="bswapdsp cabac golomb hevcparse videodsp"
huffyuv_decoder_select="bswapdsp huffyuvdsp llviddsp"
huffyuv_encoder_select="bswapdsp huffman huffyuvencdsp llvidencdsp"
iac_decoder_select="imc_decoder"
imc_decoder_select="bswapdsp fft mdct sinewin"
indeo3_decoder_select="hpeldsp"
indeo4_decoder_select="ividsp"
indeo5_decoder_select="ividsp"
interplay_video_decoder_select="hpeldsp"
jpegls_decoder_select="mjpeg_decoder"
jv_decoder_select="blockdsp"
lagarith_decoder_select="llviddsp"
ljpeg_encoder_select="aandcttables idctdsp jpegtables mpegvideoenc"
magicyuv_decoder_select="llviddsp"
magicyuv_encoder_select="llvidencdsp"
mdec_decoder_select="blockdsp idctdsp mpegvideo"
metasound_decoder_select="lsp mdct sinewin"
mimic_decoder_select="blockdsp bswapdsp hpeldsp idctdsp"
mjpeg_decoder_select="blockdsp hpeldsp exif idctdsp jpegtables"
mjpeg_encoder_select="aandcttables jpegtables mpegvideoenc"
mjpegb_decoder_select="mjpeg_decoder"
mlp_decoder_select="mlp_parser"
mlp_encoder_select="lpc"
motionpixels_decoder_select="bswapdsp"
mp1_decoder_select="mpegaudio"
mp1float_decoder_select="mpegaudio"
mp2_decoder_select="mpegaudio"
mp2float_decoder_select="mpegaudio"
mp3_decoder_select="mpegaudio"
mp3adu_decoder_select="mpegaudio"
mp3adufloat_decoder_select="mpegaudio"
mp3float_decoder_select="mpegaudio"
mp3on4_decoder_select="mpegaudio"
mp3on4float_decoder_select="mpegaudio"
mpc7_decoder_select="bswapdsp mpegaudiodsp"
mpc8_decoder_select="mpegaudiodsp"
mpegvideo_decoder_select="mpegvideo"
mpeg1video_decoder_select="mpegvideo"
mpeg1video_encoder_select="aandcttables mpegvideoenc h263dsp"
mpeg2video_decoder_select="mpegvideo"
mpeg2video_encoder_select="aandcttables mpegvideoenc h263dsp"
mpeg4_decoder_select="h263_decoder mpeg4video_parser"
mpeg4_encoder_select="h263_encoder"
msa1_decoder_select="mss34dsp"
mscc_decoder_select="zlib"
msmpeg4v1_decoder_select="h263_decoder"
msmpeg4v2_decoder_select="h263_decoder"
msmpeg4v2_encoder_select="h263_encoder"
msmpeg4v3_decoder_select="h263_decoder"
msmpeg4v3_encoder_select="h263_encoder"
mss2_decoder_select="mpegvideo qpeldsp vc1_decoder"
mts2_decoder_select="mss34dsp"
mxpeg_decoder_select="mjpeg_decoder"
nellymoser_decoder_select="mdct sinewin"
nellymoser_encoder_select="audio_frame_queue mdct sinewin"
nuv_decoder_select="idctdsp lzo"
on2avc_decoder_select="mdct"
opus_decoder_deps="swresample"
opus_decoder_select="mdct15"
opus_encoder_select="audio_frame_queue mdct15"
png_decoder_select="zlib"
png_encoder_select="llvidencdsp zlib"
prores_decoder_select="blockdsp idctdsp"
prores_encoder_select="fdctdsp"
qcelp_decoder_select="lsp"
qdm2_decoder_select="mdct rdft mpegaudiodsp"
ra_144_decoder_select="audiodsp"
ra_144_encoder_select="audio_frame_queue lpc audiodsp"
ralf_decoder_select="golomb"
rawvideo_decoder_select="bswapdsp"
rscc_decoder_select="zlib"
rtjpeg_decoder_select="me_cmp"
rv10_decoder_select="h263_decoder"
rv10_encoder_select="h263_encoder"
rv20_decoder_select="h263_decoder"
rv20_encoder_select="h263_encoder"
rv30_decoder_select="golomb h264pred h264qpel mpegvideo rv34dsp"
rv40_decoder_select="golomb h264pred h264qpel mpegvideo rv34dsp"
screenpresso_decoder_select="zlib"
shorten_decoder_select="bswapdsp"
sipr_decoder_select="lsp"
snow_decoder_select="dwt h264qpel hpeldsp me_cmp rangecoder videodsp"
snow_encoder_select="aandcttables dwt h264qpel hpeldsp me_cmp mpegvideoenc rangecoder"
sonic_decoder_select="golomb rangecoder"
sonic_encoder_select="golomb rangecoder"
sonic_ls_encoder_select="golomb rangecoder"
sp5x_decoder_select="mjpeg_decoder"
srgc_decoder_select="zlib"
svq1_decoder_select="hpeldsp"
svq1_encoder_select="aandcttables hpeldsp me_cmp mpegvideoenc"
svq3_decoder_select="golomb h264dsp h264parse h264pred hpeldsp tpeldsp videodsp"
svq3_decoder_suggest="zlib"
tak_decoder_select="audiodsp"
tdsc_decoder_select="zlib mjpeg_decoder"
theora_decoder_select="vp3_decoder"
thp_decoder_select="mjpeg_decoder"
tiff_decoder_suggest="zlib lzma"
tiff_encoder_suggest="zlib"
truehd_decoder_select="mlp_parser"
truehd_encoder_select="lpc"
truemotion2_decoder_select="bswapdsp"
truespeech_decoder_select="bswapdsp"
tscc_decoder_select="zlib"
twinvq_decoder_select="mdct lsp sinewin"
txd_decoder_select="texturedsp"
utvideo_decoder_select="bswapdsp llviddsp"
utvideo_encoder_select="bswapdsp huffman llvidencdsp"
vble_decoder_select="llviddsp"
vc1_decoder_select="blockdsp h263_decoder h264qpel intrax8 mpegvideo vc1dsp"
vc1image_decoder_select="vc1_decoder"
vorbis_decoder_select="mdct"
vorbis_encoder_select="mdct"
vp3_decoder_select="hpeldsp vp3dsp videodsp"
vp5_decoder_select="h264chroma hpeldsp videodsp vp3dsp vp56dsp"
vp6_decoder_select="h264chroma hpeldsp huffman videodsp vp3dsp vp56dsp"
vp6a_decoder_select="vp6_decoder"
vp6f_decoder_select="vp6_decoder"
vp7_decoder_select="h264pred videodsp vp8dsp"
vp8_decoder_select="h264pred videodsp vp8dsp"
vp9_decoder_select="videodsp vp9_parser"
webp_decoder_select="vp8_decoder exif"
wmalossless_decoder_select="llauddsp"
wmapro_decoder_select="mdct sinewin wma_freqs"
wmav1_decoder_select="mdct sinewin wma_freqs"
wmav1_encoder_select="mdct sinewin wma_freqs"
wmav2_decoder_select="mdct sinewin wma_freqs"
wmav2_encoder_select="mdct sinewin wma_freqs"
wmavoice_decoder_select="lsp rdft dct mdct sinewin"
wmv1_decoder_select="h263_decoder"
wmv1_encoder_select="h263_encoder"
wmv2_decoder_select="blockdsp error_resilience h263_decoder idctdsp intrax8 videodsp wmv2dsp"
wmv2_encoder_select="h263_encoder wmv2dsp"
wmv3_decoder_select="vc1_decoder"
wmv3image_decoder_select="wmv3_decoder"
xma1_decoder_select="wmapro_decoder"
xma2_decoder_select="wmapro_decoder"
zerocodec_decoder_select="zlib"
zlib_decoder_select="zlib"
zlib_encoder_select="zlib"
zmbv_decoder_select="zlib"
zmbv_encoder_select="zlib"

# hardware accelerators
crystalhd_deps="libcrystalhd_libcrystalhd_if_h"
cuda_deps_any="libdl LoadLibrary"
cuvid_deps="cuda"
d3d11va_deps="d3d11_h dxva_h ID3D11VideoDecoder ID3D11VideoContext"
dxva2_deps="dxva2api_h DXVA2_ConfigPictureDecode ole32 user32"
videotoolbox_hwaccel_deps="videotoolbox pthreads"
videotoolbox_hwaccel_extralibs="-framework QuartzCore"
xvmc_deps="X11_extensions_XvMClib_h"

h263_vaapi_hwaccel_deps="vaapi"
h263_vaapi_hwaccel_select="h263_decoder"
h263_videotoolbox_hwaccel_deps="videotoolbox"
h263_videotoolbox_hwaccel_select="h263_decoder"
h264_cuvid_hwaccel_deps="cuda cuvid"
h264_cuvid_hwaccel_select="h264_cuvid_decoder"
h264_d3d11va_hwaccel_deps="d3d11va"
h264_d3d11va_hwaccel_select="h264_decoder"
h264_d3d11va2_hwaccel_deps="d3d11va"
h264_d3d11va2_hwaccel_select="h264_decoder"
h264_dxva2_hwaccel_deps="dxva2"
h264_dxva2_hwaccel_select="h264_decoder"
h264_mediacodec_hwaccel_deps="mediacodec"
h264_mmal_hwaccel_deps="mmal"
h264_qsv_hwaccel_deps="libmfx"
h264_vaapi_hwaccel_deps="vaapi"
h264_vaapi_hwaccel_select="h264_decoder"
h264_vdpau_hwaccel_deps="vdpau"
h264_vdpau_hwaccel_select="h264_decoder"
h264_videotoolbox_hwaccel_deps="videotoolbox"
h264_videotoolbox_hwaccel_select="h264_decoder"
hevc_cuvid_hwaccel_deps="cuda cuvid"
hevc_cuvid_hwaccel_select="hevc_cuvid_decoder"
hevc_d3d11va_hwaccel_deps="d3d11va DXVA_PicParams_HEVC"
hevc_d3d11va_hwaccel_select="hevc_decoder"
hevc_mediacodec_hwaccel_deps="mediacodec"
hevc_d3d11va2_hwaccel_deps="d3d11va DXVA_PicParams_HEVC"
hevc_d3d11va2_hwaccel_select="hevc_decoder"
hevc_dxva2_hwaccel_deps="dxva2 DXVA_PicParams_HEVC"
hevc_dxva2_hwaccel_select="hevc_decoder"
hevc_qsv_hwaccel_deps="libmfx"
hevc_vaapi_hwaccel_deps="vaapi VAPictureParameterBufferHEVC"
hevc_vaapi_hwaccel_select="hevc_decoder"
hevc_vdpau_hwaccel_deps="vdpau VdpPictureInfoHEVC"
hevc_vdpau_hwaccel_select="hevc_decoder"
hevc_videotoolbox_hwaccel_deps="videotoolbox"
hevc_videotoolbox_hwaccel_select="hevc_decoder"
mjpeg_cuvid_hwaccel_deps="cuda cuvid"
mjpeg_cuvid_hwaccel_select="mjpeg_cuvid_decoder"
mpeg_xvmc_hwaccel_deps="xvmc"
mpeg_xvmc_hwaccel_select="mpeg2video_decoder"
mpeg1_cuvid_hwaccel_deps="cuda cuvid"
mpeg1_cuvid_hwaccel_select="mpeg1_cuvid_decoder"
mpeg1_vdpau_hwaccel_deps="vdpau"
mpeg1_vdpau_hwaccel_select="mpeg1video_decoder"
mpeg1_videotoolbox_hwaccel_deps="videotoolbox"
mpeg1_videotoolbox_hwaccel_select="mpeg1video_decoder"
mpeg1_xvmc_hwaccel_deps="xvmc"
mpeg1_xvmc_hwaccel_select="mpeg1video_decoder"
mpeg2_cuvid_hwaccel_deps="cuda cuvid"
mpeg2_cuvid_hwaccel_select="mpeg2_cuvid_decoder"
mpeg2_d3d11va_hwaccel_deps="d3d11va"
mpeg2_d3d11va_hwaccel_select="mpeg2video_decoder"
mpeg2_d3d11va2_hwaccel_deps="d3d11va"
mpeg2_d3d11va2_hwaccel_select="mpeg2video_decoder"
mpeg2_dxva2_hwaccel_deps="dxva2"
mpeg2_dxva2_hwaccel_select="mpeg2video_decoder"
mpeg2_mediacodec_hwaccel_deps="mediacodec"
mpeg2_mmal_hwaccel_deps="mmal"
mpeg2_qsv_hwaccel_deps="libmfx"
mpeg2_vaapi_hwaccel_deps="vaapi"
mpeg2_vaapi_hwaccel_select="mpeg2video_decoder"
mpeg2_vdpau_hwaccel_deps="vdpau"
mpeg2_vdpau_hwaccel_select="mpeg2video_decoder"
mpeg2_videotoolbox_hwaccel_deps="videotoolbox"
mpeg2_videotoolbox_hwaccel_select="mpeg2video_decoder"
mpeg2_xvmc_hwaccel_deps="xvmc"
mpeg2_xvmc_hwaccel_select="mpeg2video_decoder"
mpeg4_cuvid_hwaccel_deps="cuda cuvid"
mpeg4_cuvid_hwaccel_select="mpeg4_cuvid_decoder"
mpeg4_mediacodec_hwaccel_deps="mediacodec"
mpeg4_mmal_hwaccel_deps="mmal"
mpeg4_vaapi_hwaccel_deps="vaapi"
mpeg4_vaapi_hwaccel_select="mpeg4_decoder"
mpeg4_vdpau_hwaccel_deps="vdpau"
mpeg4_vdpau_hwaccel_select="mpeg4_decoder"
mpeg4_videotoolbox_hwaccel_deps="videotoolbox"
mpeg4_videotoolbox_hwaccel_select="mpeg4_decoder"
vc1_cuvid_hwaccel_deps="cuda cuvid"
vc1_cuvid_hwaccel_select="vc1_cuvid_decoder"
vc1_d3d11va_hwaccel_deps="d3d11va"
vc1_d3d11va_hwaccel_select="vc1_decoder"
vc1_d3d11va2_hwaccel_deps="d3d11va"
vc1_d3d11va2_hwaccel_select="vc1_decoder"
vc1_dxva2_hwaccel_deps="dxva2"
vc1_dxva2_hwaccel_select="vc1_decoder"
vc1_mmal_hwaccel_deps="mmal"
vc1_qsv_hwaccel_deps="libmfx"
vc1_vaapi_hwaccel_deps="vaapi"
vc1_vaapi_hwaccel_select="vc1_decoder"
vc1_vdpau_hwaccel_deps="vdpau"
vc1_vdpau_hwaccel_select="vc1_decoder"
vp8_cuvid_hwaccel_deps="cuda cuvid"
vp8_cuvid_hwaccel_select="vp8_cuvid_decoder"
vp9_cuvid_hwaccel_deps="cuda cuvid"
vp9_cuvid_hwaccel_select="vp9_cuvid_decoder"
vp8_mediacodec_hwaccel_deps="mediacodec"
vp8_qsv_hwaccel_deps="libmfx"
vp9_d3d11va_hwaccel_deps="d3d11va DXVA_PicParams_VP9"
vp9_d3d11va_hwaccel_select="vp9_decoder"
vp9_d3d11va2_hwaccel_deps="d3d11va DXVA_PicParams_VP9"
vp9_d3d11va2_hwaccel_select="vp9_decoder"
vp9_dxva2_hwaccel_deps="dxva2 DXVA_PicParams_VP9"
vp9_dxva2_hwaccel_select="vp9_decoder"
vp9_mediacodec_hwaccel_deps="mediacodec"
vp9_vaapi_hwaccel_deps="vaapi VADecPictureParameterBufferVP9_bit_depth"
vp9_vaapi_hwaccel_select="vp9_decoder"
wmv3_d3d11va_hwaccel_select="vc1_d3d11va_hwaccel"
wmv3_d3d11va2_hwaccel_select="vc1_d3d11va2_hwaccel"
wmv3_dxva2_hwaccel_select="vc1_dxva2_hwaccel"
wmv3_vaapi_hwaccel_select="vc1_vaapi_hwaccel"
wmv3_vdpau_hwaccel_select="vc1_vdpau_hwaccel"

# hardware-accelerated codecs
omx_deps="libdl pthreads"
omx_rpi_select="omx"
qsv_deps="libmfx"
qsvdec_select="qsv"
qsvenc_select="qsv"
vaapi_encode_deps="vaapi"
v4l2_m2m_deps_any="linux_videodev2_h"

hwupload_cuda_filter_deps="cuda"
scale_npp_filter_deps="cuda libnpp"
scale_cuda_filter_deps="cuda_sdk"
thumbnail_cuda_filter_deps="cuda_sdk"

nvenc_deps="cuda"
nvenc_deps_any="libdl LoadLibrary"
nvenc_encoder_deps="nvenc"

h263_v4l2m2m_decoder_deps="v4l2_m2m h263_v4l2_m2m"
h263_v4l2m2m_encoder_deps="v4l2_m2m h263_v4l2_m2m"
h264_crystalhd_decoder_select="crystalhd h264_mp4toannexb_bsf h264_parser"
h264_cuvid_decoder_deps="cuda cuvid"
h264_cuvid_decoder_select="h264_mp4toannexb_bsf"
h264_mediacodec_decoder_deps="mediacodec"
h264_mediacodec_decoder_select="h264_mp4toannexb_bsf h264_parser"
h264_mmal_decoder_deps="mmal"
h264_nvenc_encoder_deps="nvenc"
h264_omx_encoder_deps="omx"
h264_qsv_decoder_select="h264_mp4toannexb_bsf h264_parser qsvdec h264_qsv_hwaccel"
h264_qsv_encoder_select="qsvenc"
h264_rkmpp_decoder_deps="rkmpp"
h264_rkmpp_decoder_select="h264_mp4toannexb_bsf"
h264_vaapi_encoder_deps="VAEncPictureParameterBufferH264"
h264_vaapi_encoder_select="cbs_h264 vaapi_encode"
h264_v4l2m2m_decoder_deps="v4l2_m2m h264_v4l2_m2m"
h264_v4l2m2m_encoder_deps="v4l2_m2m h264_v4l2_m2m"
hevc_cuvid_decoder_deps="cuda cuvid"
hevc_cuvid_decoder_select="hevc_mp4toannexb_bsf"
hevc_mediacodec_decoder_deps="mediacodec"
hevc_mediacodec_decoder_select="hevc_mp4toannexb_bsf hevc_parser"
hevc_nvenc_encoder_deps="nvenc"
hevc_qsv_decoder_select="hevc_mp4toannexb_bsf hevc_parser qsvdec hevc_qsv_hwaccel"
hevc_qsv_encoder_select="hevcparse qsvenc"
hevc_rkmpp_decoder_deps="rkmpp"
hevc_rkmpp_decoder_select="hevc_mp4toannexb_bsf"
hevc_vaapi_encoder_deps="VAEncPictureParameterBufferHEVC"
hevc_vaapi_encoder_select="cbs_h265 vaapi_encode"
hevc_v4l2m2m_decoder_deps="v4l2_m2m hevc_v4l2_m2m"
hevc_v4l2m2m_encoder_deps="v4l2_m2m hevc_v4l2_m2m"
mjpeg_cuvid_decoder_deps="cuda cuvid"
mjpeg_vaapi_encoder_deps="VAEncPictureParameterBufferJPEG"
mjpeg_vaapi_encoder_select="vaapi_encode jpegtables"
mpeg1_cuvid_decoder_deps="cuda cuvid"
mpeg1_v4l2m2m_decoder_deps="v4l2_m2m mpeg1_v4l2_m2m"
mpeg2_crystalhd_decoder_select="crystalhd"
mpeg2_cuvid_decoder_deps="cuda cuvid"
mpeg2_mmal_decoder_deps="mmal"
mpeg2_mediacodec_decoder_deps="mediacodec"
mpeg2_qsv_decoder_select="qsvdec mpeg2_qsv_hwaccel"
mpeg2_qsv_encoder_select="qsvenc"
mpeg2_vaapi_encoder_deps="VAEncPictureParameterBufferMPEG2"
mpeg2_vaapi_encoder_select="cbs_mpeg2 vaapi_encode"
mpeg2_v4l2m2m_decoder_deps="v4l2_m2m mpeg2_v4l2_m2m"
mpeg4_crystalhd_decoder_select="crystalhd"
mpeg4_cuvid_decoder_deps="cuda cuvid"
mpeg4_mediacodec_decoder_deps="mediacodec"
mpeg4_mmal_decoder_deps="mmal"
mpeg4_omx_encoder_deps="omx"
mpeg4_v4l2m2m_decoder_deps="v4l2_m2m mpeg4_v4l2_m2m"
mpeg4_v4l2m2m_encoder_deps="v4l2_m2m mpeg4_v4l2_m2m"
msmpeg4_crystalhd_decoder_select="crystalhd"
nvenc_h264_encoder_select="h264_nvenc_encoder"
nvenc_hevc_encoder_select="hevc_nvenc_encoder"
vc1_crystalhd_decoder_select="crystalhd"
vc1_cuvid_decoder_deps="cuda cuvid"
vc1_mmal_decoder_deps="mmal"
vc1_qsv_decoder_select="qsvdec vc1_qsv_hwaccel vc1_parser"
vc1_v4l2m2m_decoder_deps="v4l2_m2m vc1_v4l2_m2m"
vp8_cuvid_decoder_deps="cuda cuvid"
vp8_mediacodec_decoder_deps="mediacodec"
vp8_qsv_decoder_select="qsvdec vp8_qsv_hwaccel vp8_parser"
vp8_rkmpp_decoder_deps="rkmpp"
vp8_vaapi_encoder_deps="VAEncPictureParameterBufferVP8"
vp8_vaapi_encoder_select="vaapi_encode"
vp8_v4l2m2m_decoder_deps="v4l2_m2m vp8_v4l2_m2m"
vp8_v4l2m2m_encoder_deps="v4l2_m2m vp8_v4l2_m2m"
vp9_cuvid_decoder_deps="cuda cuvid"
vp9_mediacodec_decoder_deps="mediacodec"
vp9_rkmpp_decoder_deps="rkmpp"
vp9_vaapi_encoder_deps="VAEncPictureParameterBufferVP9"
vp9_vaapi_encoder_select="vaapi_encode"
vp9_v4l2m2m_decoder_deps="v4l2_m2m vp9_v4l2_m2m"
wmv3_crystalhd_decoder_select="crystalhd"

# parsers
aac_parser_select="adts_header"
h264_parser_select="golomb h264dsp h264parse"
hevc_parser_select="hevcparse"
mpegaudio_parser_select="mpegaudioheader"
mpegvideo_parser_select="mpegvideo"
mpeg4video_parser_select="h263dsp mpegvideo qpeldsp"
vc1_parser_select="vc1dsp"

# bitstream_filters
aac_adtstoasc_bsf_select="adts_header"
h264_metadata_bsf_select="cbs_h264"
h264_redundant_pps_bsf_select="cbs_h264"
hevc_metadata_bsf_select="cbs_h265"
mjpeg2jpeg_bsf_select="jpegtables"
mpeg2_metadata_bsf_select="cbs_mpeg2"
trace_headers_bsf_select="cbs_h264 cbs_h265 cbs_mpeg2"

# external libraries
aac_at_decoder_deps="audiotoolbox"
ac3_at_decoder_deps="audiotoolbox"
ac3_at_decoder_select="ac3_parser"
adpcm_ima_qt_at_decoder_deps="audiotoolbox"
alac_at_decoder_deps="audiotoolbox"
amr_nb_at_decoder_deps="audiotoolbox"
avisynth_deps_any="libdl LoadLibrary"
avisynth_demuxer_deps="avisynth"
avisynth_demuxer_select="riffdec"
eac3_at_decoder_deps="audiotoolbox"
eac3_at_decoder_select="ac3_parser"
gsm_ms_at_decoder_deps="audiotoolbox"
ilbc_at_decoder_deps="audiotoolbox"
mp1_at_decoder_deps="audiotoolbox"
mp2_at_decoder_deps="audiotoolbox"
mp3_at_decoder_deps="audiotoolbox"
mp1_at_decoder_select="mpegaudioheader"
mp2_at_decoder_select="mpegaudioheader"
mp3_at_decoder_select="mpegaudioheader"
pcm_alaw_at_decoder_deps="audiotoolbox"
pcm_mulaw_at_decoder_deps="audiotoolbox"
qdmc_at_decoder_deps="audiotoolbox"
qdm2_at_decoder_deps="audiotoolbox"
aac_at_encoder_deps="audiotoolbox"
aac_at_encoder_select="audio_frame_queue"
alac_at_encoder_deps="audiotoolbox"
alac_at_encoder_select="audio_frame_queue"
ilbc_at_encoder_deps="audiotoolbox"
ilbc_at_encoder_select="audio_frame_queue"
pcm_alaw_at_encoder_deps="audiotoolbox"
pcm_alaw_at_encoder_select="audio_frame_queue"
pcm_mulaw_at_encoder_deps="audiotoolbox"
pcm_mulaw_at_encoder_select="audio_frame_queue"
chromaprint_muxer_deps="chromaprint"
h264_videotoolbox_encoder_deps="pthreads"
h264_videotoolbox_encoder_select="videotoolbox_encoder"
libcelt_decoder_deps="libcelt"
libfdk_aac_decoder_deps="libfdk_aac"
libfdk_aac_encoder_deps="libfdk_aac"
libfdk_aac_encoder_select="audio_frame_queue"
libgme_demuxer_deps="libgme"
libgsm_decoder_deps="libgsm"
libgsm_encoder_deps="libgsm"
libgsm_ms_decoder_deps="libgsm"
libgsm_ms_encoder_deps="libgsm"
libilbc_decoder_deps="libilbc"
libilbc_encoder_deps="libilbc"
libkvazaar_encoder_deps="libkvazaar"
libmodplug_demuxer_deps="libmodplug"
libmp3lame_encoder_deps="libmp3lame"
libmp3lame_encoder_select="audio_frame_queue mpegaudioheader"
libopencore_amrnb_decoder_deps="libopencore_amrnb"
libopencore_amrnb_encoder_deps="libopencore_amrnb"
libopencore_amrnb_encoder_select="audio_frame_queue"
libopencore_amrwb_decoder_deps="libopencore_amrwb"
libopenh264_decoder_deps="libopenh264"
libopenh264_decoder_select="h264_mp4toannexb_bsf"
libopenh264_encoder_deps="libopenh264"
libopenjpeg_decoder_deps="libopenjpeg"
libopenjpeg_encoder_deps="libopenjpeg"
libopenmpt_demuxer_deps="libopenmpt"
libopus_decoder_deps="libopus"
libopus_encoder_deps="libopus"
libopus_encoder_select="audio_frame_queue"
librsvg_decoder_deps="librsvg"
libshine_encoder_deps="libshine"
libshine_encoder_select="audio_frame_queue"
libspeex_decoder_deps="libspeex"
libspeex_encoder_deps="libspeex"
libspeex_encoder_select="audio_frame_queue"
libtheora_encoder_deps="libtheora"
libtwolame_encoder_deps="libtwolame"
libvo_amrwbenc_encoder_deps="libvo_amrwbenc"
libvorbis_decoder_deps="libvorbis"
libvorbis_encoder_deps="libvorbis libvorbisenc"
libvorbis_encoder_select="audio_frame_queue"
libvpx_vp8_decoder_deps="libvpx"
libvpx_vp8_encoder_deps="libvpx"
libvpx_vp9_decoder_deps="libvpx"
libvpx_vp9_encoder_deps="libvpx"
libwavpack_encoder_deps="libwavpack"
libwavpack_encoder_select="audio_frame_queue"
libwebp_encoder_deps="libwebp"
libwebp_anim_encoder_deps="libwebp"
libx262_encoder_deps="libx262"
libx264_encoder_deps="libx264"
libx264rgb_encoder_deps="libx264 x264_csp_bgr"
libx264rgb_encoder_select="libx264_encoder"
libx265_encoder_deps="libx265"
libxavs_encoder_deps="libxavs"
libxvid_encoder_deps="libxvid"
libzvbi_teletext_decoder_deps="libzvbi"
videotoolbox_suggest="coreservices"
videotoolbox_deps="corefoundation coremedia corevideo"
videotoolbox_encoder_deps="videotoolbox VTCompressionSessionPrepareToEncodeFrames"

# demuxers / muxers
ac3_demuxer_select="ac3_parser"
aiff_muxer_select="iso_media"
asf_demuxer_select="riffdec"
asf_o_demuxer_select="riffdec"
asf_muxer_select="riffenc"
asf_stream_muxer_select="asf_muxer"
avi_demuxer_select="iso_media riffdec exif"
avi_muxer_select="riffenc"
caf_demuxer_select="iso_media riffdec"
caf_muxer_select="iso_media"
dash_muxer_select="mp4_muxer"
dash_demuxer_deps="libxml2"
dirac_demuxer_select="dirac_parser"
dts_demuxer_select="dca_parser"
dtshd_demuxer_select="dca_parser"
dv_demuxer_select="dvprofile"
dv_muxer_select="dvprofile"
dxa_demuxer_select="riffdec"
eac3_demuxer_select="ac3_parser"
f4v_muxer_select="mov_muxer"
fifo_muxer_deps="threads"
flac_demuxer_select="flac_parser"
hds_muxer_select="flv_muxer"
hls_muxer_select="mpegts_muxer"
hls_muxer_suggest="gcrypt openssl"
image2_alias_pix_demuxer_select="image2_demuxer"
image2_brender_pix_demuxer_select="image2_demuxer"
ipod_muxer_select="mov_muxer"
ismv_muxer_select="mov_muxer"
matroska_audio_muxer_select="matroska_muxer"
matroska_demuxer_select="iso_media riffdec"
matroska_demuxer_suggest="bzlib lzo zlib"
matroska_muxer_select="iso_media riffenc"
mmf_muxer_select="riffenc"
mov_demuxer_select="iso_media riffdec"
mov_demuxer_suggest="zlib"
mov_muxer_select="iso_media riffenc rtpenc_chain"
mp3_demuxer_select="mpegaudio_parser"
mp3_muxer_select="mpegaudioheader"
mp4_muxer_select="mov_muxer"
mpegts_demuxer_select="iso_media"
mpegts_muxer_select="adts_muxer latm_muxer"
mpegtsraw_demuxer_select="mpegts_demuxer"
mxf_d10_muxer_select="mxf_muxer"
mxf_opatom_muxer_select="mxf_muxer"
nut_muxer_select="riffenc"
nuv_demuxer_select="riffdec"
oga_muxer_select="ogg_muxer"
ogg_demuxer_select="dirac_parse"
ogv_muxer_select="ogg_muxer"
opus_muxer_select="ogg_muxer"
psp_muxer_select="mov_muxer"
rtp_demuxer_select="sdp_demuxer"
rtp_muxer_select="golomb"
rtpdec_select="asf_demuxer jpegtables mov_demuxer mpegts_demuxer rm_demuxer rtp_protocol srtp"
rtsp_demuxer_select="http_protocol rtpdec"
rtsp_muxer_select="rtp_muxer http_protocol rtp_protocol rtpenc_chain"
sap_demuxer_select="sdp_demuxer"
sap_muxer_select="rtp_muxer rtp_protocol rtpenc_chain"
sdp_demuxer_select="rtpdec"
smoothstreaming_muxer_select="ismv_muxer"
spdif_demuxer_select="adts_header"
spdif_muxer_select="adts_header"
spx_muxer_select="ogg_muxer"
swf_demuxer_suggest="zlib"
tak_demuxer_select="tak_parser"
tg2_muxer_select="mov_muxer"
tgp_muxer_select="mov_muxer"
vobsub_demuxer_select="mpegps_demuxer"
w64_demuxer_select="wav_demuxer"
w64_muxer_select="wav_muxer"
wav_demuxer_select="riffdec"
wav_muxer_select="riffenc"
webm_muxer_select="iso_media riffenc"
webm_dash_manifest_demuxer_select="matroska_demuxer"
wtv_demuxer_select="mpegts_demuxer riffdec"
wtv_muxer_select="mpegts_muxer riffenc"
xmv_demuxer_select="riffdec"
xwma_demuxer_select="riffdec"

# indevs / outdevs
alsa_indev_deps="alsa"
alsa_outdev_deps="alsa"
avfoundation_indev_deps="avfoundation corevideo coremedia pthreads"
avfoundation_indev_suggest="coregraphics applicationservices"
avfoundation_indev_extralibs="-framework Foundation"
bktr_indev_deps_any="dev_bktr_ioctl_bt848_h machine_ioctl_bt848_h dev_video_bktr_ioctl_bt848_h dev_ic_bt8xx_h"
caca_outdev_deps="libcaca"
decklink_deps_any="libdl LoadLibrary"
decklink_indev_deps="decklink threads"
decklink_indev_extralibs="-lstdc++"
decklink_outdev_deps="decklink threads"
decklink_outdev_extralibs="-lstdc++"
libndi_newtek_indev_deps="libndi_newtek"
libndi_newtek_indev_extralibs="-lndi"
libndi_newtek_outdev_deps="libndi_newtek"
libndi_newtek_outdev_extralibs="-lndi"
dshow_indev_deps="IBaseFilter"
dshow_indev_extralibs="-lpsapi -lole32 -lstrmiids -luuid -loleaut32 -lshlwapi"
fbdev_indev_deps="linux_fb_h"
fbdev_outdev_deps="linux_fb_h"
gdigrab_indev_deps="CreateDIBSection"
gdigrab_indev_extralibs="-lgdi32"
gdigrab_indev_select="bmp_decoder"
iec61883_indev_deps="libiec61883"
jack_indev_deps="libjack"
jack_indev_deps_any="sem_timedwait dispatch_dispatch_h"
kmsgrab_indev_deps="libdrm"
lavfi_indev_deps="avfilter"
libcdio_indev_deps="libcdio"
libdc1394_indev_deps="libdc1394"
openal_indev_deps="openal"
opengl_outdev_deps="opengl"
oss_indev_deps_any="soundcard_h sys_soundcard_h"
oss_outdev_deps_any="soundcard_h sys_soundcard_h"
pulse_indev_deps="libpulse"
pulse_outdev_deps="libpulse"
sdl2_outdev_deps="sdl2"
sndio_indev_deps="sndio"
sndio_outdev_deps="sndio"
v4l2_indev_deps_any="linux_videodev2_h sys_videoio_h"
v4l2_indev_suggest="libv4l2"
v4l2_outdev_deps_any="linux_videodev2_h sys_videoio_h"
v4l2_outdev_suggest="libv4l2"
vfwcap_indev_deps="vfw32 vfwcap_defines"
xcbgrab_indev_deps="libxcb"
xcbgrab_indev_suggest="libxcb_shm libxcb_shape libxcb_xfixes"
xv_outdev_deps="X11_extensions_Xvlib_h XvGetPortAttribute"
xv_outdev_extralibs="-lXv -lX11 -lXext"

# protocols
async_protocol_deps="threads"
bluray_protocol_deps="libbluray"
ffrtmpcrypt_protocol_conflict="librtmp_protocol"
ffrtmpcrypt_protocol_deps_any="gcrypt gmp openssl"
ffrtmpcrypt_protocol_select="tcp_protocol"
ffrtmphttp_protocol_conflict="librtmp_protocol"
ffrtmphttp_protocol_select="http_protocol"
ftp_protocol_select="tcp_protocol"
gopher_protocol_select="network"
http_protocol_select="tcp_protocol"
http_protocol_suggest="zlib"
httpproxy_protocol_select="tcp_protocol"
httpproxy_protocol_suggest="zlib"
https_protocol_select="tls_protocol"
https_protocol_suggest="zlib"
icecast_protocol_select="http_protocol"
librtmp_protocol_deps="librtmp"
librtmpe_protocol_deps="librtmp"
librtmps_protocol_deps="librtmp"
librtmpt_protocol_deps="librtmp"
librtmpte_protocol_deps="librtmp"
libsmbclient_protocol_deps="libsmbclient gplv3"
libssh_protocol_deps="libssh"
mmsh_protocol_select="http_protocol"
mmst_protocol_select="network"
rtmp_protocol_conflict="librtmp_protocol"
rtmp_protocol_select="tcp_protocol"
rtmp_protocol_suggest="zlib"
rtmpe_protocol_select="ffrtmpcrypt_protocol"
rtmpe_protocol_suggest="zlib"
rtmps_protocol_conflict="librtmp_protocol"
rtmps_protocol_select="tls_protocol"
rtmps_protocol_suggest="zlib"
rtmpt_protocol_select="ffrtmphttp_protocol"
rtmpt_protocol_suggest="zlib"
rtmpte_protocol_select="ffrtmpcrypt_protocol ffrtmphttp_protocol"
rtmpte_protocol_suggest="zlib"
rtmpts_protocol_select="ffrtmphttp_protocol https_protocol"
rtmpts_protocol_suggest="zlib"
rtp_protocol_select="udp_protocol"
schannel_conflict="openssl gnutls"
sctp_protocol_deps="struct_sctp_event_subscribe struct_msghdr_msg_flags"
sctp_protocol_select="network"
securetransport_conflict="openssl gnutls"
srtp_protocol_select="rtp_protocol srtp"
tcp_protocol_select="network"
tls_protocol_deps_any="gnutls openssl schannel securetransport"
tls_protocol_select="tcp_protocol"
udp_protocol_select="network"
udplite_protocol_select="network"
unix_protocol_deps="sys_un_h"
unix_protocol_select="network"

# filters
afftfilt_filter_deps="avcodec"
afftfilt_filter_select="fft"
afir_filter_deps="avcodec"
afir_filter_select="fft"
amovie_filter_deps="avcodec avformat"
aresample_filter_deps="swresample"
ass_filter_deps="libass"
atempo_filter_deps="avcodec"
atempo_filter_select="rdft"
azmq_filter_deps="libzmq"
blackframe_filter_deps="gpl"
boxblur_filter_deps="gpl"
bs2b_filter_deps="libbs2b"
colormatrix_filter_deps="gpl"
coreimage_filter_deps="coreimage appkit"
coreimage_filter_extralibs="-framework OpenGL"
coreimagesrc_filter_deps="coreimage appkit"
coreimagesrc_filter_extralibs="-framework OpenGL"
cover_rect_filter_deps="avcodec avformat gpl"
cropdetect_filter_deps="gpl"
deinterlace_qsv_filter_deps="libmfx"
deinterlace_vaapi_filter_deps="vaapi"
delogo_filter_deps="gpl"
deshake_filter_select="pixelutils"
deshake_filter_suggest="opencl"
drawtext_filter_deps="libfreetype"
drawtext_filter_suggest="libfontconfig libfribidi"
elbg_filter_deps="avcodec"
eq_filter_deps="gpl"
fftfilt_filter_deps="avcodec"
fftfilt_filter_select="rdft"
find_rect_filter_deps="avcodec avformat gpl"
firequalizer_filter_deps="avcodec"
firequalizer_filter_select="rdft"
flite_filter_deps="libflite"
framerate_filter_select="pixelutils"
frei0r_filter_deps="frei0r libdl"
frei0r_src_filter_deps="frei0r libdl"
fspp_filter_deps="gpl"
geq_filter_deps="gpl"
histeq_filter_deps="gpl"
hqdn3d_filter_deps="gpl"
interlace_filter_deps="gpl"
kerndeint_filter_deps="gpl"
ladspa_filter_deps="ladspa libdl"
mcdeint_filter_deps="avcodec gpl"
movie_filter_deps="avcodec avformat"
mpdecimate_filter_deps="gpl"
mpdecimate_filter_select="pixelutils"
mptestsrc_filter_deps="gpl"
negate_filter_deps="lut_filter"
nnedi_filter_deps="gpl"
ocr_filter_deps="libtesseract"
ocv_filter_deps="libopencv"
owdenoise_filter_deps="gpl"
pan_filter_deps="swresample"
perspective_filter_deps="gpl"
phase_filter_deps="gpl"
pp7_filter_deps="gpl"
pp_filter_deps="gpl postproc"
pullup_filter_deps="gpl"
removelogo_filter_deps="avcodec avformat swscale"
repeatfields_filter_deps="gpl"
resample_filter_deps="avresample"
rubberband_filter_deps="librubberband"
sab_filter_deps="gpl swscale"
scale2ref_filter_deps="swscale"
scale_filter_deps="swscale"
scale_qsv_filter_deps="libmfx"
select_filter_select="pixelutils"
showcqt_filter_deps="avcodec avformat swscale"
showcqt_filter_suggest="libfontconfig libfreetype"
showcqt_filter_select="fft"
showfreqs_filter_deps="avcodec"
showfreqs_filter_select="fft"
showspectrum_filter_deps="avcodec"
showspectrum_filter_select="fft"
showspectrumpic_filter_deps="avcodec"
showspectrumpic_filter_select="fft"
signature_filter_deps="gpl avcodec avformat"
smartblur_filter_deps="gpl swscale"
sofalizer_filter_deps="libmysofa avcodec"
sofalizer_filter_select="fft"
spectrumsynth_filter_deps="avcodec"
spectrumsynth_filter_select="fft"
spp_filter_deps="gpl avcodec"
spp_filter_select="fft idctdsp fdctdsp me_cmp pixblockdsp"
stereo3d_filter_deps="gpl"
subtitles_filter_deps="avformat avcodec libass"
super2xsai_filter_deps="gpl"
pixfmts_super2xsai_test_deps="super2xsai_filter"
tinterlace_filter_deps="gpl"
tinterlace_merge_test_deps="tinterlace_filter"
tinterlace_pad_test_deps="tinterlace_filter"
tonemap_filter_deps="const_nan"
uspp_filter_deps="gpl avcodec"
unsharp_filter_suggest="opencl"
vaguedenoiser_filter_deps="gpl"
vidstabdetect_filter_deps="libvidstab"
vidstabtransform_filter_deps="libvidstab"
libvmaf_filter_deps="libvmaf"
zmq_filter_deps="libzmq"
zoompan_filter_deps="swscale"
zscale_filter_deps="libzimg const_nan"
scale_vaapi_filter_deps="vaapi VAProcPipelineParameterBuffer"

# examples
avio_dir_cmd_deps="avformat avutil"
avio_reading_deps="avformat avcodec avutil"
decode_audio_example_deps="avcodec avutil"
decode_video_example_deps="avcodec avutil"
demuxing_decoding_example_deps="avcodec avformat avutil"
encode_audio_example_deps="avcodec avutil"
encode_video_example_deps="avcodec avutil"
extract_mvs_example_deps="avcodec avformat avutil"
filter_audio_example_deps="avfilter avutil"
filtering_audio_example_deps="avfilter avcodec avformat avutil"
filtering_video_example_deps="avfilter avcodec avformat avutil"
http_multiclient_example_deps="avformat avutil fork"
hw_decode_example_deps="avcodec avformat avutil"
metadata_example_deps="avformat avutil"
muxing_example_deps="avcodec avformat avutil swscale"
qsvdec_example_deps="avcodec avutil libmfx h264_qsv_decoder"
remuxing_example_deps="avcodec avformat avutil"
resampling_audio_example_deps="avutil swresample"
scaling_video_example_deps="avutil swscale"
transcode_aac_example_deps="avcodec avformat swresample"
transcoding_example_deps="avfilter avcodec avformat avutil"

# EXTRALIBS_LIST
cpu_init_extralibs="pthreads_extralibs"
cws2fws_extralibs="zlib_extralibs"

# libraries, in linking order
avcodec_deps="avutil"
avcodec_suggest="libm"
avcodec_select="null_bsf"
avdevice_deps="avformat avcodec avutil"
avdevice_suggest="libm"
avfilter_deps="avutil"
avfilter_suggest="libm"
avformat_deps="avcodec avutil"
avformat_suggest="libm network zlib"
avresample_deps="avutil"
avresample_suggest="libm"
avutil_suggest="clock_gettime libm libdrm libmfx opencl user32 vaapi videotoolbox corefoundation corevideo coremedia wincrypt"
postproc_deps="avutil gpl"
postproc_suggest="libm"
swresample_deps="avutil"
swresample_suggest="libm libsoxr"
swscale_deps="avutil"
swscale_suggest="libm"

avcodec_extralibs="pthreads_extralibs iconv_extralibs"
avfilter_extralibs="pthreads_extralibs"
avutil_extralibs="nanosleep_extralibs pthreads_extralibs vaapi_drm_extralibs vaapi_x11_extralibs vdpau_x11_extralibs"

# programs
ffmpeg_deps="avcodec avfilter avformat swresample"
ffmpeg_select="aformat_filter anull_filter atrim_filter format_filter
               null_filter
               trim_filter"
ffmpeg_suggest="ole32 psapi shell32"
ffplay_deps="avcodec avformat swscale swresample sdl2"
ffplay_select="rdft crop_filter transpose_filter hflip_filter vflip_filter rotate_filter"
ffplay_suggest="shell32"
ffprobe_deps="avcodec avformat"
ffprobe_suggest="shell32"
ffserver_deps="avformat fork sarestart"
ffserver_select="ffm_muxer rtp_protocol rtsp_demuxer"

# documentation
podpages_deps="perl"
manpages_deps="perl pod2man"
htmlpages_deps="perl"
htmlpages_deps_any="makeinfo_html texi2html"
txtpages_deps="perl makeinfo"
doc_deps_any="manpages htmlpages podpages txtpages"

# default parameters

logfile="ffbuild/config.log"

# installation paths
prefix_default="/usr/local"
bindir_default='${prefix}/bin'
datadir_default='${prefix}/share/ffmpeg'
docdir_default='${prefix}/share/doc/ffmpeg'
incdir_default='${prefix}/include'
libdir_default='${prefix}/lib'
mandir_default='${prefix}/share/man'

# toolchain
ar_default="ar"
cc_default="gcc"
cxx_default="g++"
host_cc_default="gcc"
doxygen_default="doxygen"
install="install"
ln_s_default="ln -s -f"
nm_default="nm -g"
pkg_config_default=pkg-config
ranlib_default="ranlib"
strip_default="strip"
version_script='--version-script'
x86asmexe_default="nasm"
windres_default="windres"
nvcc_default="nvcc"
nvccflags_default="-gencode arch=compute_30,code=sm_30 -O2"
striptype="direct"

# OS
target_os_default=$(tolower $(uname -s))
host_os=$target_os_default

# machine
if test "$target_os_default" = aix; then
    arch_default=$(uname -p)
    strip_default="strip -X32_64"
else
    arch_default=$(uname -m)
fi
cpu="generic"
intrinsics="none"

# configurable options
enable $PROGRAM_LIST
enable $DOCUMENT_LIST
enable $EXAMPLE_LIST
enable $(filter_out avresample $LIBRARY_LIST)
enable stripping

enable asm
enable debug
enable doc
enable faan faandct faanidct
enable optimizations
enable runtime_cpudetect
enable safe_bitstream_reader
enable static
enable swscale_alpha
enable valgrind_backtrace

sws_max_filter_size_default=256
set_default sws_max_filter_size

# internal components are enabled by default
enable $EXTRALIBS_LIST

# Avoid external, non-system, libraries getting enabled by dependency resolution
disable $EXTERNAL_LIBRARY_LIST $HWACCEL_LIBRARY_LIST

# build settings
SHFLAGS='-shared -Wl,-soname,$$(@F)'
LIBPREF="lib"
LIBSUF=".a"
FULLNAME='$(NAME)$(BUILDSUF)'
LIBNAME='$(LIBPREF)$(FULLNAME)$(LIBSUF)'
SLIBPREF="lib"
SLIBSUF=".so"
SLIBNAME='$(SLIBPREF)$(FULLNAME)$(SLIBSUF)'
SLIBNAME_WITH_VERSION='$(SLIBNAME).$(LIBVERSION)'
SLIBNAME_WITH_MAJOR='$(SLIBNAME).$(LIBMAJOR)'
LIB_INSTALL_EXTRA_CMD='$$(RANLIB) "$(LIBDIR)/$(LIBNAME)"'
SLIB_INSTALL_NAME='$(SLIBNAME_WITH_VERSION)'
SLIB_INSTALL_LINKS='$(SLIBNAME_WITH_MAJOR) $(SLIBNAME)'
VERSION_SCRIPT_POSTPROCESS_CMD="cat"

asflags_filter=echo
cflags_filter=echo
ldflags_filter=echo

AS_C='-c'
AS_O='-o $@'
CC_C='-c'
CC_E='-E -o $@'
CC_O='-o $@'
CXX_C='-c'
CXX_O='-o $@'
OBJCC_C='-c'
OBJCC_E='-E -o $@'
OBJCC_O='-o $@'
X86ASM_O='-o $@'
LD_O='-o $@'
LD_LIB='-l%'
LD_PATH='-L'
HOSTCC_C='-c'
HOSTCC_E='-E -o $@'
HOSTCC_O='-o $@'
HOSTLD_O='-o $@'
NVCC_C='-c'
NVCC_O='-o $@'

host_extralibs='-lm'
host_cflags_filter=echo
host_ldflags_filter=echo

target_path='$(CURDIR)'

# since the object filename is not given with the -MM flag, the compiler
# is only able to print the basename, and we must add the path ourselves
DEPCMD='$(DEP$(1)) $(DEP$(1)FLAGS) $($(1)DEP_FLAGS) $< 2>/dev/null | sed -e "/^\#.*/d" -e "s,^[[:space:]]*$(@F),$(@D)/$(@F)," > $(@:.o=.d)'
DEPFLAGS='-MM'

mkdir -p ffbuild

# find source path
if test -f configure; then
    source_path=.
else
    source_path=$(cd $(dirname "$0"); pwd)
    case "$source_path" in
        *[[:blank:]]*) die "Out of tree builds are impossible with whitespace in source path." ;;
    esac
    test -e "$source_path/config.h" &&
        die "Out of tree builds are impossible with config.h in source dir."
fi

for v in "$@"; do
    r=${v#*=}
    l=${v%"$r"}
    r=$(sh_quote "$r")
    FFMPEG_CONFIGURATION="${FFMPEG_CONFIGURATION# } ${l}${r}"
done

find_things(){
    thing=$1
    pattern=$2
    file=$source_path/$3
    sed -n "s/^[^#]*$pattern.*([^,]*, *\([^,]*\)\(,.*\)*).*/\1_$thing/p" "$file"
}

ENCODER_LIST=$(find_things  encoder  ENC      libavcodec/allcodecs.c)
DECODER_LIST=$(find_things  decoder  DEC      libavcodec/allcodecs.c)
HWACCEL_LIST=$(find_things  hwaccel  HWACCEL  libavcodec/allcodecs.c)
PARSER_LIST=$(find_things   parser   PARSER   libavcodec/allcodecs.c)
MUXER_LIST=$(find_things    muxer    _MUX     libavformat/allformats.c)
DEMUXER_LIST=$(find_things  demuxer  DEMUX    libavformat/allformats.c)
OUTDEV_LIST=$(find_things   outdev   OUTDEV   libavdevice/alldevices.c)
INDEV_LIST=$(find_things    indev    _IN      libavdevice/alldevices.c)
FILTER_LIST=$(find_things   filter   FILTER   libavfilter/allfilters.c)

find_things_extern(){
    thing=$1
    pattern=$2
    file=$source_path/$3
    sed -n "s/^[^#]*extern.*$pattern *ff_\([^ ]*\)_$thing;/\1_$thing/p" "$file"
}

BSF_LIST=$(find_things_extern bsf AVBitStreamFilter libavcodec/bitstream_filters.c)
PROTOCOL_LIST=$(find_things_extern protocol URLProtocol libavformat/protocols.c)

AVCODEC_COMPONENTS_LIST="
    $BSF_LIST
    $DECODER_LIST
    $ENCODER_LIST
    $HWACCEL_LIST
    $PARSER_LIST
"

AVDEVICE_COMPONENTS_LIST="
    $INDEV_LIST
    $OUTDEV_LIST
"

AVFILTER_COMPONENTS_LIST="
    $FILTER_LIST
"

AVFORMAT_COMPONENTS_LIST="
    $DEMUXER_LIST
    $MUXER_LIST
    $PROTOCOL_LIST
"

ALL_COMPONENTS="
    $AVCODEC_COMPONENTS_LIST
    $AVDEVICE_COMPONENTS_LIST
    $AVFILTER_COMPONENTS_LIST
    $AVFORMAT_COMPONENTS_LIST
"

for n in $COMPONENT_LIST; do
    v=$(toupper ${n%s})_LIST
    eval enable \$$v
    eval ${n}_if_any="\$$v"
done

enable $ARCH_EXT_LIST

die_unknown(){
    echo "Unknown option \"$1\"."
    echo "See $0 --help for available options."
    exit 1
}

print_in_columns() {
    cols=$(expr $ncols / 24)
    cat | tr ' ' '\n' | sort | pr -r "-$cols" -w $ncols -t
}

show_list() {
    suffix=_$1
    shift
    echo $* | sed s/$suffix//g | print_in_columns
    exit 0
}

rand_list(){
    IFS=', '
    set -- $*
    unset IFS
    for thing; do
        comp=${thing%:*}
        prob=${thing#$comp}
        prob=${prob#:}
        is_in ${comp} $COMPONENT_LIST && eval comp=\$$(toupper ${comp%s})_LIST
        echo "prob ${prob:-0.5}"
        printf '%s\n' $comp
    done
}

do_random(){
    action=$1
    shift
    random_seed=$(awk "BEGIN { srand($random_seed); print srand() }")
    $action $(rand_list "$@" | awk "BEGIN { srand($random_seed) } \$1 == \"prob\" { prob = \$2; next } rand() < prob { print }")
}

for opt do
    optval="${opt#*=}"
    case "$opt" in
        --extra-ldflags=*)
            add_ldflags $optval
        ;;
        --extra-ldexeflags=*)
            add_ldexeflags $optval
        ;;
<<<<<<< HEAD
        --extra-ldlibflags=*)
            add_ldlibflags $optval
=======
        --extra-ldsoflags=*)
            add_ldsoflags $optval
>>>>>>> 857e26b6
        ;;
        --extra-libs=*)
            add_extralibs $optval
        ;;
        --disable-devices)
            disable $INDEV_LIST $OUTDEV_LIST
        ;;
        --enable-debug=*)
            debuglevel="$optval"
        ;;
        --disable-programs)
            disable $PROGRAM_LIST
        ;;
        --disable-everything)
            map 'eval unset \${$(toupper ${v%s})_LIST}' $COMPONENT_LIST
        ;;
        --disable-all)
            map 'eval unset \${$(toupper ${v%s})_LIST}' $COMPONENT_LIST
            disable $LIBRARY_LIST $PROGRAM_LIST doc
            enable avutil
        ;;
        --enable-random|--disable-random)
            action=${opt%%-random}
            do_random ${action#--} $COMPONENT_LIST
        ;;
        --enable-random=*|--disable-random=*)
            action=${opt%%-random=*}
            do_random ${action#--} $optval
        ;;
        --enable-sdl)
            enable sdl2
        ;;
        --enable-*=*|--disable-*=*)
            eval $(echo "${opt%%=*}" | sed 's/--/action=/;s/-/ thing=/')
            is_in "${thing}s" $COMPONENT_LIST || die_unknown "$opt"
            eval list=\$$(toupper $thing)_LIST
            name=$(echo "${optval}" | sed "s/,/_${thing}|/g")_${thing}
            list=$(filter "$name" $list)
            [ "$list" = "" ] && warn "Option $opt did not match anything"
            $action $list
        ;;
        --enable-yasm|--disable-yasm)
            warn "The ${opt} option is only provided for compatibility and will be\n"\
                 "removed in the future. Use --enable-x86asm / --disable-x86asm instead."
            test $opt = --enable-yasm && x86asm=yes || x86asm=no
        ;;
        --yasmexe=*)
            warn "The --yasmexe option is only provided for compatibility and will be\n"\
                 "removed in the future. Use --x86asmexe instead."
            x86asmexe="$optval"
        ;;
        --enable-?*|--disable-?*)
            eval $(echo "$opt" | sed 's/--/action=/;s/-/ option=/;s/-/_/g')
            if is_in $option $COMPONENT_LIST; then
                test $action = disable && action=unset
                eval $action \$$(toupper ${option%s})_LIST
            elif is_in $option $CMDLINE_SELECT; then
                $action $option
            else
                die_unknown $opt
            fi
        ;;
        --list-*)
            NAME="${opt#--list-}"
            is_in $NAME $COMPONENT_LIST || die_unknown $opt
            NAME=${NAME%s}
            eval show_list $NAME \$$(toupper $NAME)_LIST
        ;;
        --help|-h) show_help
        ;;
        --quiet|-q) quiet=yes
        ;;
        --fatal-warnings) enable fatal_warnings
        ;;
        --libfuzzer=*)
            libfuzzer_path="$optval"
        ;;
        *)
            optname="${opt%%=*}"
            optname="${optname#--}"
            optname=$(echo "$optname" | sed 's/-/_/g')
            if is_in $optname $CMDLINE_SET; then
                eval $optname='$optval'
            elif is_in $optname $CMDLINE_APPEND; then
                append $optname "$optval"
            else
                die_unknown $opt
            fi
        ;;
    esac
done

for e in $env; do
    eval "export $e"
done

if disabled autodetect; then

    # Unless iconv is explicitely disabled by the user, we still want to probe
    # for the iconv from the libc.
    disabled iconv || enable libc_iconv

    disable_weak $EXTERNAL_AUTODETECT_LIBRARY_LIST
    disable_weak $HWACCEL_AUTODETECT_LIBRARY_LIST
fi
# Mark specifically enabled, but normally autodetected libraries as requested.
for lib in $AUTODETECT_LIBS; do
    enabled $lib && request $lib
done
#TODO: switch to $AUTODETECT_LIBS when $THREADS_LIST is supported the same way
enable_weak $EXTERNAL_AUTODETECT_LIBRARY_LIST
enable_weak $HWACCEL_AUTODETECT_LIBRARY_LIST

disabled logging && logfile=/dev/null

die_license_disabled() {
    enabled $1 || { enabled $v && die "$v is $1 and --enable-$1 is not specified."; }
}

die_license_disabled_gpl() {
    enabled $1 || { enabled $v && die "$v is incompatible with the gpl and --enable-$1 is not specified."; }
}

map "die_license_disabled gpl"      $EXTERNAL_LIBRARY_GPL_LIST $EXTERNAL_LIBRARY_GPLV3_LIST
map "die_license_disabled version3" $EXTERNAL_LIBRARY_VERSION3_LIST $EXTERNAL_LIBRARY_GPLV3_LIST

enabled gpl && map "die_license_disabled_gpl nonfree" $EXTERNAL_LIBRARY_NONFREE_LIST
map "die_license_disabled nonfree" $HWACCEL_LIBRARY_NONFREE_LIST

enabled version3 && { enabled gpl && enable gplv3 || enable lgplv3; }

enabled_all gnutls openssl &&
    die "GnuTLS and OpenSSL must not be enabled at the same time."

# Disable all the library-specific components if the library itself
# is disabled, see AVCODEC_LIST and following _LIST variables.

disable_components(){
    disabled ${1} && disable $(
        eval components="\$$(toupper ${1})_COMPONENTS"
        map 'eval echo \${$(toupper ${v%s})_LIST}' $components
    )
}

map 'disable_components $v' $LIBRARY_LIST

echo "# $0 $FFMPEG_CONFIGURATION" > $logfile
set >> $logfile

test -n "$valgrind" && toolchain="valgrind-memcheck"

enabled ossfuzz && {
    add_cflags  -fsanitize=address,undefined -fsanitize-coverage=trace-pc-guard,trace-cmp -fno-omit-frame-pointer
    add_ldflags -fsanitize=address,undefined -fsanitize-coverage=trace-pc-guard,trace-cmp
}

case "$toolchain" in
    *-asan)
        cc_default="${toolchain%-asan}"
        add_cflags  -fsanitize=address
        add_ldflags -fsanitize=address
    ;;
    *-msan)
        cc_default="${toolchain%-msan}"
        add_cflags  -fsanitize=memory -fsanitize-memory-track-origins
        add_ldflags -fsanitize=memory
    ;;
    *-tsan)
        cc_default="${toolchain%-tsan}"
        add_cflags  -fsanitize=thread -fPIE
        add_ldflags -fsanitize=thread -pie
        case "$toolchain" in
            gcc-tsan)
                add_cflags  -fPIC
                add_ldflags -fPIC
                ;;
        esac
    ;;
    *-usan)
        cc_default="${toolchain%-usan}"
        add_cflags  -fsanitize=undefined
        add_ldflags -fsanitize=undefined
    ;;
    valgrind-*)
        target_exec_default="valgrind"
        case "$toolchain" in
            valgrind-massif)
                target_exec_args="--tool=massif --alloc-fn=av_malloc --alloc-fn=av_mallocz --alloc-fn=av_calloc --alloc-fn=av_fast_padded_malloc --alloc-fn=av_fast_malloc --alloc-fn=av_realloc_f --alloc-fn=av_fast_realloc --alloc-fn=av_realloc"
                ;;
            valgrind-memcheck)
                target_exec_args="--error-exitcode=1 --malloc-fill=0x2a --track-origins=yes --leak-check=full --gen-suppressions=all --suppressions=$source_path/tests/fate-valgrind.supp"
                ;;
        esac
    ;;
    msvc)
        # Check whether the current MSVC version needs the C99 converter.
        # From MSVC 2013 (compiler major version 18) onwards, it does actually
        # support enough of C99 to build ffmpeg. Default to the new
        # behaviour if the regexp was unable to match anything, since this
        # successfully parses the version number of existing supported
        # versions that require the converter (MSVC 2010 and 2012).
        cl_major_ver=$(cl 2>&1 | sed -n 's/.*Version \([[:digit:]]\{1,\}\)\..*/\1/p')
        if [ -z "$cl_major_ver" ] || [ $cl_major_ver -ge 18 ]; then
            cc_default="cl"
            cxx_default="cl"
        else
            cc_default="c99wrap cl"
            cxx_default="c99wrap cl"
        fi
        ld_default="$source_path/compat/windows/mslink"
        nm_default="dumpbin -symbols"
        ar_default="lib"
        case "$arch" in
        arm*)
            as_default="armasm"
            ;;
        esac
        target_os_default="win32"
        # Use a relative path for TMPDIR. This makes sure all the
        # ffconf temp files are written with a relative path, avoiding
        # issues with msys/win32 path conversion for MSVC parameters
        # such as -Fo<file> or -out:<file>.
        TMPDIR=.
    ;;
    icl)
        cc_default="icl"
        ld_default="xilink"
        nm_default="dumpbin -symbols"
        ar_default="xilib"
        target_os_default="win32"
        TMPDIR=.
    ;;
    gcov)
        add_cflags  -fprofile-arcs -ftest-coverage
        add_ldflags -fprofile-arcs -ftest-coverage
    ;;
    llvm-cov)
        add_cflags -fprofile-arcs -ftest-coverage
        add_ldflags --coverage
    ;;
    hardened)
        add_cppflags -U_FORTIFY_SOURCE -D_FORTIFY_SOURCE=2
        add_cflags   -fno-strict-overflow -fstack-protector-all
        add_ldflags  -Wl,-z,relro -Wl,-z,now
        add_cflags   -fPIE
        add_ldexeflags -fPIE -pie
    ;;
    ?*)
        die "Unknown toolchain $toolchain"
    ;;
esac

test -n "$cross_prefix" && enable cross_compile

if enabled cross_compile; then
    test -n "$arch" && test -n "$target_os" ||
        die "Must specify target arch (--arch) and OS (--target-os) when cross-compiling"
fi

ar_default="${cross_prefix}${ar_default}"
cc_default="${cross_prefix}${cc_default}"
cxx_default="${cross_prefix}${cxx_default}"
nm_default="${cross_prefix}${nm_default}"
pkg_config_default="${cross_prefix}${pkg_config_default}"
if ${cross_prefix}${ranlib_default} 2>&1 | grep -q "\-D "; then
    ranlib_default="${cross_prefix}${ranlib_default} -D"
else
    ranlib_default="${cross_prefix}${ranlib_default}"
fi
strip_default="${cross_prefix}${strip_default}"
windres_default="${cross_prefix}${windres_default}"

sysinclude_default="${sysroot}/usr/include"

set_default arch cc cxx doxygen pkg_config ranlib strip sysinclude \
    target_exec target_os x86asmexe nvcc
enabled cross_compile || host_cc_default=$cc
set_default host_cc

pkg_config_fail_message=""
if ! $pkg_config --version >/dev/null 2>&1; then
    warn "$pkg_config not found, library detection may fail."
    pkg_config=false
elif is_in -static $cc $LDFLAGS && ! is_in --static $pkg_config $pkg_config_flags; then
    pkg_config_fail_message="
Note: When building a static binary, add --pkg-config-flags=\"--static\"."
fi

if test $doxygen != $doxygen_default && \
  ! $doxygen --version >/dev/null 2>&1; then
    warn "Specified doxygen \"$doxygen\" not found, API documentation will fail to build."
fi

exesuf() {
    case $1 in
        mingw32*|mingw64*|win32|win64|cygwin*|*-dos|freedos|opendos|os/2*|symbian) echo .exe ;;
    esac
}

EXESUF=$(exesuf $target_os)
HOSTEXESUF=$(exesuf $host_os)

# set temporary file name
: ${TMPDIR:=$TEMPDIR}
: ${TMPDIR:=$TMP}
: ${TMPDIR:=/tmp}

if [ -n "$tempprefix" ] ; then
    mktemp(){
        tmpname="$tempprefix.${HOSTNAME}.${UID}"
        echo "$tmpname"
        mkdir "$tmpname"
    }
elif ! check_cmd mktemp -u XXXXXX; then
    # simple replacement for missing mktemp
    # NOT SAFE FOR GENERAL USE
    mktemp(){
        tmpname="${2%%XXX*}.${HOSTNAME}.${UID}.$$"
        echo "$tmpname"
        mkdir "$tmpname"
    }
fi

FFTMPDIR=$(mktemp -d "${TMPDIR}/ffconf.XXXXXXXX" 2> /dev/null) ||
    die "Unable to create temporary directory in $TMPDIR."

tmpfile(){
    tmp="${FFTMPDIR}/test"$2
    (set -C; exec > $tmp) 2> /dev/null ||
        die "Unable to create temporary file in $FFTMPDIR."
    eval $1=$tmp
}

trap 'rm -rf -- "$FFTMPDIR"' EXIT
trap 'exit 2' INT

tmpfile TMPASM .asm
tmpfile TMPC   .c
tmpfile TMPCPP .cpp
tmpfile TMPE   $EXESUF
tmpfile TMPH   .h
tmpfile TMPM   .m
tmpfile TMPO   .o
tmpfile TMPS   .S
tmpfile TMPSH  .sh
tmpfile TMPV   .ver

unset -f mktemp

chmod +x $TMPE

# make sure we can execute files in $TMPDIR
cat > $TMPSH 2>> $logfile <<EOF
#! /bin/sh
EOF
chmod +x $TMPSH >> $logfile 2>&1
if ! $TMPSH >> $logfile 2>&1; then
    cat <<EOF
Unable to create and execute files in $TMPDIR.  Set the TMPDIR environment
variable to another directory and make sure that it is not mounted noexec.
EOF
    die "Sanity test failed."
fi

armasm_flags(){
    for flag; do
        case $flag in
            # Filter out MSVC cl.exe options from cflags that shouldn't
            # be passed to gas-preprocessor
            -M[TD]*)                                            ;;
            *)                  echo $flag                      ;;
        esac
   done
}

ccc_flags(){
    for flag; do
        case $flag in
            -std=c99)           echo -c99                       ;;
            -mcpu=*)            echo -arch ${flag#*=}           ;;
            -mieee)             echo -ieee                      ;;
            -O*|-fast)          echo $flag                      ;;
            -fno-math-errno)    echo -assume nomath_errno       ;;
            -g)                 echo -g3                        ;;
            -Wall)              echo -msg_enable level2         ;;
            -Wno-pointer-sign)  echo -msg_disable ptrmismatch1  ;;
            -Wl,*)              echo $flag                      ;;
            -f*|-W*)                                            ;;
            *)                  echo $flag                      ;;
        esac
   done
}

cparser_flags(){
    for flag; do
        case $flag in
            -Wno-switch)             echo -Wno-switch-enum ;;
            -Wno-format-zero-length) ;;
            -Wdisabled-optimization) ;;
            -Wno-pointer-sign)       echo -Wno-other ;;
            *)                       echo $flag ;;
        esac
    done
}

msvc_common_flags(){
    for flag; do
        case $flag in
            # In addition to specifying certain flags under the compiler
            # specific filters, they must be specified here as well or else the
            # generic catch all at the bottom will print the original flag.
            -Wall)                ;;
            -Wextra)              ;;
            -std=c99)             ;;
            # Common flags
            -fomit-frame-pointer) ;;
            -g)                   echo -Z7 ;;
            -fno-math-errno)      ;;
            -fno-common)          ;;
            -fno-signed-zeros)    ;;
            -fPIC)                ;;
            -mthumb)              ;;
            -march=*)             ;;
            -lz)                  echo zlib.lib ;;
            -lx264)               echo libx264.lib ;;
            -lstdc++)             ;;
            -l*)                  echo ${flag#-l}.lib ;;
            -LARGEADDRESSAWARE)   echo $flag ;;
            -L*)                  echo -libpath:${flag#-L} ;;
            *)                    echo $flag ;;
        esac
    done
}

msvc_flags(){
    msvc_common_flags "$@"
    for flag; do
        case $flag in
            -Wall)                echo -W3 -wd4018 -wd4146 -wd4244 -wd4305     \
                                       -wd4554 ;;
            -Wextra)              echo -W4 -wd4244 -wd4127 -wd4018 -wd4389     \
                                       -wd4146 -wd4057 -wd4204 -wd4706 -wd4305 \
                                       -wd4152 -wd4324 -we4013 -wd4100 -wd4214 \
                                       -wd4307 \
                                       -wd4273 -wd4554 -wd4701 -wd4703 ;;
        esac
    done
}

icl_flags(){
    msvc_common_flags "$@"
    for flag; do
        case $flag in
            # Despite what Intel's documentation says -Wall, which is supported
            # on Windows, does enable remarks so disable them here.
            -Wall)                echo $flag -Qdiag-disable:remark ;;
            -std=c99)             echo -Qstd=c99 ;;
            -flto)                echo -ipo ;;
        esac
    done
}

icc_flags(){
    for flag; do
        case $flag in
            -flto)                echo -ipo ;;
            *)                    echo $flag ;;
        esac
    done
}

pgi_flags(){
    for flag; do
        case $flag in
            -flto)                echo -Mipa=fast,libopt,libinline,vestigial ;;
            -fomit-frame-pointer) echo -Mnoframe ;;
            -g)                   echo -gopt ;;
            *)                    echo $flag ;;
        esac
    done
}

suncc_flags(){
    for flag; do
        case $flag in
            -march=*|-mcpu=*)
                case "${flag#*=}" in
                    native)                   echo -xtarget=native       ;;
                    v9|niagara)               echo -xarch=sparc          ;;
                    ultrasparc)               echo -xarch=sparcvis       ;;
                    ultrasparc3|niagara2)     echo -xarch=sparcvis2      ;;
                    i586|pentium)             echo -xchip=pentium        ;;
                    i686|pentiumpro|pentium2) echo -xtarget=pentium_pro  ;;
                    pentium3*|c3-2)           echo -xtarget=pentium3     ;;
                    pentium-m)          echo -xarch=sse2 -xchip=pentium3 ;;
                    pentium4*)          echo -xtarget=pentium4           ;;
                    prescott|nocona)    echo -xarch=sse3 -xchip=pentium4 ;;
                    *-sse3)             echo -xarch=sse3                 ;;
                    core2)              echo -xarch=ssse3 -xchip=core2   ;;
                    bonnell)                   echo -xarch=ssse3         ;;
                    corei7|nehalem)            echo -xtarget=nehalem     ;;
                    westmere)                  echo -xtarget=westmere    ;;
                    silvermont)                echo -xarch=sse4_2        ;;
                    corei7-avx|sandybridge)    echo -xtarget=sandybridge ;;
                    core-avx*|ivybridge|haswell|broadwell|skylake*|knl)
                                               echo -xarch=avx           ;;
                    amdfam10|barcelona)        echo -xtarget=barcelona   ;;
                    btver1)                    echo -xarch=amdsse4a      ;;
                    btver2|bdver*|znver*)      echo -xarch=avx           ;;
                    athlon-4|athlon-[mx]p)     echo -xarch=ssea          ;;
                    k8|opteron|athlon64|athlon-fx)
                                               echo -xarch=sse2a         ;;
                    athlon*)                   echo -xarch=pentium_proa  ;;
                esac
                ;;
            -std=c99)             echo -xc99              ;;
            -fomit-frame-pointer) echo -xregs=frameptr    ;;
            -fPIC)                echo -KPIC -xcode=pic32 ;;
            -W*,*)                echo $flag              ;;
            -f*-*|-W*|-mimpure-text)                      ;;
            -shared)              echo -G                 ;;
            *)                    echo $flag              ;;
        esac
    done
}

tms470_flags(){
    for flag; do
        case $flag in
            -march=*|-mcpu=*)
                case "${flag#*=}" in
                    armv7-a|cortex-a*)      echo -mv=7a8 ;;
                    armv7-r|cortex-r*)      echo -mv=7r4 ;;
                    armv7-m|cortex-m*)      echo -mv=7m3 ;;
                    armv6*|arm11*)          echo -mv=6   ;;
                    armv5*e|arm[79]*e*|arm9[24]6*|arm96*|arm102[26])
                                            echo -mv=5e  ;;
                    armv4*|arm7*|arm9[24]*) echo -mv=4   ;;
                esac
                ;;
            -mfpu=neon)     echo --float_support=vfpv3 --neon ;;
            -mfpu=vfp)      echo --float_support=vfpv2        ;;
            -mfpu=vfpv3)    echo --float_support=vfpv3        ;;
            -mfpu=vfpv3-d16) echo --float_support=vfpv3d16    ;;
            -msoft-float)   echo --float_support=vfplib       ;;
            -O[0-3]|-mf=*)  echo $flag                        ;;
            -g)             echo -g -mn                       ;;
            -pds=*)         echo $flag                        ;;
            -D*|-I*)        echo $flag                        ;;
            --gcc|--abi=*)  echo $flag                        ;;
            -me)            echo $flag                        ;;
        esac
    done
}

probe_cc(){
    pfx=$1
    _cc=$2
    first=$3

    unset _type _ident _cc_c _cc_e _cc_o _flags _cflags
    unset _ld_o _ldflags _ld_lib _ld_path
    unset _depflags _DEPCMD _DEPFLAGS
    _flags_filter=echo

    if $_cc --version 2>&1 | grep -q '^GNU assembler'; then
        true # no-op to avoid reading stdin in following checks
    elif $_cc -v 2>&1 | grep -q '^gcc.*LLVM'; then
        _type=llvm_gcc
        gcc_extra_ver=$(expr "$($_cc --version 2>/dev/null | head -n1)" : '.*\((.*)\)')
        _ident="llvm-gcc $($_cc -dumpversion 2>/dev/null) $gcc_extra_ver"
        _depflags='-MMD -MF $(@:.o=.d) -MT $@'
        _cflags_speed='-O3'
        _cflags_size='-Os'
    elif $_cc -v 2>&1 | grep -qi ^gcc; then
        _type=gcc
        gcc_version=$($_cc --version | head -n1)
        gcc_basever=$($_cc -dumpversion)
        gcc_pkg_ver=$(expr "$gcc_version" : '[^ ]* \(([^)]*)\)')
        gcc_ext_ver=$(expr "$gcc_version" : ".*$gcc_pkg_ver $gcc_basever \\(.*\\)")
        _ident=$(cleanws "gcc $gcc_basever $gcc_pkg_ver $gcc_ext_ver")
        case $gcc_basever in
            2) ;;
            2.*) ;;
            *) _depflags='-MMD -MF $(@:.o=.d) -MT $@' ;;
        esac
        if [ "$first" = true ]; then
            case $gcc_basever in
                4.2*)
                warn "gcc 4.2 is outdated and may miscompile FFmpeg. Please use a newer compiler." ;;
            esac
        fi
        _cflags_speed='-O3'
        _cflags_size='-Os'
    elif $_cc --version 2>/dev/null | grep -q ^icc; then
        _type=icc
        _ident=$($_cc --version | head -n1)
        _depflags='-MMD'
        _cflags_speed='-O3'
        _cflags_size='-Os'
        _cflags_noopt='-O1'
        _flags_filter=icc_flags
    elif $_cc -v 2>&1 | grep -q xlc; then
        _type=xlc
        _ident=$($_cc -qversion 2>/dev/null | head -n1)
        _cflags_speed='-O5'
        _cflags_size='-O5 -qcompact'
    elif $_cc -V 2>/dev/null | grep -q Compaq; then
        _type=ccc
        _ident=$($_cc -V | head -n1 | cut -d' ' -f1-3)
        _DEPFLAGS='-M'
        _cflags_speed='-fast'
        _cflags_size='-O1'
        _flags_filter=ccc_flags
    elif $_cc --vsn 2>/dev/null | grep -Eq "ARM (C/C\+\+ )?Compiler"; then
        test -d "$sysroot" || die "No valid sysroot specified."
        _type=armcc
        _ident=$($_cc --vsn | grep -i build | head -n1 | sed 's/.*: //')
        armcc_conf="$PWD/armcc.conf"
        $_cc --arm_linux_configure                 \
             --arm_linux_config_file="$armcc_conf" \
             --configure_sysroot="$sysroot"        \
             --configure_cpp_headers="$sysinclude" >>$logfile 2>&1 ||
             die "Error creating armcc configuration file."
        $_cc --vsn | grep -q RVCT && armcc_opt=rvct || armcc_opt=armcc
        _flags="--arm_linux_config_file=$armcc_conf --translate_gcc"
        as_default="${cross_prefix}gcc"
        _depflags='-MMD'
        _cflags_speed='-O3'
        _cflags_size='-Os'
    elif $_cc -version 2>/dev/null | grep -Eq 'TMS470|TI ARM'; then
        _type=tms470
        _ident=$($_cc -version | head -n1 | tr -s ' ')
        _flags='--gcc --abi=eabi -me'
        _cc_e='-ppl -fe=$@'
        _cc_o='-fe=$@'
        _depflags='-ppa -ppd=$(@:.o=.d)'
        _cflags_speed='-O3 -mf=5'
        _cflags_size='-O3 -mf=2'
        _flags_filter=tms470_flags
    elif $_cc -v 2>&1 | grep -q clang; then
        _type=clang
        _ident=$($_cc --version 2>/dev/null | head -n1)
        _depflags='-MMD -MF $(@:.o=.d) -MT $@'
        _cflags_speed='-O3'
        _cflags_size='-Oz'
    elif $_cc -V 2>&1 | grep -q Sun; then
        _type=suncc
        _ident=$($_cc -V 2>&1 | head -n1 | cut -d' ' -f 2-)
        _DEPCMD='$(DEP$(1)) $(DEP$(1)FLAGS) $($(1)DEP_FLAGS) $< | sed -e "1s,^.*: ,$@: ," -e "\$$!s,\$$, \\\," -e "1!s,^.*: , ," > $(@:.o=.d)'
        _DEPFLAGS='-xM1 -xc99'
        _ldflags='-std=c99'
        _cflags_speed='-O5'
        _cflags_size='-O5 -xspace'
        _flags_filter=suncc_flags
    elif $_cc -v 2>&1 | grep -q 'PathScale\|Path64'; then
        _type=pathscale
        _ident=$($_cc -v 2>&1 | head -n1 | tr -d :)
        _depflags='-MMD -MF $(@:.o=.d) -MT $@'
        _cflags_speed='-O2'
        _cflags_size='-Os'
        _flags_filter='filter_out -Wdisabled-optimization'
    elif $_cc -v 2>&1 | grep -q Open64; then
        _type=open64
        _ident=$($_cc -v 2>&1 | head -n1 | tr -d :)
        _depflags='-MMD -MF $(@:.o=.d) -MT $@'
        _cflags_speed='-O2'
        _cflags_size='-Os'
        _flags_filter='filter_out -Wdisabled-optimization|-Wtype-limits|-fno-signed-zeros'
    elif $_cc -V 2>&1 | grep -q Portland; then
        _type=pgi
        _ident="PGI $($_cc -V 2>&1 | awk '/^pgcc/ { print $2; exit }')"
        opt_common='-alias=ansi -Mdse -Mlre -Mpre'
        _cflags_speed="-O3 -Mautoinline -Munroll=c:4 $opt_common"
        _cflags_size="-O2 -Munroll=c:1 $opt_common"
        _cflags_noopt="-O"
        _flags_filter=pgi_flags
    elif $_cc 2>&1 | grep -q 'Microsoft.*ARM.*Assembler'; then
        _type=armasm
        _ident=$($_cc | head -n1)
        # 4509: "This form of conditional instruction is deprecated"
        _flags="-nologo -ignore 4509"
        _flags_filter=armasm_flags
    elif $_cc 2>&1 | grep -q Intel; then
        _type=icl
        _ident=$($_cc 2>&1 | head -n1)
        _depflags='-QMMD -QMF$(@:.o=.d) -QMT$@'
        # Not only is O3 broken on 13.x+ but it is slower on all previous
        # versions (tested) as well.
        _cflags_speed="-O2"
        _cflags_size="-O1 -Oi" # -O1 without -Oi miscompiles stuff
        if $_cc 2>&1 | grep -q Linker; then
            _ld_o='-out:$@'
        else
            _ld_o='-Fe$@'
        fi
        _cc_o='-Fo$@'
        _cc_e='-P'
        _flags_filter=icl_flags
        _ld_lib='lib%.a'
        _ld_path='-libpath:'
        # -Qdiag-error to make icl error when seeing certain unknown arguments
        _flags='-nologo -Qdiag-error:4044,10157'
        # -Qvec- -Qsimd- to prevent miscompilation, -GS, fp:precise for consistency
        # with MSVC which enables it by default.
        _cflags='-Qms0 -Qvec- -Qsimd- -GS -fp:precise'
        disable stripping
    elif $_cc -? 2>/dev/null | grep -q 'LLVM.*Linker'; then
        # lld can emulate multiple different linkers; in ms link.exe mode,
        # the -? parameter gives the help output which contains an identifyable
        # string, while it gives an error in other modes.
        _type=lld-link
        # The link.exe mode doesn't have a switch for getting the version,
        # but we can force it back to gnu mode and get the version from there.
        _ident=$($_cc -flavor gnu --version 2>/dev/null)
        _ld_o='-out:$@'
        _flags_filter=msvc_flags
        _ld_lib='lib%.a'
        _ld_path='-libpath:'
    elif $_cc -nologo- 2>&1 | grep -q Microsoft; then
        _type=msvc
        _ident=$($_cc 2>&1 | head -n1)
        _DEPCMD='$(DEP$(1)) $(DEP$(1)FLAGS) $($(1)DEP_FLAGS) $< 2>&1 | awk '\''/including/ { sub(/^.*file: */, ""); gsub(/\\/, "/"); if (!match($$0, / /)) print "$@:", $$0 }'\'' > $(@:.o=.d)'
        _DEPFLAGS='$(CPPFLAGS) $(CFLAGS) -showIncludes -Zs'
        _cflags_speed="-O2"
        _cflags_size="-O1"
        _cflags_noopt="-O1"
        if $_cc -nologo- 2>&1 | grep -q Linker; then
            _ld_o='-out:$@'
        else
            _ld_o='-Fe$@'
        fi
        _cc_o='-Fo$@'
        _cc_e='-P -Fi$@'
        _flags_filter=msvc_flags
        _ld_lib='lib%.a'
        _ld_path='-libpath:'
        _flags='-nologo'
        disable stripping
    elif $_cc --version 2>/dev/null | grep -q ^cparser; then
        _type=cparser
        _ident=$($_cc --version | head -n1)
        _depflags='-MMD'
        _cflags_speed='-O4'
        _cflags_size='-O2'
        _flags_filter=cparser_flags
    fi

    eval ${pfx}_type=\$_type
    eval ${pfx}_ident=\$_ident
}

set_ccvars(){
    eval ${1}_C=\${_cc_c-\${${1}_C}}
    eval ${1}_E=\${_cc_e-\${${1}_E}}
    eval ${1}_O=\${_cc_o-\${${1}_O}}

    if [ -n "$_depflags" ]; then
        eval ${1}_DEPFLAGS=\$_depflags
    else
        eval ${1}DEP=\${_DEPCMD:-\$DEPCMD}
        eval ${1}DEP_FLAGS=\${_DEPFLAGS:-\$DEPFLAGS}
        eval DEP${1}FLAGS=\$_flags
    fi
}

probe_cc cc "$cc" "true"
cflags_filter=$_flags_filter
cflags_speed=$_cflags_speed
cflags_size=$_cflags_size
cflags_noopt=$_cflags_noopt
add_cflags $_flags $_cflags
cc_ldflags=$_ldflags
set_ccvars CC
set_ccvars CXX

probe_cc hostcc "$host_cc"
host_cflags_filter=$_flags_filter
host_cflags_speed=$_cflags_speed
add_host_cflags  $_flags $_cflags
set_ccvars HOSTCC

test -n "$cc_type" && enable $cc_type ||
    warn "Unknown C compiler $cc, unable to select optimal CFLAGS"

: ${as_default:=$cc}
: ${objcc_default:=$cc}
: ${dep_cc_default:=$cc}
: ${ld_default:=$cc}
: ${host_ld_default:=$host_cc}
set_default ar as objcc dep_cc ld ln_s host_ld windres

probe_cc as "$as"
asflags_filter=$_flags_filter
add_asflags $_flags $_cflags
set_ccvars AS

probe_cc objcc "$objcc"
objcflags_filter=$_flags_filter
add_objcflags $_flags $_cflags
set_ccvars OBJC

probe_cc ld "$ld"
ldflags_filter=$_flags_filter
add_ldflags $_flags $_ldflags
test "$cc_type" != "$ld_type" && add_ldflags $cc_ldflags
LD_O=${_ld_o-$LD_O}
LD_LIB=${_ld_lib-$LD_LIB}
LD_PATH=${_ld_path-$LD_PATH}

probe_cc hostld "$host_ld"
host_ldflags_filter=$_flags_filter
add_host_ldflags $_flags $_ldflags
HOSTLD_O=${_ld_o-$HOSTLD_O}

if [ -z "$CC_DEPFLAGS" ] && [ "$dep_cc" != "$cc" ]; then
    probe_cc depcc "$dep_cc"
    CCDEP=${_DEPCMD:-$DEPCMD}
    CCDEP_FLAGS=${_DEPFLAGS:=$DEPFLAGS}
    DEPCCFLAGS=$_flags
fi

if $ar 2>&1 | grep -q Microsoft; then
    arflags="-nologo"
    ar_o='-out:$@'
elif $ar 2>&1 | grep -q 'Texas Instruments'; then
    arflags="rq"
    ar_o='$@'
elif $ar 2>&1 | grep -q 'Usage: ar.*-X.*any'; then
    arflags='-Xany -r -c'
    ar_o='$@'
elif $ar 2>&1 | grep -q "\[D\] "; then
    arflags="rcD"
    ar_o='$@'
else
    arflags="rc"
    ar_o='$@'
fi

add_cflags $extra_cflags
add_cxxflags $extra_cxxflags
add_objcflags $extra_objcflags
add_asflags $extra_cflags

if test -n "$sysroot"; then
    case "$cc_type" in
        gcc|llvm_gcc|clang)
            add_cppflags --sysroot="$sysroot"
            add_ldflags --sysroot="$sysroot"
        ;;
        tms470)
            add_cppflags -I"$sysinclude"
            add_ldflags  --sysroot="$sysroot"
        ;;
    esac
fi

if test "$cpu" = host; then
    enabled cross_compile &&
        die "--cpu=host makes no sense when cross-compiling."

    case "$cc_type" in
        gcc|llvm_gcc)
            check_native(){
                $cc $1=native -v -c -o $TMPO $TMPC >$TMPE 2>&1 || return
                sed -n "/cc1.*$1=/{
                            s/.*$1=\\([^ ]*\\).*/\\1/
                            p
                            q
                        }" $TMPE
            }
            cpu=$(check_native -march || check_native -mcpu)
        ;;
        clang)
            check_native(){
                $cc $1=native -v -c -o $TMPO $TMPC >$TMPE 2>&1 || return
                sed -n "/cc1.*-target-cpu /{
                            s/.*-target-cpu \\([^ ]*\\).*/\\1/
                            p
                            q
                        }" $TMPE
            }
            cpu=$(check_native -march)
        ;;
    esac

    test "${cpu:-host}" = host &&
        die "--cpu=host not supported with compiler $cc"
fi

# Deal with common $arch aliases
case "$arch" in
    aarch64|arm64)
        arch="aarch64"
    ;;
    arm*|iPad*|iPhone*)
        arch="arm"
    ;;
    mips*|IP*)
        case "$arch" in
        *el)
            add_cppflags -EL
            add_ldflags -EL
        ;;
        *eb)
            add_cppflags -EB
            add_ldflags -EB
        ;;
        esac
        arch="mips"
    ;;
    parisc*|hppa*)
        arch="parisc"
    ;;
    "Power Macintosh"|ppc*|powerpc*)
        arch="ppc"
    ;;
    s390|s390x)
        arch="s390"
    ;;
    sh4|sh)
        arch="sh4"
    ;;
    sun4*|sparc*)
        arch="sparc"
    ;;
    tilegx|tile-gx)
        arch="tilegx"
    ;;
    i[3-6]86*|i86pc|BePC|x86pc|x86_64|x86_32|amd64)
        arch="x86"
    ;;
esac

is_in $arch $ARCH_LIST || warn "unknown architecture $arch"
enable $arch

# Add processor-specific flags
if enabled aarch64; then

    case $cpu in
        armv*)
            cpuflags="-march=$cpu"
        ;;
        *)
            cpuflags="-mcpu=$cpu"
        ;;
    esac

elif enabled alpha; then

    cpuflags="-mcpu=$cpu"

elif enabled arm; then

    check_arm_arch() {
        check_cpp_condition stddef.h \
            "defined __ARM_ARCH_${1}__ || defined __TARGET_ARCH_${2:-$1}" \
            $cpuflags
    }

    probe_arm_arch() {
        if   check_arm_arch 4;        then echo armv4
        elif check_arm_arch 4T;       then echo armv4t
        elif check_arm_arch 5;        then echo armv5
        elif check_arm_arch 5E;       then echo armv5e
        elif check_arm_arch 5T;       then echo armv5t
        elif check_arm_arch 5TE;      then echo armv5te
        elif check_arm_arch 5TEJ;     then echo armv5te
        elif check_arm_arch 6;        then echo armv6
        elif check_arm_arch 6J;       then echo armv6j
        elif check_arm_arch 6K;       then echo armv6k
        elif check_arm_arch 6Z;       then echo armv6z
        elif check_arm_arch 6ZK;      then echo armv6zk
        elif check_arm_arch 6T2;      then echo armv6t2
        elif check_arm_arch 7;        then echo armv7
        elif check_arm_arch 7A  7_A;  then echo armv7-a
        elif check_arm_arch 7S;       then echo armv7-a
        elif check_arm_arch 7R  7_R;  then echo armv7-r
        elif check_arm_arch 7M  7_M;  then echo armv7-m
        elif check_arm_arch 7EM 7E_M; then echo armv7-m
        elif check_arm_arch 8A  8_A;  then echo armv8-a
        fi
    }

    [ "$cpu" = generic ] && cpu=$(probe_arm_arch)

    case $cpu in
        armv*)
            cpuflags="-march=$cpu"
            subarch=$(echo $cpu | sed 's/[^a-z0-9]//g')
        ;;
        *)
            cpuflags="-mcpu=$cpu"
            case $cpu in
                cortex-a*)                               subarch=armv7a  ;;
                cortex-r*)                               subarch=armv7r  ;;
                cortex-m*)                 enable thumb; subarch=armv7m  ;;
                arm11*)                                  subarch=armv6   ;;
                arm[79]*e*|arm9[24]6*|arm96*|arm102[26]) subarch=armv5te ;;
                armv4*|arm7*|arm9[24]*)                  subarch=armv4   ;;
                *)                             subarch=$(probe_arm_arch) ;;
            esac
        ;;
    esac

    case "$subarch" in
        armv5t*)    enable fast_clz                ;;
        armv[6-8]*)
            enable fast_clz
            disabled fast_unaligned || enable fast_unaligned
            ;;
    esac

elif enabled avr32; then

    case $cpu in
        ap7[02]0[0-2])
            subarch="avr32_ap"
            cpuflags="-mpart=$cpu"
        ;;
        ap)
            subarch="avr32_ap"
            cpuflags="-march=$cpu"
        ;;
        uc3[ab]*)
            subarch="avr32_uc"
            cpuflags="-mcpu=$cpu"
        ;;
        uc)
            subarch="avr32_uc"
            cpuflags="-march=$cpu"
        ;;
    esac

elif enabled bfin; then

    cpuflags="-mcpu=$cpu"

elif enabled mips; then

    cpuflags="-march=$cpu"

    if [ "$cpu" != "generic" ]; then
        disable mips32r2
        disable mips32r5
        disable mips64r2
        disable mips32r6
        disable mips64r6
        disable loongson2
        disable loongson3

        case $cpu in
            24kc|24kf*|24kec|34kc|1004kc|24kef*|34kf*|1004kf*|74kc|74kf)
                enable mips32r2
                disable msa
            ;;
            p5600|i6400|p6600)
                disable mipsdsp
                disable mipsdspr2
            ;;
            loongson*)
                enable loongson2
                enable loongson3
                enable local_aligned
                enable simd_align_16
                enable fast_64bit
                enable fast_clz
                enable fast_cmov
                enable fast_unaligned
                disable aligned_stack
                disable mipsfpu
                disable mipsdsp
                disable mipsdspr2
                case $cpu in
                    loongson3*)
                        cpuflags="-march=loongson3a -mhard-float -fno-expensive-optimizations"
                    ;;
                    loongson2e)
                        cpuflags="-march=loongson2e -mhard-float -fno-expensive-optimizations"
                    ;;
                    loongson2f)
                        cpuflags="-march=loongson2f -mhard-float -fno-expensive-optimizations"
                    ;;
                esac
            ;;
            *)
                # Unknown CPU. Disable everything.
                warn "unknown CPU. Disabling all MIPS optimizations."
                disable mipsfpu
                disable mipsdsp
                disable mipsdspr2
                disable msa
                disable mmi
            ;;
        esac

        case $cpu in
            24kc)
                disable mipsfpu
                disable mipsdsp
                disable mipsdspr2
            ;;
            24kf*)
                disable mipsdsp
                disable mipsdspr2
            ;;
            24kec|34kc|1004kc)
                disable mipsfpu
                disable mipsdspr2
            ;;
            24kef*|34kf*|1004kf*)
                disable mipsdspr2
            ;;
            74kc)
                disable mipsfpu
            ;;
            p5600)
                enable mips32r5
                check_cflags "-mtune=p5600" && check_cflags "-msched-weight -mload-store-pairs -funroll-loops"
            ;;
            i6400)
                enable mips64r6
                check_cflags "-mtune=i6400 -mabi=64" && check_cflags "-msched-weight -mload-store-pairs -funroll-loops" && check_ldflags "-mabi=64"
            ;;
            p6600)
                enable mips64r6
                check_cflags "-mtune=p6600 -mabi=64" && check_cflags "-msched-weight -mload-store-pairs -funroll-loops" && check_ldflags "-mabi=64"
            ;;
        esac
    else
        # We do not disable anything. Is up to the user to disable the unwanted features.
        warn 'generic cpu selected'
    fi

elif enabled ppc; then

    disable ldbrx

    case $(tolower $cpu) in
        601|ppc601|powerpc601)
            cpuflags="-mcpu=601"
            disable altivec
        ;;
        603*|ppc603*|powerpc603*)
            cpuflags="-mcpu=603"
            disable altivec
        ;;
        604*|ppc604*|powerpc604*)
            cpuflags="-mcpu=604"
            disable altivec
        ;;
        g3|75*|ppc75*|powerpc75*)
            cpuflags="-mcpu=750"
            disable altivec
        ;;
        g4|745*|ppc745*|powerpc745*)
            cpuflags="-mcpu=7450"
            disable vsx
        ;;
        74*|ppc74*|powerpc74*)
            cpuflags="-mcpu=7400"
            disable vsx
        ;;
        g5|970|ppc970|powerpc970)
            cpuflags="-mcpu=970"
            disable vsx
        ;;
        power[3-6]*)
            cpuflags="-mcpu=$cpu"
            disable vsx
        ;;
        power[7-8]*)
            cpuflags="-mcpu=$cpu"
        ;;
        cell)
            cpuflags="-mcpu=cell"
            enable ldbrx
            disable vsx
        ;;
        e500mc)
            cpuflags="-mcpu=e500mc"
            disable altivec
        ;;
        e500v2)
            cpuflags="-mcpu=8548 -mhard-float -mfloat-gprs=double"
            disable altivec
            disable dcbzl
        ;;
        e500)
            cpuflags="-mcpu=8540 -mhard-float"
            disable altivec
            disable dcbzl
        ;;
    esac

elif enabled sparc; then

    case $cpu in
        cypress|f93[04]|tsc701|sparcl*|supersparc|hypersparc|niagara|v[789])
            cpuflags="-mcpu=$cpu"
        ;;
        ultrasparc*|niagara[234])
            cpuflags="-mcpu=$cpu"
        ;;
    esac

elif enabled x86; then

    case $cpu in
        i[345]86|pentium)
            cpuflags="-march=$cpu"
            disable i686
            disable mmx
        ;;
        # targets that do NOT support nopl and conditional mov (cmov)
        pentium-mmx|k6|k6-[23]|winchip-c6|winchip2|c3)
            cpuflags="-march=$cpu"
            disable i686
        ;;
        # targets that do support nopl and conditional mov (cmov)
        i686|pentiumpro|pentium[23]|pentium-m|athlon|athlon-tbird|athlon-4|athlon-[mx]p|athlon64*|k8*|opteron*|athlon-fx\
        |core*|atom|bonnell|nehalem|westmere|silvermont|sandybridge|ivybridge|haswell|broadwell|skylake*|knl\
        |amdfam10|barcelona|b[dt]ver*|znver*)
            cpuflags="-march=$cpu"
            enable i686
            enable fast_cmov
        ;;
        # targets that do support conditional mov but on which it's slow
        pentium4|pentium4m|prescott|nocona)
            cpuflags="-march=$cpu"
            enable i686
            disable fast_cmov
        ;;
    esac

fi

if [ "$cpu" != generic ]; then
    add_cflags  $cpuflags
    add_asflags $cpuflags
    test "$cc_type" = "$ld_type" && add_ldflags $cpuflags
fi

# compiler sanity check
check_exec <<EOF
int main(void){ return 0; }
EOF
if test "$?" != 0; then
    echo "$cc is unable to create an executable file."
    if test -z "$cross_prefix" && ! enabled cross_compile ; then
        echo "If $cc is a cross-compiler, use the --enable-cross-compile option."
        echo "Only do this if you know what cross compiling means."
    fi
    die "C compiler test failed."
fi

add_cppflags -D_ISOC99_SOURCE
add_cxxflags -D__STDC_CONSTANT_MACROS
check_cxxflags -std=c++11 || check_cxxflags -std=c++0x

# some compilers silently accept -std=c11, so we also need to check that the
# version macro is defined properly
test_cflags_cc -std=c11 ctype.h "__STDC_VERSION__ >= 201112L" &&
    add_cflags -std=c11 ||
    check_cflags -std=c99

check_cppflags -D_FILE_OFFSET_BITS=64
check_cppflags -D_LARGEFILE_SOURCE

add_host_cppflags -D_ISOC99_SOURCE
check_host_cflags -std=c99
check_host_cflags -Wall
check_host_cflags $host_cflags_speed

check_64bit(){
    arch32=$1
    arch64=$2
    expr=$3
    check_code cc "" "int test[2*($expr) - 1]" &&
        subarch=$arch64 || subarch=$arch32
}

case "$arch" in
    aarch64|alpha|ia64)
        spic=$shared
    ;;
    mips)
        check_64bit mips mips64 '_MIPS_SIM > 1'
        spic=$shared
    ;;
    parisc)
        check_64bit parisc parisc64 'sizeof(void *) > 4'
        spic=$shared
    ;;
    ppc)
        check_64bit ppc ppc64 'sizeof(void *) > 4'
        spic=$shared
    ;;
    s390)
        check_64bit s390 s390x 'sizeof(void *) > 4'
        spic=$shared
    ;;
    sparc)
        check_64bit sparc sparc64 'sizeof(void *) > 4'
        spic=$shared
    ;;
    x86)
        check_64bit x86_32 x86_64 'sizeof(void *) > 4'
        # Treat x32 as x64 for now. Note it also needs spic=$shared
        test "$subarch" = "x86_32" && check_cpp_condition stddef.h 'defined(__x86_64__)' &&
            subarch=x86_64
        if test "$subarch" = "x86_64"; then
            spic=$shared
        fi
    ;;
    ppc)
        check_cc <<EOF && subarch="ppc64"
        int test[(int)sizeof(char*) - 7];
EOF
    ;;
esac

enable $subarch
enabled spic && enable_weak pic

enabled x86_64 && objformat=elf64 || objformat="elf32"

# OS specific
case $target_os in
    aix)
        SHFLAGS=-shared
        add_cppflags '-I\$(SRC_PATH)/compat/aix'
        enabled shared && add_ldflags -Wl,-brtl
        ;;
    android)
        disable symver
        enable section_data_rel_ro
        SLIB_INSTALL_NAME='$(SLIBNAME)'
        SLIB_INSTALL_LINKS=
        SHFLAGS='-shared -Wl,-soname,$(SLIBNAME)'
        ;;
    haiku)
        prefix_default="/boot/common"
        network_extralibs="-lnetwork"
        host_extralibs=
        ;;
    sunos)
        SHFLAGS='-shared -Wl,-h,$$(@F)'
        enabled x86 && SHFLAGS="-mimpure-text $SHFLAGS"
        network_extralibs="-lsocket -lnsl"
        add_cppflags -D__EXTENSIONS__
        # When using suncc to build, the Solaris linker will mark
        # an executable with each instruction set encountered by
        # the Solaris assembler.  As our libraries contain their own
        # guards for processor-specific code, instead suppress
        # generation of the HWCAPS ELF section on Solaris x86 only.
        enabled_all suncc x86 &&
            echo "hwcap_1 = OVERRIDE;" > mapfile &&
            add_ldflags -Wl,-M,mapfile
        nm_default='nm -P -g'
        version_script='-M'
        VERSION_SCRIPT_POSTPROCESS_CMD='perl $(SRC_PATH)/compat/solaris/make_sunver.pl - $(OBJS)'
        ;;
    netbsd)
        disable symver
        oss_indev_extralibs="-lossaudio"
        oss_outdev_extralibs="-lossaudio"
        enabled gcc || check_ldflags -Wl,-zmuldefs
        ;;
    openbsd|bitrig)
        disable symver
        SHFLAGS='-shared'
        SLIB_INSTALL_NAME='$(SLIBNAME).$(LIBMAJOR).$(LIBMINOR)'
        SLIB_INSTALL_LINKS=
        oss_indev_extralibs="-lossaudio"
        oss_outdev_extralibs="-lossaudio"
        ;;
    dragonfly)
        disable symver
        ;;
    freebsd)
        ;;
    bsd/os)
        add_extralibs -lpoll -lgnugetopt
        strip="strip -d"
        ;;
    darwin)
        enabled ppc && add_asflags -force_cpusubtype_ALL
        install_name_dir_default='$(SHLIBDIR)'
        SHFLAGS='-dynamiclib -Wl,-single_module -Wl,-install_name,$(INSTALL_NAME_DIR)/$(SLIBNAME_WITH_MAJOR),-current_version,$(LIBVERSION),-compatibility_version,$(LIBMAJOR)'
        enabled x86_32 && append SHFLAGS -Wl,-read_only_relocs,suppress
        strip="${strip} -x"
        add_ldflags -Wl,-dynamic,-search_paths_first
        check_cflags -Werror=partial-availability
        SLIBSUF=".dylib"
        SLIBNAME_WITH_VERSION='$(SLIBPREF)$(FULLNAME).$(LIBVERSION)$(SLIBSUF)'
        SLIBNAME_WITH_MAJOR='$(SLIBPREF)$(FULLNAME).$(LIBMAJOR)$(SLIBSUF)'
        enabled x86_64 && objformat="macho64" || objformat="macho32"
        enabled_any pic shared x86_64 ||
            { check_cflags -mdynamic-no-pic && add_asflags -mdynamic-no-pic; }
        check_header dispatch/dispatch.h &&
            add_cppflags '-I\$(SRC_PATH)/compat/dispatch_semaphore'
        if test -n "$sysroot"; then
            is_in -isysroot $cc $CPPFLAGS $CFLAGS || check_cppflags -isysroot $sysroot
            is_in -isysroot $ld $LDFLAGS          || check_ldflags  -isysroot $sysroot
        fi
        version_script='-exported_symbols_list'
        VERSION_SCRIPT_POSTPROCESS_CMD='tr " " "\n" | sed -n /global:/,/local:/p | grep ";" | tr ";" "\n" | sed -E "s/(.+)/_\1/g" | sed -E "s/(.+[^*])$$$$/\1*/"'
        ;;
    msys*)
        die "Native MSYS builds are discouraged, please use the MINGW environment."
        ;;
    mingw32*|mingw64*)
        if test $target_os = "mingw32ce"; then
            disable network
        else
            target_os=mingw32
        fi
        LIBTARGET=i386
        if enabled x86_64; then
            LIBTARGET="i386:x86-64"
        elif enabled arm; then
            LIBTARGET=arm-wince
        fi
        enabled shared && ! enabled small && check_cmd $windres --version && enable gnu_windres
        enabled x86_32 && check_ldflags -Wl,--large-address-aware
        shlibdir_default="$bindir_default"
        SLIBPREF=""
        SLIBSUF=".dll"
        SLIBNAME_WITH_VERSION='$(SLIBPREF)$(FULLNAME)-$(LIBVERSION)$(SLIBSUF)'
        SLIBNAME_WITH_MAJOR='$(SLIBPREF)$(FULLNAME)-$(LIBMAJOR)$(SLIBSUF)'
        dlltool="${cross_prefix}dlltool"
        if check_cmd lib.exe -list; then
            SLIB_EXTRA_CMD=-'sed -e "s/ @[^ ]*//" $$(@:$(SLIBSUF)=.orig.def) > $$(@:$(SLIBSUF)=.def); lib.exe -nologo -machine:$(LIBTARGET) -def:$$(@:$(SLIBSUF)=.def) -out:$(SUBDIR)$(SLIBNAME:$(SLIBSUF)=.lib)'
            if enabled x86_64; then
                LIBTARGET=x64
            fi
        elif check_cmd $dlltool --version; then
            SLIB_EXTRA_CMD=-'sed -e "s/ @[^ ]*//" $$(@:$(SLIBSUF)=.orig.def) > $$(@:$(SLIBSUF)=.def); $(DLLTOOL) -m $(LIBTARGET) -d $$(@:$(SLIBSUF)=.def) -l $(SUBDIR)$(SLIBNAME:$(SLIBSUF)=.lib) -D $(SLIBNAME_WITH_MAJOR)'
        fi
        SLIB_INSTALL_NAME='$(SLIBNAME_WITH_MAJOR)'
        SLIB_INSTALL_LINKS=
        SLIB_INSTALL_EXTRA_SHLIB='$(SLIBNAME:$(SLIBSUF)=.lib)'
        SLIB_INSTALL_EXTRA_LIB='lib$(SLIBNAME:$(SLIBSUF)=.dll.a) $(SLIBNAME_WITH_MAJOR:$(SLIBSUF)=.def)'
        SHFLAGS='-shared -Wl,--output-def,$$(@:$(SLIBSUF)=.orig.def) -Wl,--out-implib,$(SUBDIR)lib$(SLIBNAME:$(SLIBSUF)=.dll.a) -Wl,--enable-runtime-pseudo-reloc -Wl,--disable-auto-image-base'
        enabled x86_64 && objformat="win64" || objformat="win32"
        ranlib=:
        enable dos_paths
        check_ldflags -Wl,--nxcompat,--dynamicbase
        # Lets work around some stupidity in binutils.
        # ld will strip relocations from executables even though we need them
        # for dynamicbase (ASLR).  Using -pie does retain the reloc section
        # however ld then forgets what the entry point should be (oops) so we
        # have to manually (re)set it.
        if enabled x86_32; then
            disabled debug && add_ldexeflags -Wl,--pic-executable,-e,_mainCRTStartup
        elif enabled x86_64; then
            disabled debug && add_ldexeflags -Wl,--pic-executable,-e,mainCRTStartup
            check_ldflags -Wl,--high-entropy-va # binutils 2.25
            # Set image base >4GB for extra entropy with HEASLR
            add_ldexeflags -Wl,--image-base,0x140000000
            append SHFLAGS -Wl,--image-base,0x180000000
        fi
        ;;
    win32|win64)
        disable symver
        if enabled shared; then
            # Link to the import library instead of the normal static library
            # for shared libs.
            LD_LIB='%.lib'
            # Cannot build both shared and static libs with MSVC or icl.
            disable static
        fi
        enabled x86_32 && check_ldflags -LARGEADDRESSAWARE
        shlibdir_default="$bindir_default"
        SLIBPREF=""
        SLIBSUF=".dll"
        SLIBNAME_WITH_VERSION='$(SLIBPREF)$(FULLNAME)-$(LIBVERSION)$(SLIBSUF)'
        SLIBNAME_WITH_MAJOR='$(SLIBPREF)$(FULLNAME)-$(LIBMAJOR)$(SLIBSUF)'
        SLIB_CREATE_DEF_CMD='$(SRC_PATH)/compat/windows/makedef $(SUBDIR)lib$(NAME).ver $(OBJS) > $$(@:$(SLIBSUF)=.def)'
        SLIB_INSTALL_NAME='$(SLIBNAME_WITH_MAJOR)'
        SLIB_INSTALL_LINKS=
        SLIB_INSTALL_EXTRA_SHLIB='$(SLIBNAME:$(SLIBSUF)=.lib)'
        SLIB_INSTALL_EXTRA_LIB='$(SLIBNAME_WITH_MAJOR:$(SLIBSUF)=.def)'
        SHFLAGS='-dll -def:$$(@:$(SLIBSUF)=.def) -implib:$(SUBDIR)$(SLIBNAME:$(SLIBSUF)=.lib)'
        enabled x86_64 && objformat="win64" || objformat="win32"
        ranlib=:
        enable dos_paths
        ;;
    cygwin*)
        target_os=cygwin
        shlibdir_default="$bindir_default"
        SLIBPREF="cyg"
        SLIBSUF=".dll"
        SLIBNAME_WITH_VERSION='$(SLIBPREF)$(FULLNAME)-$(LIBVERSION)$(SLIBSUF)'
        SLIBNAME_WITH_MAJOR='$(SLIBPREF)$(FULLNAME)-$(LIBMAJOR)$(SLIBSUF)'
        SLIB_INSTALL_NAME='$(SLIBNAME_WITH_MAJOR)'
        SLIB_INSTALL_LINKS=
        SLIB_INSTALL_EXTRA_LIB='lib$(FULLNAME).dll.a'
        SHFLAGS='-shared -Wl,--out-implib,$(SUBDIR)lib$(FULLNAME).dll.a'
        enabled x86_64 && objformat="win64" || objformat="win32"
        enable dos_paths
        enabled shared && ! enabled small && check_cmd $windres --version && enable gnu_windres
        add_cppflags -D_POSIX_C_SOURCE=200112 -D_XOPEN_SOURCE=600
        ;;
    *-dos|freedos|opendos)
        network_extralibs="-lsocket"
        objformat="coff"
        enable dos_paths
        add_cppflags -U__STRICT_ANSI__
        ;;
    linux)
        enable section_data_rel_ro
        enabled_any arm aarch64 && enable_weak linux_perf
        ;;
    irix*)
        target_os=irix
        ranlib="echo ignoring ranlib"
        ;;
    os/2*)
        strip="lxlite -CS"
        striptype=""
        objformat="aout"
        add_cppflags -D_GNU_SOURCE
        add_ldflags -Zomf -Zbin-files -Zargs-wild -Zhigh-mem -Zmap
        SHFLAGS='$(SUBDIR)$(NAME).def -Zdll -Zomf'
        LIBSUF="_s.a"
        SLIBPREF=""
        SLIBSUF=".dll"
        SLIBNAME_WITH_VERSION='$(SLIBPREF)$(FULLNAME)-$(LIBVERSION)$(SLIBSUF)'
        SLIBNAME_WITH_MAJOR='$(SLIBPREF)$(shell echo $(FULLNAME) | cut -c1-6)$(LIBMAJOR)$(SLIBSUF)'
        SLIB_CREATE_DEF_CMD='echo LIBRARY $(SLIBNAME_WITH_MAJOR:$(SLIBSUF)=) INITINSTANCE TERMINSTANCE > $(SUBDIR)$(FULLNAME).def; \
            echo CODE PRELOAD MOVEABLE DISCARDABLE >> $(SUBDIR)$(FULLNAME).def; \
            echo DATA PRELOAD MOVEABLE MULTIPLE NONSHARED >> $(SUBDIR)$(FULLNAME).def; \
            echo EXPORTS >> $(SUBDIR)$(FULLNAME).def; \
            emxexp $(OBJS) >> $(SUBDIR)$(FULLNAME).def'
        SLIB_EXTRA_CMD='emximp -o $(SUBDIR)$(LIBPREF)$(FULLNAME)_dll.a $(SUBDIR)$(FULLNAME).def; \
            emximp -o $(SUBDIR)$(LIBPREF)$(FULLNAME)_dll.lib $(SUBDIR)$(FULLNAME).def;'
        SLIB_INSTALL_NAME='$(SLIBNAME_WITH_MAJOR)'
        SLIB_INSTALL_LINKS=
        SLIB_INSTALL_EXTRA_LIB='$(LIBPREF)$(FULLNAME)_dll.a $(LIBPREF)$(FULLNAME)_dll.lib'
        enable dos_paths
        enable_weak os2threads
        ;;
    gnu/kfreebsd)
        add_cppflags -D_BSD_SOURCE
        ;;
    gnu)
        ;;
    qnx)
        add_cppflags -D_QNX_SOURCE
        network_extralibs="-lsocket"
        ;;
    symbian)
        SLIBSUF=".dll"
        enable dos_paths
        add_cflags --include=$sysinclude/gcce/gcce.h -fvisibility=default
        add_cppflags -D__GCCE__ -D__SYMBIAN32__ -DSYMBIAN_OE_POSIX_SIGNALS
        add_ldflags -Wl,--target1-abs,--no-undefined \
                    -Wl,-Ttext,0x80000,-Tdata,0x1000000 -shared \
                    -Wl,--entry=_E32Startup -Wl,-u,_E32Startup
        add_extralibs -l:eexe.lib -l:usrt2_2.lib -l:dfpaeabi.dso \
                      -l:drtaeabi.dso -l:scppnwdl.dso -lsupc++ -lgcc \
                      -l:libc.dso -l:libm.dso -l:euser.dso -l:libcrt0.lib
        ;;
    osf1)
        add_cppflags -D_OSF_SOURCE -D_POSIX_PII -D_REENTRANT
        ;;
    minix)
        ;;
    none)
        ;;
    *)
        die "Unknown OS '$target_os'."
        ;;
esac

# test if creating links works
link_dest=$(mktemp -u $TMPDIR/dest_XXXXXXXX)
link_name=$(mktemp -u $TMPDIR/name_XXXXXXXX)
mkdir "$link_dest"
$ln_s "$link_dest" "$link_name"
touch "$link_dest/test_file"
if [ "$source_path" != "." ] && ([ ! -d src ] || [ -L src ]) && [ -e "$link_name/test_file" ]; then
    # create link to source path
    [ -e src ] && rm src
    $ln_s "$source_path" src
    source_link=src
else
    # creating directory links doesn't work
    # fall back to using the full source path
    source_link="$source_path"
fi
# cleanup
rm -r "$link_dest"
rm -r "$link_name"

# determine libc flavour

probe_libc(){
    pfx=$1
    pfx_no_=${pfx%_}
    # uclibc defines __GLIBC__, so it needs to be checked before glibc.
    if check_${pfx}cpp_condition features.h "defined __UCLIBC__"; then
        eval ${pfx}libc_type=uclibc
        add_${pfx}cppflags -D_POSIX_C_SOURCE=200112 -D_XOPEN_SOURCE=600
    elif check_${pfx}cpp_condition features.h "defined __GLIBC__"; then
        eval ${pfx}libc_type=glibc
        add_${pfx}cppflags -D_POSIX_C_SOURCE=200112 -D_XOPEN_SOURCE=600
    # MinGW headers can be installed on Cygwin, so check for newlib first.
    elif check_${pfx}cpp_condition newlib.h "defined _NEWLIB_VERSION"; then
        eval ${pfx}libc_type=newlib
        add_${pfx}cppflags -U__STRICT_ANSI__ -D_XOPEN_SOURCE=600
    # MinGW64 is backwards compatible with MinGW32, so check for it first.
    elif check_${pfx}cpp_condition _mingw.h "defined __MINGW64_VERSION_MAJOR"; then
        eval ${pfx}libc_type=mingw64
        if check_${pfx}cpp_condition _mingw.h "__MINGW64_VERSION_MAJOR < 3"; then
            add_compat msvcrt/snprintf.o
            add_cflags "-include $source_path/compat/msvcrt/snprintf.h"
        fi
        add_${pfx}cppflags -U__STRICT_ANSI__ -D__USE_MINGW_ANSI_STDIO=1
        eval test \$${pfx_no_}cc_type = "gcc" &&
            add_${pfx}cppflags -D__printf__=__gnu_printf__
    elif check_${pfx}cpp_condition _mingw.h "defined __MINGW_VERSION"  ||
         check_${pfx}cpp_condition _mingw.h "defined __MINGW32_VERSION"; then
        eval ${pfx}libc_type=mingw32
        check_${pfx}cpp_condition _mingw.h "__MINGW32_MAJOR_VERSION > 3 || \
            (__MINGW32_MAJOR_VERSION == 3 && __MINGW32_MINOR_VERSION >= 15)" ||
            die "ERROR: MinGW32 runtime version must be >= 3.15."
        add_${pfx}cppflags -U__STRICT_ANSI__ -D__USE_MINGW_ANSI_STDIO=1
        check_${pfx}cpp_condition _mingw.h "__MSVCRT_VERSION__ < 0x0700" &&
            add_${pfx}cppflags -D__MSVCRT_VERSION__=0x0700
        check_${pfx}cpp_condition windows.h "defined(_WIN32_WINNT) && _WIN32_WINNT < 0x0502" &&
            add_${pfx}cppflags -D_WIN32_WINNT=0x0502
        eval test \$${pfx_no_}cc_type = "gcc" &&
            add_${pfx}cppflags -D__printf__=__gnu_printf__
    elif check_${pfx}cpp_condition crtversion.h "defined _VC_CRT_MAJOR_VERSION"; then
        eval ${pfx}libc_type=msvcrt
        if check_${pfx}cpp_condition crtversion.h "_VC_CRT_MAJOR_VERSION < 14"; then
            if [ "$pfx" = host_ ]; then
                add_host_cppflags -Dsnprintf=_snprintf
            else
                add_compat strtod.o strtod=avpriv_strtod
                add_compat msvcrt/snprintf.o snprintf=avpriv_snprintf   \
                                             _snprintf=avpriv_snprintf  \
                                             vsnprintf=avpriv_vsnprintf
            fi
        fi
        add_${pfx}cppflags -D_USE_MATH_DEFINES -D_CRT_SECURE_NO_WARNINGS -D_CRT_NONSTDC_NO_WARNINGS
        # The MSVC 2010 headers (Win 7.0 SDK) set _WIN32_WINNT to
        # 0x601 by default unless something else is set by the user.
        # This can easily lead to us detecting functions only present
        # in such new versions and producing binaries requiring windows 7.0.
        # Therefore explicitly set the default to XP unless the user has
        # set something else on the command line.
        # Don't do this if WINAPI_FAMILY is set and is set to a non-desktop
        # family. For these cases, configure is free to use any functions
        # found in the SDK headers by default. (Alternatively, we could force
        # _WIN32_WINNT to 0x0602 in that case.)
        check_${pfx}cpp_condition stdlib.h "defined(_WIN32_WINNT)" ||
            { check_${pfx}cpp <<EOF && add_${pfx}cppflags -D_WIN32_WINNT=0x0502; }
#ifdef WINAPI_FAMILY
#include <winapifamily.h>
#if !WINAPI_FAMILY_PARTITION(WINAPI_PARTITION_DESKTOP)
#error not desktop
#endif
#endif
EOF
        if [ "$pfx" = "" ]; then
            check_func strtoll || add_cflags -Dstrtoll=_strtoi64
            check_func strtoull || add_cflags -Dstrtoull=_strtoui64
        fi
    elif check_${pfx}cpp_condition stddef.h "defined __KLIBC__"; then
        eval ${pfx}libc_type=klibc
    elif check_${pfx}cpp_condition sys/cdefs.h "defined __BIONIC__"; then
        eval ${pfx}libc_type=bionic
    elif check_${pfx}cpp_condition sys/brand.h "defined LABELED_BRAND_NAME"; then
        eval ${pfx}libc_type=solaris
        add_${pfx}cppflags -D__EXTENSIONS__ -D_XOPEN_SOURCE=600
    fi
    check_${pfx}cc <<EOF
#include <time.h>
void *v = localtime_r;
EOF
test "$?" != 0 && check_${pfx}cc -D_POSIX_C_SOURCE=200112 -D_XOPEN_SOURCE=600 <<EOF && add_${pfx}cppflags -D_POSIX_C_SOURCE=200112 -D_XOPEN_SOURCE=600
#include <time.h>
void *v = localtime_r;
EOF

}

probe_libc
test -n "$libc_type" && enable libc_$libc_type
probe_libc host_
test -n "$host_libc_type" && enable host_libc_$host_libc_type

# hacks for compiler/libc/os combinations

case $libc_type in
    bionic)
        add_compat strtod.o strtod=avpriv_strtod
        ;;
    glibc)
        if enabled tms470; then
            CPPFLAGS="-I${source_path}/compat/tms470 ${CPPFLAGS}"
            add_cppflags -D__USER_LABEL_PREFIX__=
            add_cppflags -D__builtin_memset=memset
            add_cppflags -D__gnuc_va_list=va_list -D_VA_LIST_DEFINED
            add_cflags   -pds=48    # incompatible redefinition of macro
        elif enabled ccc; then
            add_ldflags -Wl,-z,now  # calls to libots crash without this
        fi
        ;;
esac

check_compile_assert flt_lim "float.h limits.h" "DBL_MAX == (double)DBL_MAX" ||
    add_cppflags '-I\$(SRC_PATH)/compat/float'

esc(){
    echo "$*" | sed 's/%/%25/g;s/:/%3a/g'
}

echo "config:$arch:$subarch:$cpu:$target_os:$(esc $cc_ident):$(esc $FFMPEG_CONFIGURATION)" > ffbuild/config.fate

check_cpp_condition stdlib.h "defined(__PIC__) || defined(__pic__) || defined(PIC)" && enable_weak pic

set_default libdir
: ${shlibdir_default:="$libdir"}
: ${pkgconfigdir_default:="$libdir/pkgconfig"}

set_default $PATHS_LIST
set_default nm

# we need to build at least one lib type
if ! enabled_any static shared; then
    cat <<EOF
At least one library type must be built.
Specify --enable-static to build the static libraries or --enable-shared to
build the shared libraries as well. To only build the shared libraries specify
--disable-static in addition to --enable-shared.
EOF
    exit 1
fi

disabled optimizations || enabled ossfuzz || check_cflags -fomit-frame-pointer

enable_weak_pic() {
    disabled pic && return
    enable pic
    add_cppflags -DPIC
    case "$target_os" in
    mingw*|cygwin*)
        ;;
    *)
        add_cflags -fPIC
        ;;
    esac
    add_asflags  -fPIC
}

enabled pic && enable_weak_pic

check_cc <<EOF || die "Symbol mangling check failed."
int ff_extern;
EOF
sym=$($nm $TMPO | awk '/ff_extern/{ print substr($0, match($0, /[^ \t]*ff_extern/)) }')
extern_prefix=${sym%%ff_extern*}

! disabled inline_asm && check_inline_asm inline_asm '"" ::'

_restrict=
for restrict_keyword in restrict __restrict__ __restrict; do
    check_cc <<EOF && _restrict=$restrict_keyword && break
void foo(char * $restrict_keyword p);
EOF
done

check_cc <<EOF && enable pragma_deprecated
void foo(void) { _Pragma("GCC diagnostic ignored \"-Wdeprecated-declarations\"") }
EOF

check_cc <<EOF && enable attribute_packed
struct { int x; } __attribute__((packed)) x;
EOF

check_cc <<EOF && enable attribute_may_alias
union { int x; } __attribute__((may_alias)) x;
EOF

check_cc <<EOF || die "endian test failed"
unsigned int endian = 'B' << 24 | 'I' << 16 | 'G' << 8 | 'E';
EOF
od -t x1 $TMPO | grep -q '42 *49 *47 *45' && enable bigendian

check_cc <<EOF && enable const_nan
#include <math.h>
void foo(void) { struct { double d; } static const bar[] = { { NAN } }; }
EOF

if ! enabled ppc64 || enabled bigendian; then
    disable vsx
fi

check_gas() {
    log "check_gas using '$as' as AS"
    # :vararg is used on aarch64, arm and ppc altivec
    check_as <<EOF || return 1
.macro m n, y:vararg=0
\n: .int \y
.endm
m x
EOF
    # .altmacro is only used in arm asm
    ! enabled arm || check_as <<EOF || return 1
.altmacro
EOF
    enable gnu_as
    return 0
}

if enabled_any arm aarch64 || enabled_all ppc altivec && enabled asm; then
    nogas=:
    enabled_any arm aarch64 && nogas=die
    enabled_all ppc altivec && [ $target_os_default != aix ] && nogas=warn
    as_noop=-v

    case $as_type in
        arm*) gaspp_as_type=armasm; as_noop=-h ;;
        gcc)  gaspp_as_type=gas ;;
        *)    gaspp_as_type=$as_type ;;
    esac

    [ $target_os = "darwin" ] && gaspp_as_type="apple-$gaspp_as_type"

    test "${as#*gas-preprocessor.pl}" != "$as" ||
    check_cmd gas-preprocessor.pl -arch $arch -as-type $gaspp_as_type -- ${as:=$cc} $as_noop &&
        gas="${gas:=gas-preprocessor.pl} -arch $arch -as-type $gaspp_as_type -- ${as:=$cc}"

    if ! check_gas ; then
        as=${gas:=$as}
        check_gas || \
            $nogas "GNU assembler not found, install/update gas-preprocessor"
    fi

    check_as <<EOF && enable as_func
.func test
.endfunc
EOF
fi

check_inline_asm inline_asm_labels '"1:\n"'

check_inline_asm inline_asm_nonlocal_labels '"Label:\n"'

if enabled aarch64; then
    enabled armv8 && check_insn armv8 'prfm   pldl1strm, [x0]'
    # internal assembler in clang 3.3 does not support this instruction
    enabled neon && check_insn neon 'ext   v0.8B, v0.8B, v1.8B, #1'
    enabled vfp  && check_insn vfp  'fmadd d0,    d0,    d1,    d2'

    map 'enabled_any ${v}_external ${v}_inline || disable $v' $ARCH_EXT_LIST_ARM

elif enabled alpha; then

    check_cflags -mieee

elif enabled arm; then

    enabled msvc && check_cpp_condition stddef.h "defined _M_ARMT" && enable thumb

    check_cpp_condition stddef.h "defined __thumb__" && check_cc <<EOF && enable_weak thumb
float func(float a, float b){ return a+b; }
EOF

    enabled thumb && check_cflags -mthumb || check_cflags -marm

    if     check_cpp_condition stddef.h "defined __ARM_PCS_VFP"; then
        enable vfp_args
    elif check_cpp_condition stddef.h "defined _M_ARM_FP && _M_ARM_FP >= 30"; then
        enable vfp_args
    elif ! check_cpp_condition stddef.h "defined __ARM_PCS || defined __SOFTFP__" && [ $target_os != darwin ]; then
        case "${cross_prefix:-$cc}" in
            *hardfloat*)         enable vfp_args;   fpabi=vfp ;;
            *) check_ld "cc" <<EOF && enable vfp_args && fpabi=vfp || fpabi=soft ;;
__asm__ (".eabi_attribute 28, 1");
int main(void) { return 0; }
EOF
        esac
        warn "Compiler does not indicate floating-point ABI, guessing $fpabi."
    fi

    enabled armv5te && check_insn armv5te 'qadd r0, r0, r0'
    enabled armv6   && check_insn armv6   'sadd16 r0, r0, r0'
    enabled armv6t2 && check_insn armv6t2 'movt r0, #0'
    enabled neon    && check_insn neon    'vadd.i16 q0, q0, q0'
    enabled vfp     && check_insn vfp     'fadds s0, s0, s0'
    enabled vfpv3   && check_insn vfpv3   'vmov.f32 s0, #1.0'
    enabled setend  && check_insn setend  'setend be'

    [ $target_os = linux ] || [ $target_os = android ] ||
        map 'enabled_any ${v}_external ${v}_inline || disable $v' \
            $ARCH_EXT_LIST_ARM

    check_inline_asm asm_mod_q '"add r0, %Q0, %R0" :: "r"((long long)0)'

    check_as <<EOF && enable as_arch_directive
.arch armv7-a
EOF
    check_as <<EOF && enable as_fpu_directive
.fpu neon
EOF

    # llvm's integrated assembler supports .object_arch from llvm 3.5
    [ "$objformat" = elf32 ] || [ "$objformat" = elf64 ] &&
        check_as <<EOF && enable as_object_arch
.object_arch armv4
EOF

    [ $target_os != win32 ] && enabled_all armv6t2 shared !pic && enable_weak_pic

elif enabled mips; then

    enabled loongson2 && check_inline_asm loongson2 '"dmult.g $8, $9, $10"'
    enabled loongson3 && check_inline_asm loongson3 '"gsldxc1 $f0, 0($2, $3)"'
    enabled mmi && check_inline_asm mmi '"punpcklhw $f0, $f0, $f0"'

    # Enable minimum ISA based on selected options
    if enabled mips64; then
        enabled mips64r6 && check_inline_asm_flags mips64r6 '"dlsa $0, $0, $0, 1"' '-mips64r6'
        enabled mips64r2 && check_inline_asm_flags mips64r2 '"dext $0, $0, 0, 1"' '-mips64r2'
        disabled mips64r6 && disabled mips64r2 && check_inline_asm_flags mips64r1 '"daddi $0, $0, 0"' '-mips64'
    else
        enabled mips32r6 && check_inline_asm_flags mips32r6 '"aui $0, $0, 0"' '-mips32r6'
        enabled mips32r5 && check_inline_asm_flags mips32r5 '"eretnc"' '-mips32r5'
        enabled mips32r2 && check_inline_asm_flags mips32r2 '"ext $0, $0, 0, 1"' '-mips32r2'
        disabled mips32r6 && disabled mips32r5 && disabled mips32r2 && check_inline_asm_flags mips32r1 '"addi $0, $0, 0"' '-mips32'
    fi

    enabled mipsfpu && check_inline_asm_flags mipsfpu '"cvt.d.l $f0, $f2"' '-mhard-float'
    enabled mipsfpu && (enabled mips32r5 || enabled mips32r6 || enabled mips64r6) && check_inline_asm_flags mipsfpu '"cvt.d.l $f0, $f1"' '-mfp64'
    enabled mipsfpu && enabled msa && check_inline_asm_flags msa '"addvi.b $w0, $w1, 1"' '-mmsa' && check_header msa.h || disable msa
    enabled mipsdsp && check_inline_asm_flags mipsdsp '"addu.qb $t0, $t1, $t2"' '-mdsp'
    enabled mipsdspr2 && check_inline_asm_flags mipsdspr2 '"absq_s.qb $t0, $t1"' '-mdspr2'

    if enabled bigendian && enabled msa; then
        disable msa
    fi

elif enabled parisc; then

    if enabled gcc; then
        case $($cc -dumpversion) in
            4.[3-9].*) check_cflags -fno-optimize-sibling-calls ;;
        esac
    fi

elif enabled ppc; then

    enable local_aligned

    check_inline_asm dcbzl     '"dcbzl 0, %0" :: "r"(0)'
    check_inline_asm ibm_asm   '"add 0, 0, 0"'
    check_inline_asm ppc4xx    '"maclhw r10, r11, r12"'
    check_inline_asm xform_asm '"lwzx %1, %y0" :: "Z"(*(int*)0), "r"(0)'

    if enabled altivec; then
        check_cflags -maltivec -mabi=altivec

        # check if our compiler supports Motorola AltiVec C API
        check_code cc altivec.h "vector signed int v1 = (vector signed int) { 0 };
                                 vector signed int v2 = (vector signed int) { 1 };
                                 v1 = vec_add(v1, v2);" ||
            disable altivec

        enabled altivec || warn "Altivec disabled, possibly missing --cpu flag"
    fi

    if enabled vsx; then
        check_cflags -mvsx &&
        check_code cc altivec.h "int v[4] = { 0 };
                                 vector signed int v1 = vec_vsx_ld(0, v);" ||
            disable vsx
    fi

    if enabled power8; then
        check_cpp_condition "altivec.h" "defined(_ARCH_PWR8)" || disable power8
    fi

elif enabled x86; then

    check_builtin rdtsc    intrin.h   "__rdtsc()"
    check_builtin mm_empty mmintrin.h "_mm_empty()"

    enable local_aligned

    # check whether EBP is available on x86
    # As 'i' is stored on the stack, this program will crash
    # if the base pointer is used to access it because the
    # base pointer is cleared in the inline assembly code.
    check_exec_crash <<EOF && enable ebp_available
volatile int i=0;
__asm__ volatile ("xorl %%ebp, %%ebp" ::: "%ebp");
return i;
EOF

    # check whether EBX is available on x86
    check_inline_asm ebx_available '""::"b"(0)' &&
        check_inline_asm ebx_available '"":::"%ebx"'

    # check whether xmm clobbers are supported
    check_inline_asm xmm_clobbers '"":::"%xmm0"'

    check_inline_asm inline_asm_direct_symbol_refs '"movl '$extern_prefix'test, %eax"' ||
        check_inline_asm inline_asm_direct_symbol_refs '"movl '$extern_prefix'test(%rip), %eax"'

    # check whether binutils is new enough to compile SSSE3/MMXEXT
    enabled ssse3  && check_inline_asm ssse3_inline  '"pabsw %xmm0, %xmm0"'
    enabled mmxext && check_inline_asm mmxext_inline '"pmaxub %mm0, %mm1"'

    probe_x86asm(){
        x86asmexe_probe=$1
        if check_cmd $x86asmexe_probe -v; then
            x86asmexe=$x86asmexe_probe
            x86asm_type=nasm
            x86asm_debug="-g -F dwarf"
        elif check_cmd $x86asmexe_probe --version; then
            x86asmexe=$x86asmexe_probe
            x86asm_type=yasm
            x86asm_debug="-g dwarf2"
        fi
        check_x86asm "movbe ecx, [5]" && enable x86asm
    }

    if ! disabled_any asm mmx x86asm; then
        disable x86asm
        for program in $x86asmexe nasm yasm; do
            probe_x86asm $program && break
        done
        disabled x86asm && die "nasm/yasm not found or too old. Use --disable-x86asm for a crippled build."
        test $x86asm_type = 'nasm' && X86ASM_DEPFLAGS='-MD $(@:.o=.d)'
        test $x86asm_type = 'yasm' && X86ASMDEP='$(DEPX86ASM) $(X86ASMFLAGS) -M $(X86ASM_O) $< > $(@:.o=.d)'
        X86ASMFLAGS="-f $objformat"
        enabled pic               && append X86ASMFLAGS "-DPIC"
        test -n "$extern_prefix"  && append X86ASMFLAGS "-DPREFIX"
        case "$objformat" in
            elf*) enabled debug && append X86ASMFLAGS $x86asm_debug ;;
        esac

        check_x86asm "vextracti128 xmm0, ymm0, 0"      || disable avx2_external
        check_x86asm "vpmacsdd xmm0, xmm1, xmm2, xmm3" || disable xop_external
        check_x86asm "vfmaddps ymm0, ymm1, ymm2, ymm3" || disable fma4_external
        check_x86asm "CPU amdnop" || disable cpunop
    fi

    case "$cpu" in
        athlon*|opteron*|k8*|pentium|pentium-mmx|prescott|nocona|atom|geode)
            disable fast_clz
        ;;
    esac

fi

check_code cc arm_neon.h "int16x8_t test = vdupq_n_s16(0)" && enable intrinsics_neon

check_ldflags -Wl,--as-needed
check_ldflags -Wl,-z,noexecstack

if ! disabled network; then
    check_func getaddrinfo $network_extralibs
    check_func inet_aton $network_extralibs

    check_type netdb.h "struct addrinfo"
    check_type netinet/in.h "struct group_source_req" -D_BSD_SOURCE
    check_type netinet/in.h "struct ip_mreq_source" -D_BSD_SOURCE
    check_type netinet/in.h "struct ipv6_mreq" -D_DARWIN_C_SOURCE
    check_type poll.h "struct pollfd"
    check_type netinet/sctp.h "struct sctp_event_subscribe"
    check_struct "sys/socket.h" "struct msghdr" msg_flags
    check_struct "sys/types.h sys/socket.h" "struct sockaddr" sa_len
    check_type netinet/in.h "struct sockaddr_in6"
    check_type "sys/types.h sys/socket.h" "struct sockaddr_storage"
    check_type "sys/types.h sys/socket.h" socklen_t

    # Prefer arpa/inet.h over winsock2
    if check_header arpa/inet.h ; then
        check_func closesocket
    elif check_header winsock2.h ; then
        check_func_headers winsock2.h closesocket -lws2 &&
            network_extralibs="-lws2" ||
        { check_func_headers winsock2.h closesocket -lws2_32 &&
            network_extralibs="-lws2_32"; } || disable winsock2_h network
        check_func_headers ws2tcpip.h getaddrinfo $network_extralibs

        check_type ws2tcpip.h socklen_t
        check_type ws2tcpip.h "struct addrinfo"
        check_type ws2tcpip.h "struct group_source_req"
        check_type ws2tcpip.h "struct ip_mreq_source"
        check_type ws2tcpip.h "struct ipv6_mreq"
        check_type winsock2.h "struct pollfd"
        check_struct winsock2.h "struct sockaddr" sa_len
        check_type ws2tcpip.h "struct sockaddr_in6"
        check_type ws2tcpip.h "struct sockaddr_storage"
    else
        disable network
    fi
fi

check_builtin atomic_cas_ptr atomic.h "void **ptr; void *oldval, *newval; atomic_cas_ptr(ptr, oldval, newval)"
check_builtin machine_rw_barrier mbarrier.h "__machine_rw_barrier()"
check_builtin MemoryBarrier windows.h "MemoryBarrier()"
check_builtin sarestart signal.h "SA_RESTART"
check_builtin sync_val_compare_and_swap "" "int *ptr; int oldval, newval; __sync_val_compare_and_swap(ptr, oldval, newval)"
check_builtin gmtime_r time.h "time_t *time; struct tm *tm; gmtime_r(time, tm)"
check_builtin localtime_r time.h "time_t *time; struct tm *tm; localtime_r(time, tm)"
check_builtin x264_csp_bgr "stdint.h x264.h" "X264_CSP_BGR"

case "$custom_allocator" in
    jemalloc)
        # jemalloc by default does not use a prefix
        require libjemalloc jemalloc/jemalloc.h malloc -ljemalloc
    ;;
    tcmalloc)
        require_pkg_config libtcmalloc libtcmalloc gperftools/tcmalloc.h tc_malloc
        malloc_prefix=tc_
    ;;
esac

check_func_headers malloc.h _aligned_malloc     && enable aligned_malloc
check_func  ${malloc_prefix}memalign            && enable memalign
check_func  ${malloc_prefix}posix_memalign      && enable posix_memalign

check_func  access
check_func_headers stdlib.h arc4random
check_lib   clock_gettime time.h clock_gettime || check_lib clock_gettime time.h clock_gettime -lrt
check_func  fcntl
check_func  fork
check_func  gethrtime
check_func  getopt
check_func  getrusage
check_func  gettimeofday
check_func  isatty
check_func  mach_absolute_time
check_func  mkstemp
check_func  mmap
check_func  mprotect
# Solaris has nanosleep in -lrt, OpenSolaris no longer needs that
check_func_headers time.h nanosleep || check_lib nanosleep time.h nanosleep -lrt
check_func  sched_getaffinity
check_func  setrlimit
check_struct "sys/stat.h" "struct stat" st_mtim.tv_nsec -D_BSD_SOURCE
check_func  strerror_r
check_func  sysconf
check_func  sysctl
check_func  usleep

check_func_headers conio.h kbhit
check_func_headers io.h setmode
check_func_headers lzo/lzo1x.h lzo1x_999_compress
check_func_headers stdlib.h getenv
check_func_headers sys/stat.h lstat

check_func_headers windows.h GetProcessAffinityMask
check_func_headers windows.h GetProcessTimes
check_func_headers windows.h GetSystemTimeAsFileTime
check_func_headers windows.h LoadLibrary
check_func_headers windows.h MapViewOfFile
check_func_headers windows.h PeekNamedPipe
check_func_headers windows.h SetConsoleTextAttribute
check_func_headers windows.h SetConsoleCtrlHandler
check_func_headers windows.h Sleep
check_func_headers windows.h VirtualAlloc
check_struct windows.h "CONDITION_VARIABLE" Ptr
check_func_headers glob.h glob
enabled xlib &&
    check_func_headers "X11/Xlib.h X11/extensions/Xvlib.h" XvGetPortAttribute -lXv -lX11 -lXext

check_header d3d11.h
check_header direct.h
check_header dirent.h
check_header dlfcn.h
check_header dxgidebug.h
check_header dxva.h
check_header dxva2api.h -D_WIN32_WINNT=0x0600
check_header io.h
check_header libcrystalhd/libcrystalhd_if.h
check_header mach/mach_time.h
check_header malloc.h
check_header net/udplite.h
check_header poll.h
check_header sys/mman.h
check_header sys/param.h
check_header sys/resource.h
check_header sys/select.h
check_header sys/time.h
check_header sys/un.h
check_header termios.h
check_header unistd.h
check_header valgrind/valgrind.h
check_func_headers VideoToolbox/VTCompressionSession.h VTCompressionSessionPrepareToEncodeFrames -framework VideoToolbox
check_header windows.h
check_header X11/extensions/XvMClib.h
check_header asm/types.h

# it seems there are versions of clang in some distros that try to use the
# gcc headers, which explodes for stdatomic
# so we also check that atomics actually work here
check_builtin stdatomic_h stdatomic.h "atomic_int foo, bar = ATOMIC_VAR_INIT(-1); atomic_store(&foo, 0)"

check_lib ole32    "windows.h"            CoTaskMemFree        -lole32
check_lib shell32  "windows.h shellapi.h" CommandLineToArgvW   -lshell32
check_lib wincrypt "windows.h wincrypt.h" CryptGenRandom       -ladvapi32
check_lib psapi    "windows.h psapi.h"    GetProcessMemoryInfo -lpsapi

enabled appkit       && check_apple_framework AppKit
enabled audiotoolbox && check_apple_framework AudioToolbox
enabled avfoundation && check_apple_framework AVFoundation
enabled coreimage    && check_apple_framework CoreImage
enabled videotoolbox && check_apple_framework VideoToolbox

check_apple_framework CoreFoundation
check_apple_framework CoreMedia
check_apple_framework CoreVideo

enabled avfoundation && {
    disable coregraphics applicationservices
    check_lib coregraphics        CoreGraphics/CoreGraphics.h               CGGetActiveDisplayList "-framework CoreGraphics" ||
    check_lib applicationservices ApplicationServices/ApplicationServices.h CGGetActiveDisplayList "-framework ApplicationServices"; }

enabled videotoolbox && {
    check_lib coreservices CoreServices/CoreServices.h UTGetOSTypeFromString "-framework CoreServices"
    check_func_headers CoreMedia/CMFormatDescription.h kCMVideoCodecType_HEVC "-framework CoreMedia"
}

check_struct "sys/time.h sys/resource.h" "struct rusage" ru_maxrss

check_type "windows.h dxva.h" "DXVA_PicParams_HEVC" -DWINAPI_FAMILY=WINAPI_FAMILY_DESKTOP_APP -D_CRT_BUILD_DESKTOP_APP=0
check_type "windows.h dxva.h" "DXVA_PicParams_VP9" -DWINAPI_FAMILY=WINAPI_FAMILY_DESKTOP_APP -D_CRT_BUILD_DESKTOP_APP=0
check_type "windows.h d3d11.h" "ID3D11VideoDecoder"
check_type "windows.h d3d11.h" "ID3D11VideoContext"
check_type "d3d9.h dxva2api.h" DXVA2_ConfigPictureDecode -D_WIN32_WINNT=0x0602

check_type "va/va.h va/va_dec_hevc.h" "VAPictureParameterBufferHEVC"
check_struct "va/va.h" "VADecPictureParameterBufferVP9" bit_depth
check_type "va/va.h va/va_vpp.h" "VAProcPipelineParameterBuffer"
check_type "va/va.h va/va_enc_h264.h" "VAEncPictureParameterBufferH264"
check_type "va/va.h va/va_enc_hevc.h" "VAEncPictureParameterBufferHEVC"
check_type "va/va.h va/va_enc_jpeg.h" "VAEncPictureParameterBufferJPEG"
check_type "va/va.h va/va_enc_mpeg2.h" "VAEncPictureParameterBufferMPEG2"
check_type "va/va.h va/va_enc_vp8.h"  "VAEncPictureParameterBufferVP8"
check_type "va/va.h va/va_enc_vp9.h"  "VAEncPictureParameterBufferVP9"

check_type "vdpau/vdpau.h" "VdpPictureInfoHEVC"

check_cpp_condition windows.h "!WINAPI_FAMILY_PARTITION(WINAPI_PARTITION_DESKTOP)" && enable winrt || disable winrt

if ! disabled w32threads && ! enabled pthreads; then
    check_func_headers "windows.h process.h" _beginthreadex &&
        enable w32threads || disable w32threads
    if ! enabled w32threads && enabled winrt; then
        check_func_headers "windows.h" CreateThread &&
            enable w32threads || disable w32threads
    fi
fi

# check for some common methods of building with pthread support
# do this before the optional library checks as some of them require pthreads
if ! disabled pthreads && ! enabled w32threads && ! enabled os2threads; then
    if check_lib pthreads pthread.h pthread_join   -pthread &&
       check_lib pthreads pthread.h pthread_create -pthread; then
        add_cflags -pthread
    elif check_lib pthreads pthread.h pthread_join   -pthreads &&
         check_lib pthreads pthread.h pthread_create -pthreads; then
        add_cflags -pthreads
    elif check_lib pthreads pthread.h pthread_join   -ldl -pthread &&
         check_lib pthreads pthread.h pthread_create -ldl -pthread; then
        add_cflags -ldl -pthread
    elif check_lib pthreads pthread.h pthread_join   -lpthreadGC2 &&
         check_lib pthreads pthread.h pthread_create -lpthreadGC2; then
        :
    elif check_lib pthreads pthread.h pthread_join   -lpthread &&
         check_lib pthreads pthread.h pthread_create -lpthread; then
        :
    elif check_func pthread_join && check_func pthread_create; then
        enable pthreads
    fi
    check_code cc "pthread.h" "static pthread_mutex_t atomic_lock = PTHREAD_MUTEX_INITIALIZER" || disable pthreads
fi


if enabled pthreads; then
  check_func pthread_cancel $pthreads_extralibs
fi

enabled pthreads &&
    check_builtin sem_timedwait semaphore.h "sem_t *s; sem_init(s,0,0); sem_timedwait(s,0); sem_destroy(s)" $pthreads_extralibs

enabled  zlib && check_lib zlib   zlib.h      zlibVersion    -lz
enabled bzlib && check_lib bzlib bzlib.h BZ2_bzlibVersion    -lbz2
enabled  lzma && check_lib lzma   lzma.h lzma_version_number -llzma

# On some systems dynamic loading requires no extra linker flags
check_lib libdl dlfcn.h "dlopen dlsym" || check_lib libdl dlfcn.h "dlopen dlsym" -ldl

check_lib libm math.h sin -lm

atan2f_args=2
copysign_args=2
hypot_args=2
ldexpf_args=2
powf_args=2

for func in $MATH_FUNCS; do
    eval check_mathfunc $func \${${func}_args:-1} $libm_extralibs
done

for func in $COMPLEX_FUNCS; do
    eval check_complexfunc $func \${${func}_args:-1}
done

# these are off by default, so fail if requested and not available
enabled cuda_sdk          && require cuda_sdk cuda.h cuCtxCreate -lcuda
enabled cuvid             && { enabled cuda ||
                               die "ERROR: CUVID requires CUDA"; }
enabled chromaprint       && require chromaprint chromaprint.h chromaprint_get_version -lchromaprint
enabled decklink          && { require_header DeckLinkAPI.h &&
                               { check_cpp_condition DeckLinkAPIVersion.h "BLACKMAGIC_DECKLINK_API_VERSION >= 0x0a060100" || die "ERROR: Decklink API version must be >= 10.6.1."; } }
enabled libndi_newtek     && require_header Processing.NDI.Lib.h
enabled frei0r            && require_header frei0r.h
enabled gmp               && require gmp gmp.h mpz_export -lgmp
enabled gnutls            && require_pkg_config gnutls gnutls gnutls/gnutls.h gnutls_global_init
enabled jni               && { [ $target_os = "android" ] && check_header jni.h && enabled pthreads || die "ERROR: jni not found"; }
enabled ladspa            && require_header ladspa.h
enabled libiec61883       && require libiec61883 libiec61883/iec61883.h iec61883_cmp_connect -lraw1394 -lavc1394 -lrom1394 -liec61883
enabled libass            && require_pkg_config libass libass ass/ass.h ass_library_init
enabled libbluray         && require_pkg_config libbluray libbluray libbluray/bluray.h bd_open
enabled libbs2b           && require_pkg_config libbs2b libbs2b bs2b.h bs2b_open
enabled libcelt           && require libcelt celt/celt.h celt_decode -lcelt0 &&
                             { check_lib libcelt celt/celt.h celt_decoder_create_custom -lcelt0 ||
                               die "ERROR: libcelt must be installed and version must be >= 0.11.0."; }
enabled libcaca           && require_pkg_config libcaca caca caca.h caca_create_canvas
enabled libdc1394         && require_pkg_config libdc1394 libdc1394-2 dc1394/dc1394.h dc1394_new
enabled libdrm            && require_pkg_config libdrm libdrm xf86drm.h drmGetVersion
enabled libfdk_aac        && { use_pkg_config libfdk_aac fdk-aac "fdk-aac/aacenc_lib.h" aacEncOpen ||
                               { require libfdk_aac fdk-aac/aacenc_lib.h aacEncOpen -lfdk-aac &&
                                 warn "using libfdk without pkg-config"; } }
flite_extralibs="-lflite_cmu_time_awb -lflite_cmu_us_awb -lflite_cmu_us_kal -lflite_cmu_us_kal16 -lflite_cmu_us_rms -lflite_cmu_us_slt -lflite_usenglish -lflite_cmulex -lflite"
enabled libflite          && require libflite "flite/flite.h" flite_init $flite_extralibs
enabled fontconfig        && enable libfontconfig
enabled libfontconfig     && require_pkg_config libfontconfig fontconfig "fontconfig/fontconfig.h" FcInit
enabled libfreetype       && require_pkg_config libfreetype freetype2 "ft2build.h FT_FREETYPE_H" FT_Init_FreeType
enabled libfribidi        && require_pkg_config libfribidi fribidi fribidi.h fribidi_version_info
enabled libgme            && { use_pkg_config libgme libgme gme/gme.h gme_new_emu ||
                               require libgme gme/gme.h gme_new_emu -lgme -lstdc++; }
enabled libgsm            && { for gsm_hdr in "gsm.h" "gsm/gsm.h"; do
                                   check_lib libgsm "${gsm_hdr}" gsm_create -lgsm && break;
                               done || die "ERROR: libgsm not found"; }
enabled libilbc           && require libilbc ilbc.h WebRtcIlbcfix_InitDecode -lilbc $pthreads_extralibs
enabled libkvazaar        && require_pkg_config libkvazaar "kvazaar >= 0.8.1" kvazaar.h kvz_api_get
# While it may appear that require is being used as a pkg-config
# fallback for libmfx, it is actually being used to detect a different
# installation route altogether.  If libmfx is installed via the Intel
# Media SDK or Intel Media Server Studio, these don't come with
# pkg-config support.  Instead, users should make sure that the build
# can find the libraries and headers through other means.
enabled libmfx            && { use_pkg_config libmfx libmfx "mfx/mfxvideo.h" MFXInit ||
                               { require libmfx "mfx/mfxvideo.h" MFXInit -llibmfx && warn "using libmfx without pkg-config"; } }
enabled libmodplug        && require_pkg_config libmodplug libmodplug libmodplug/modplug.h ModPlug_Load
enabled libmp3lame        && require "libmp3lame >= 3.98.3" lame/lame.h lame_set_VBR_quality -lmp3lame
enabled libmysofa         && require libmysofa "mysofa.h" mysofa_load -lmysofa $zlib_extralibs
enabled libnpp            && { check_lib libnpp npp.h nppGetLibVersion -lnppig -lnppicc -lnppc ||
                               check_lib libnpp npp.h nppGetLibVersion -lnppi -lnppc ||
                               die "ERROR: libnpp not found"; }
enabled libopencore_amrnb && require libopencore_amrnb opencore-amrnb/interf_dec.h Decoder_Interface_init -lopencore-amrnb
enabled libopencore_amrwb && require libopencore_amrwb opencore-amrwb/dec_if.h D_IF_init -lopencore-amrwb
enabled libopencv         && { check_header opencv2/core/core_c.h &&
                               { use_pkg_config libopencv opencv opencv2/core/core_c.h cvCreateImageHeader ||
                                 require libopencv opencv2/core/core_c.h cvCreateImageHeader -lopencv_core -lopencv_imgproc; } ||
                               require_pkg_config libopencv opencv opencv/cxcore.h cvCreateImageHeader; }
enabled libopenh264       && require_pkg_config libopenh264 openh264 wels/codec_api.h WelsGetCodecVersion
enabled libopenjpeg       && { use_pkg_config libopenjpeg "libopenjp2 >= 2.1.0" openjpeg.h opj_version ||
                               { require_pkg_config libopenjpeg "libopenjp2 >= 2.1.0" openjpeg.h opj_version -DOPJ_STATIC && add_cppflags -DOPJ_STATIC; } }
enabled libopenmpt        && require_pkg_config libopenmpt "libopenmpt >= 0.2.6557" libopenmpt/libopenmpt.h openmpt_module_create -lstdc++ && append libopenmpt_extralibs "-lstdc++"
enabled libopus           && {
    enabled libopus_decoder && {
        require_pkg_config libopus opus opus_multistream.h opus_multistream_decoder_create
    }
    enabled libopus_encoder && {
        require_pkg_config libopus opus opus_multistream.h opus_multistream_surround_encoder_create
    }
}
enabled libpulse          && require_pkg_config libpulse libpulse pulse/pulseaudio.h pa_context_new
enabled librsvg           && require_pkg_config librsvg librsvg-2.0 librsvg-2.0/librsvg/rsvg.h rsvg_handle_render_cairo
enabled librtmp           && require_pkg_config librtmp librtmp librtmp/rtmp.h RTMP_Socket
enabled librubberband     && require_pkg_config librubberband "rubberband >= 1.8.1" rubberband/rubberband-c.h rubberband_new -lstdc++ && append librubberband_extralibs "-lstdc++"
enabled libshine          && require_pkg_config libshine shine shine/layer3.h shine_encode_buffer
enabled libsmbclient      && { use_pkg_config libsmbclient smbclient libsmbclient.h smbc_init ||
                               require libsmbclient libsmbclient.h smbc_init -lsmbclient; }
enabled libsnappy         && require libsnappy snappy-c.h snappy_compress -lsnappy -lstdc++
enabled libsoxr           && require libsoxr soxr.h soxr_create -lsoxr
enabled libssh            && require_pkg_config libssh libssh libssh/sftp.h sftp_init
enabled libspeex          && require_pkg_config libspeex speex speex/speex.h speex_decoder_init -lspeex
enabled libtesseract      && require_pkg_config libtesseract tesseract tesseract/capi.h TessBaseAPICreate
enabled libtheora         && require libtheora theora/theoraenc.h th_info_init -ltheoraenc -ltheoradec -logg
enabled libtwolame        && require libtwolame twolame.h twolame_init -ltwolame &&
                             { check_lib libtwolame twolame.h twolame_encode_buffer_float32_interleaved -ltwolame ||
                               die "ERROR: libtwolame must be installed and version must be >= 0.3.10"; }
enabled libv4l2           && require_pkg_config libv4l2 libv4l2 libv4l2.h v4l2_ioctl
enabled libvidstab        && require_pkg_config libvidstab "vidstab >= 0.98" vid.stab/libvidstab.h vsMotionDetectInit
enabled libvmaf           && require_pkg_config libvmaf libvmaf libvmaf.h compute_vmaf
enabled libvo_amrwbenc    && require libvo_amrwbenc vo-amrwbenc/enc_if.h E_IF_init -lvo-amrwbenc
enabled libvorbis         && require_pkg_config libvorbis vorbis vorbis/codec.h vorbis_info_init &&
                             require_pkg_config libvorbisenc vorbisenc vorbis/vorbisenc.h vorbis_encode_init

enabled libvpx            && {
    enabled libvpx_vp8_decoder && {
        use_pkg_config libvpx_vp8_decoder "vpx >= 0.9.1" "vpx/vpx_decoder.h vpx/vp8dx.h" vpx_codec_vp8_dx ||
            check_lib libvpx_vp8_decoder "vpx/vpx_decoder.h vpx/vp8dx.h" vpx_codec_dec_init_ver -lvpx ||
                die "ERROR: libvpx decoder version must be >=0.9.1";
    }
    enabled libvpx_vp8_encoder && {
        use_pkg_config libvpx_vp8_encoder "vpx >= 0.9.7" "vpx/vpx_encoder.h vpx/vp8cx.h" vpx_codec_vp8_cx ||
            check_lib libvpx_vp8_encoder "vpx/vpx_encoder.h vpx/vp8cx.h" "vpx_codec_enc_init_ver VP8E_SET_MAX_INTRA_BITRATE_PCT" -lvpx ||
                die "ERROR: libvpx encoder version must be >=0.9.7";
    }
    enabled libvpx_vp9_decoder && {
        use_pkg_config libvpx_vp9_decoder "vpx >= 1.3.0" "vpx/vpx_decoder.h vpx/vp8dx.h" vpx_codec_vp9_dx ||
            check_lib libvpx_vp9_decoder "vpx/vpx_decoder.h vpx/vp8dx.h" "vpx_codec_vp9_dx" -lvpx
    }
    enabled libvpx_vp9_encoder && {
        use_pkg_config libvpx_vp9_encoder "vpx >= 1.3.0" "vpx/vpx_encoder.h vpx/vp8cx.h" vpx_codec_vp9_cx ||
            check_lib libvpx_vp9_encoder "vpx/vpx_encoder.h vpx/vp8cx.h" "vpx_codec_vp9_cx VP9E_SET_AQ_MODE" -lvpx
    }
    if disabled_all libvpx_vp8_decoder libvpx_vp9_decoder libvpx_vp8_encoder libvpx_vp9_encoder; then
        die "libvpx enabled but no supported decoders found"
    fi
}

enabled libwavpack        && require libwavpack wavpack/wavpack.h WavpackOpenFileOutput  -lwavpack
enabled libwebp           && {
    enabled libwebp_encoder      && require_pkg_config libwebp "libwebp >= 0.2.0" webp/encode.h WebPGetEncoderVersion
    enabled libwebp_anim_encoder && use_pkg_config libwebp_anim_encoder "libwebpmux >= 0.4.0" webp/mux.h WebPAnimEncoderOptionsInit; }
enabled libx264           && { use_pkg_config libx264 x264 "stdint.h x264.h" x264_encoder_encode ||
                               { require libx264 "stdint.h x264.h" x264_encoder_encode -lx264 &&
                                 warn "using libx264 without pkg-config"; } } &&
                             require_cpp_condition x264.h "X264_BUILD >= 118" &&
                             { check_cpp_condition x264.h "X264_MPEG2" &&
                               enable libx262; }
enabled libx265           && require_pkg_config libx265 x265 x265.h x265_api_get &&
                             require_cpp_condition x265.h "X265_BUILD >= 68"
enabled libxavs           && require libxavs "stdint.h xavs.h" xavs_encoder_encode "-lxavs $pthreads_extralibs $libm_extralibs"
enabled libxvid           && require libxvid xvid.h xvid_global -lxvidcore
enabled libzimg           && require_pkg_config libzimg "zimg >= 2.3.0" zimg.h zimg_get_api_version
enabled libzmq            && require_pkg_config libzmq libzmq zmq.h zmq_ctx_new
enabled libzvbi           && require_pkg_config libzvbi zvbi-0.2 libzvbi.h vbi_decoder_new &&
                             { check_cpp_condition libzvbi.h "VBI_VERSION_MAJOR > 0 || VBI_VERSION_MINOR > 2 || VBI_VERSION_MINOR == 2 && VBI_VERSION_MICRO >= 28" ||
                               enabled gpl || die "ERROR: libzvbi requires version 0.2.28 or --enable-gpl."; }
enabled libxml2           && require_pkg_config libxml2 libxml-2.0 libxml2/libxml/xmlversion.h xmlCheckVersion
enabled mediacodec        && { enabled jni || die "ERROR: mediacodec requires --enable-jni"; }
enabled mmal              && { check_lib mmal interface/mmal/mmal.h mmal_port_connect -lmmal_core -lmmal_util -lmmal_vc_client -lbcm_host ||
                               { ! enabled cross_compile &&
                                 add_cflags -isystem/opt/vc/include/ -isystem/opt/vc/include/interface/vmcs_host/linux -isystem/opt/vc/include/interface/vcos/pthreads -fgnu89-inline &&
                                 add_ldflags -L/opt/vc/lib/ &&
                                 check_lib mmal interface/mmal/mmal.h mmal_port_connect -lmmal_core -lmmal_util -lmmal_vc_client -lbcm_host; } ||
                               die "ERROR: mmal not found" &&
                               check_func_headers interface/mmal/mmal.h "MMAL_PARAMETER_VIDEO_MAX_NUM_CALLBACKS"; }
enabled openal            && { { for al_extralibs in "${OPENAL_LIBS}" "-lopenal" "-lOpenAL32"; do
                               check_lib openal 'AL/al.h' alGetError "${al_extralibs}" && break; done } ||
                               die "ERROR: openal not found"; } &&
                             { check_cpp_condition "AL/al.h" "defined(AL_VERSION_1_1)" ||
                               die "ERROR: openal must be installed and version must be 1.1 or compatible"; }
enabled opencl            && { check_lib opencl OpenCL/cl.h clEnqueueNDRangeKernel -Wl,-framework,OpenCL ||
                               check_lib opencl CL/cl.h clEnqueueNDRangeKernel -lOpenCL ||
                               die "ERROR: opencl not found"; } &&
                             { check_cpp_condition "OpenCL/cl.h" "defined(CL_VERSION_1_2)" ||
                               check_cpp_condition "CL/cl.h" "defined(CL_VERSION_1_2)" ||
                               die "ERROR: opencl must be installed and version must be 1.2 or compatible"; }
enabled opengl            && { check_lib opengl GL/glx.h glXGetProcAddress "-lGL" ||
                               check_lib opengl windows.h wglGetProcAddress "-lopengl32 -lgdi32" ||
                               check_lib opengl OpenGL/gl3.h glGetError "-Wl,-framework,OpenGL" ||
                               check_lib opengl ES2/gl.h glGetError "-isysroot=${sysroot} -Wl,-framework,OpenGLES" ||
                               die "ERROR: opengl not found."
                             }
enabled omx               && require_header OMX_Core.h
enabled omx_rpi           && { check_header OMX_Core.h ||
                               { ! enabled cross_compile && add_cflags -isystem/opt/vc/include/IL && check_header OMX_Core.h ; } ||
                               die "ERROR: OpenMAX IL headers not found"; } && enable omx
enabled openssl           && { use_pkg_config openssl openssl openssl/ssl.h OPENSSL_init_ssl ||
                               use_pkg_config openssl openssl openssl/ssl.h SSL_library_init ||
                               check_lib openssl openssl/ssl.h SSL_library_init -lssl -lcrypto ||
                               check_lib openssl openssl/ssl.h SSL_library_init -lssl32 -leay32 ||
                               check_lib openssl openssl/ssl.h SSL_library_init -lssl -lcrypto -lws2_32 -lgdi32 ||
                               die "ERROR: openssl not found"; }
enabled rkmpp             && { { require_pkg_config rkmpp rockchip_mpp rockchip/rk_mpi.h mpp_create ||
                                 die "ERROR : Rockchip MPP was not found."; } &&
                               { check_func_headers rockchip/rk_mpi_cmd.h "MPP_DEC_GET_FREE_PACKET_SLOT_COUNT" ||
                                 die "ERROR: Rockchip MPP is outdated, please get a more recent one."; } &&
                               { enabled libdrm ||
                                 die "ERROR: rkmpp requires --enable-libdrm"; }
                             }

if enabled gcrypt; then
    GCRYPT_CONFIG="${cross_prefix}libgcrypt-config"
    if "${GCRYPT_CONFIG}" --version > /dev/null 2>&1; then
        gcrypt_cflags=$("${GCRYPT_CONFIG}" --cflags)
        gcrypt_extralibs=$("${GCRYPT_CONFIG}" --libs)
        check_func_headers gcrypt.h gcry_mpi_new $gcrypt_cflags $gcrypt_extralibs ||
            die "ERROR: gcrypt not found"
        add_cflags $gcrypt_cflags
    else
        require gcrypt gcrypt.h gcry_mpi_new -lgcrypt
    fi
fi

if enabled sdl2; then
    SDL2_CONFIG="${cross_prefix}sdl2-config"
    if check_pkg_config sdl2 "sdl2 >= 2.0.1 sdl2 < 2.1.0" SDL_events.h SDL_PollEvent; then
        check_func SDL_Init $sdl2_extralibs $sdl2_cflags ||
            disable sdl2
    elif "${SDL2_CONFIG}" --version > /dev/null 2>&1; then
        sdl2_cflags=$("${SDL2_CONFIG}" --cflags)
        sdl2_extralibs=$("${SDL2_CONFIG}" --libs)
        check_cpp_condition SDL.h "(SDL_MAJOR_VERSION<<16 | SDL_MINOR_VERSION<<8 | SDL_PATCHLEVEL) >= 0x020001" $sdl2_cflags &&
        check_cpp_condition SDL.h "(SDL_MAJOR_VERSION<<16 | SDL_MINOR_VERSION<<8 | SDL_PATCHLEVEL) < 0x020100" $sdl2_cflags &&
        check_func SDL_Init $sdl2_extralibs $sdl2_cflags &&
            enable sdl2
    fi
    if test $target_os = "mingw32"; then
        sdl2_extralibs=$(filter_out '-mwindows' $sdl2_extralibs)
    fi
fi

if enabled decklink; then
    case $target_os in
        mingw32*|mingw64*|win32|win64)
            decklink_outdev_extralibs="$decklink_outdev_extralibs -lole32 -loleaut32"
            decklink_indev_extralibs="$decklink_indev_extralibs -lole32 -loleaut32"
            ;;
    esac
fi

enabled securetransport &&
    check_func SecIdentityCreate "-Wl,-framework,CoreFoundation -Wl,-framework,Security" &&
    check_lib securetransport "Security/SecureTransport.h Security/Security.h" "SSLCreateContext SecItemImport" "-Wl,-framework,CoreFoundation -Wl,-framework,Security" ||
        disable securetransport

enabled schannel &&
    check_func_headers "windows.h security.h" InitializeSecurityContext -DSECURITY_WIN32 -lsecur32 &&
    check_cpp_condition winerror.h "defined(SEC_I_CONTEXT_EXPIRED)" &&
    schannel_extralibs="-lsecur32" ||
        disable schannel

makeinfo --version > /dev/null 2>&1 && enable makeinfo  || disable makeinfo
enabled makeinfo \
    && [ 0$(makeinfo --version | grep "texinfo" | sed 's/.*texinfo[^0-9]*\([0-9]*\)\..*/\1/') -ge 5 ] \
    && enable makeinfo_html || disable makeinfo_html
disabled makeinfo_html && texi2html --help 2> /dev/null | grep -q 'init-file' && enable texi2html || disable texi2html
perl -v            > /dev/null 2>&1 && enable perl      || disable perl
pod2man --help     > /dev/null 2>&1 && enable pod2man   || disable pod2man
rsync --help 2> /dev/null | grep -q 'contimeout' && enable rsync_contimeout || disable rsync_contimeout

# check V4L2 codecs available in the API
check_header linux/fb.h
check_header linux/videodev2.h
check_code cc linux/videodev2.h "struct v4l2_frmsizeenum vfse; vfse.discrete.width = 0;" && enable_sanitized struct_v4l2_frmivalenum_discrete
check_code cc linux/videodev2.h "int i = V4L2_CAP_VIDEO_M2M_MPLANE | V4L2_CAP_VIDEO_M2M | V4L2_BUF_FLAG_LAST;" || disable v4l2_m2m
check_code cc linux/videodev2.h "int i = V4L2_PIX_FMT_VC1_ANNEX_G;" && enable vc1_v4l2_m2m
check_code cc linux/videodev2.h "int i = V4L2_PIX_FMT_MPEG1;" && enable mpeg1_v4l2_m2m
check_code cc linux/videodev2.h "int i = V4L2_PIX_FMT_MPEG2;" && enable mpeg2_v4l2_m2m
check_code cc linux/videodev2.h "int i = V4L2_PIX_FMT_MPEG4;" && enable mpeg4_v4l2_m2m
check_code cc linux/videodev2.h "int i = V4L2_PIX_FMT_HEVC;" && enable hevc_v4l2_m2m
check_code cc linux/videodev2.h "int i = V4L2_PIX_FMT_H263;" && enable h263_v4l2_m2m
check_code cc linux/videodev2.h "int i = V4L2_PIX_FMT_H264;" && enable h264_v4l2_m2m
check_code cc linux/videodev2.h "int i = V4L2_PIX_FMT_VP8;" && enable vp8_v4l2_m2m
check_code cc linux/videodev2.h "int i = V4L2_PIX_FMT_VP9;" && enable vp9_v4l2_m2m

check_header sys/videoio.h
check_code cc sys/videoio.h "struct v4l2_frmsizeenum vfse; vfse.discrete.width = 0;" && enable_sanitized struct_v4l2_frmivalenum_discrete

check_lib user32 "windows.h winuser.h" GetShellWindow -luser32
check_lib vfw32 "windows.h vfw.h" capCreateCaptureWindow -lvfw32
# check that WM_CAP_DRIVER_CONNECT is defined to the proper value
# w32api 3.12 had it defined wrong
check_cpp_condition vfw.h "WM_CAP_DRIVER_CONNECT > WM_USER" && enable vfwcap_defines

check_type "dshow.h" IBaseFilter

# check for ioctl_meteor.h, ioctl_bt848.h and alternatives
{ check_header dev/bktr/ioctl_meteor.h &&
  check_header dev/bktr/ioctl_bt848.h; } ||
{ check_header machine/ioctl_meteor.h &&
  check_header machine/ioctl_bt848.h; } ||
{ check_header dev/video/meteor/ioctl_meteor.h &&
  check_header dev/video/bktr/ioctl_bt848.h; } ||
check_header dev/ic/bt8xx.h

if check_struct sys/soundcard.h audio_buf_info bytes; then
    enable_sanitized sys/soundcard.h
else
    check_cc -D__BSD_VISIBLE -D__XSI_VISIBLE <<EOF && add_cppflags -D__BSD_VISIBLE -D__XSI_VISIBLE && enable_sanitized sys/soundcard.h
    #include <sys/soundcard.h>
    audio_buf_info abc;
EOF
fi
check_header soundcard.h

enabled alsa && use_pkg_config alsa alsa "alsa/asoundlib.h" snd_pcm_htimestamp ||
    check_lib alsa alsa/asoundlib.h snd_pcm_htimestamp -lasound

enabled libjack &&
    require_pkg_config libjack jack jack/jack.h jack_port_get_latency_range

enabled sndio && check_lib sndio sndio.h sio_open -lsndio

if enabled libcdio; then
    use_pkg_config libcdio libcdio_paranoia "cdio/cdda.h cdio/paranoia.h" cdio_cddap_open ||
    use_pkg_config libcdio libcdio_paranoia "cdio/paranoia/cdda.h cdio/paranoia/paranoia.h" cdio_cddap_open ||
    check_lib libcdio "cdio/cdda.h cdio/paranoia.h" cdio_cddap_open -lcdio_paranoia -lcdio_cdda -lcdio ||
    check_lib libcdio "cdio/paranoia/cdda.h cdio/paranoia/paranoia.h" cdio_cddap_open -lcdio_paranoia -lcdio_cdda -lcdio ||
    die "ERROR: No usable libcdio/cdparanoia found"
fi

enabled libxcb && use_pkg_config libxcb "xcb >= 1.4" xcb/xcb.h xcb_connect ||
    disable libxcb_shm libxcb_shape libxcb_xfixes

if enabled libxcb; then
    enabled libxcb_shm    && use_pkg_config libxcb_shm    xcb-shm    xcb/shm.h    xcb_shm_attach
    enabled libxcb_shape  && use_pkg_config libxcb_shape  xcb-shape  xcb/shape.h  xcb_shape_get_rectangles
    enabled libxcb_xfixes && use_pkg_config libxcb_xfixes xcb-xfixes xcb/xfixes.h xcb_xfixes_get_cursor_image
fi

check_func_headers "windows.h" CreateDIBSection "$gdigrab_indev_extralibs"

# d3d11va requires linking directly to dxgi and d3d11 if not building for
# the desktop api partition
check_cpp <<EOF && enable uwp && d3d11va_extralibs="-ldxgi -ld3d11"
#ifdef WINAPI_FAMILY
#include <winapifamily.h>
#if WINAPI_FAMILY_PARTITION(WINAPI_PARTITION_DESKTOP)
#error desktop, not uwp
#else
// WINAPI_FAMILY_APP, WINAPI_FAMILY_PHONE_APP => UWP
#endif
#else
#error no family set
#endif
EOF

enabled vaapi &&
    check_lib vaapi va/va.h vaInitialize -lva

enabled vaapi &&
    check_code cc "va/va.h" "vaCreateSurfaces(0, 0, 0, 0, 0, 0, 0, 0)" ||
    disable vaapi

enabled vaapi &&
    check_lib vaapi_drm "va/va.h va/va_drm.h" vaGetDisplayDRM -lva -lva-drm

enabled vaapi &&
    check_lib vaapi_x11 "va/va.h va/va_x11.h" vaGetDisplay -lva -lva-x11 -lX11

enabled vaapi &&
    check_cpp_condition "va/va.h" "VA_CHECK_VERSION(1, 0, 0)" &&
    enable vaapi_1

enabled vdpau &&
    check_cpp_condition vdpau/vdpau.h "defined VDP_DECODER_PROFILE_MPEG4_PART2_ASP" ||
    disable vdpau

enabled vdpau &&
    check_lib vdpau_x11 "vdpau/vdpau.h vdpau/vdpau_x11.h" vdp_device_create_x11 -lvdpau -lX11

enabled crystalhd && check_lib crystalhd "stdint.h libcrystalhd/libcrystalhd_if.h" DtsCrystalHDVersion -lcrystalhd

if enabled x86; then
    case $target_os in
        mingw32*|mingw64*|win32|win64|linux|cygwin*)
            ;;
        *)
            disable cuda cuvid nvenc
            ;;
    esac
else
    disable cuda cuvid nvenc
fi

enabled nvenc &&
    check_cc -I$source_path <<EOF || disable nvenc
#include "compat/nvenc/nvEncodeAPI.h"
NV_ENCODE_API_FUNCTION_LIST flist;
void f(void) { struct { const GUID guid; } s[] = { { NV_ENC_PRESET_HQ_GUID } }; }
int main(void) { return 0; }
EOF

# Funny iconv installations are not unusual, so check it after all flags have been set
if enabled libc_iconv; then
    check_func_headers iconv.h iconv
elif enabled iconv; then
    check_func_headers iconv.h iconv || check_lib iconv iconv.h iconv -liconv
fi

enabled debug && add_cflags -g"$debuglevel" && add_asflags -g"$debuglevel"

# add some useful compiler flags if supported
check_cflags -Wdeclaration-after-statement
check_cflags -Wall
check_cflags -Wdisabled-optimization
check_cflags -Wpointer-arith
check_cflags -Wredundant-decls
check_cflags -Wwrite-strings
check_cflags -Wtype-limits
check_cflags -Wundef
check_cflags -Wmissing-prototypes
check_cflags -Wno-pointer-to-int-cast
check_cflags -Wstrict-prototypes
check_cflags -Wempty-body

if enabled extra_warnings; then
    check_cflags -Wcast-qual
    check_cflags -Wextra
    check_cflags -Wpedantic
fi

check_disable_warning(){
    warning_flag=-W${1#-Wno-}
    test_cflags $unknown_warning_flags $warning_flag && add_cflags $1
}

test_cflags -Werror=unused-command-line-argument &&
    append unknown_warning_flags "-Werror=unused-command-line-argument"
test_cflags -Werror=unknown-warning-option &&
    append unknown_warning_flags "-Werror=unknown-warning-option"

check_disable_warning -Wno-parentheses
check_disable_warning -Wno-switch
check_disable_warning -Wno-format-zero-length
check_disable_warning -Wno-pointer-sign
check_disable_warning -Wno-unused-const-variable
check_disable_warning -Wno-bool-operation

check_disable_warning_headers(){
    warning_flag=-W${1#-Wno-}
    test_cflags $warning_flag && add_cflags_headers $1
}

check_disable_warning_headers -Wno-deprecated-declarations
check_disable_warning_headers -Wno-unused-variable

check_cc <<EOF && enable blocks_extension
void (^block)(void);
EOF

# add some linker flags
check_ldflags -Wl,--warn-common
<<<<<<< HEAD
check_ldflags -Wl,-rpath-link=libpostproc:libswresample:libswscale:libavfilter:libavdevice:libavformat:libavcodec:libavutil:libavresample
enabled rpath && add_ldexeflags -Wl,-rpath,$libdir
enabled rpath && add_ldlibflags -Wl,-rpath,$libdir
=======
check_ldflags -Wl,-rpath-link=libswscale:libavfilter:libavdevice:libavformat:libavcodec:libavutil:libavresample
enabled rpath && add_ldexeflags -Wl,-rpath,$libdir && add_ldsoflags -Wl,-rpath,$libdir
>>>>>>> 857e26b6
test_ldflags -Wl,-Bsymbolic && append SHFLAGS -Wl,-Bsymbolic

# add some strip flags
check_stripflags -x

enabled neon_clobber_test &&
    check_ldflags -Wl,--wrap,avcodec_open2              \
                  -Wl,--wrap,avcodec_decode_audio4      \
                  -Wl,--wrap,avcodec_decode_video2      \
                  -Wl,--wrap,avcodec_decode_subtitle2   \
                  -Wl,--wrap,avcodec_encode_audio2      \
                  -Wl,--wrap,avcodec_encode_video2      \
                  -Wl,--wrap,avcodec_encode_subtitle    \
                  -Wl,--wrap,avcodec_send_packet        \
                  -Wl,--wrap,avcodec_receive_packet     \
                  -Wl,--wrap,avcodec_send_frame         \
                  -Wl,--wrap,avcodec_receive_frame      \
                  -Wl,--wrap,swr_convert                \
                  -Wl,--wrap,avresample_convert ||
    disable neon_clobber_test

enabled xmm_clobber_test &&
    check_ldflags -Wl,--wrap,avcodec_open2              \
                  -Wl,--wrap,avcodec_decode_audio4      \
                  -Wl,--wrap,avcodec_decode_video2      \
                  -Wl,--wrap,avcodec_decode_subtitle2   \
                  -Wl,--wrap,avcodec_encode_audio2      \
                  -Wl,--wrap,avcodec_encode_video2      \
                  -Wl,--wrap,avcodec_encode_subtitle    \
                  -Wl,--wrap,avcodec_send_packet        \
                  -Wl,--wrap,avcodec_receive_packet     \
                  -Wl,--wrap,avcodec_send_frame         \
                  -Wl,--wrap,avcodec_receive_frame      \
                  -Wl,--wrap,swr_convert                \
                  -Wl,--wrap,avresample_convert         \
                  -Wl,--wrap,sws_scale ||
    disable xmm_clobber_test

check_ld "cc" <<EOF && enable proper_dce
extern const int array[512];
static inline int func(void) { return array[0]; }
int main(void) { return 0; }
EOF

if enabled proper_dce; then
    echo "X { local: *; };" > $TMPV
    if test_ldflags -Wl,${version_script},$TMPV; then
        append SHFLAGS '-Wl,${version_script},\$(SUBDIR)lib\$(NAME).ver'
        check_cc <<EOF && enable symver_asm_label
void ff_foo(void) __asm__ ("av_foo@VERSION");
void ff_foo(void) { ${inline_asm+__asm__($quotes);} }
EOF
        check_cc <<EOF && enable symver_gnu_asm
__asm__(".symver ff_foo,av_foo@VERSION");
void ff_foo(void) {}
EOF
    fi
fi

if [ -z "$optflags" ]; then
    if enabled small; then
        optflags=$cflags_size
    elif enabled optimizations; then
        optflags=$cflags_speed
    else
        optflags=$cflags_noopt
    fi
fi

if [ -z "$nvccflags" ]; then
    nvccflags=$nvccflags_default
fi

if enabled x86_64 || enabled ppc64 || enabled aarch64; then
    nvccflags="$nvccflags -m64"
else
    nvccflags="$nvccflags -m32"
fi

check_optflags(){
    check_cflags "$@"
    enabled lto && check_ldflags "$@"
}

check_optflags $optflags
check_optflags -fno-math-errno
check_optflags -fno-signed-zeros

if enabled lto; then
    test "$cc_type" != "$ld_type" && die "LTO requires same compiler and linker"
    check_cflags  -flto
    check_ldflags -flto $cpuflags
    disable inline_asm_direct_symbol_refs
fi

enabled ftrapv && check_cflags -ftrapv

check_cc -mno-red-zone <<EOF && noredzone_flags="-mno-red-zone"
int x;
EOF


if enabled icc; then
    # Just warnings, no remarks
    check_cflags -w1
    # -wd: Disable following warnings
    # 144, 167, 556: -Wno-pointer-sign
    # 188: enumerated type mixed with another type
    # 1292: attribute "foo" ignored
    # 1419: external declaration in primary source file
    # 10006: ignoring unknown option -fno-signed-zeros
    # 10148: ignoring unknown option -Wno-parentheses
    # 10156: ignoring option '-W'; no argument required
    # 13200: No EMMS instruction before call to function
    # 13203: No EMMS instruction before return from function
    check_cflags -wd144,167,188,556,1292,1419,10006,10148,10156,13200,13203
    # 11030: Warning unknown option --as-needed
    # 10156: ignoring option '-export'; no argument required
    check_ldflags -wd10156,11030
    # icc 11.0 and 11.1 work with ebp_available, but don't pass the test
    enable ebp_available
    # The test above does not test linking
    enabled lto && disable symver_asm_label
    if enabled x86_32; then
        icc_version=$($cc -dumpversion)
        test ${icc_version%%.*} -ge 11 &&
            check_cflags -falign-stack=maintain-16-byte ||
            disable aligned_stack
    fi
elif enabled ccc; then
    # disable some annoying warnings
    add_cflags -msg_disable bitnotint
    add_cflags -msg_disable mixfuncvoid
    add_cflags -msg_disable nonstandcast
    add_cflags -msg_disable unsupieee
elif enabled gcc; then
    check_optflags -fno-tree-vectorize
    check_cflags -Werror=format-security
    check_cflags -Werror=implicit-function-declaration
    check_cflags -Werror=missing-prototypes
    check_cflags -Werror=return-type
    check_cflags -Werror=vla
    check_cflags -Wformat
    check_cflags -fdiagnostics-color=auto
    enabled extra_warnings || check_disable_warning -Wno-maybe-uninitialized
elif enabled llvm_gcc; then
    check_cflags -mllvm -stack-alignment=16
elif enabled clang; then
    check_cflags -mllvm -stack-alignment=16
    check_cflags -mstack-alignment=16
    check_cflags -Qunused-arguments
    check_cflags -Werror=implicit-function-declaration
    check_cflags -Werror=missing-prototypes
    check_cflags -Werror=return-type
elif enabled cparser; then
    add_cflags -Wno-missing-variable-declarations
    add_cflags -Wno-empty-statement
elif enabled armcc; then
    add_cflags -W${armcc_opt},--diag_suppress=4343 # hardfp compat
    add_cflags -W${armcc_opt},--diag_suppress=3036 # using . as system include dir
    # 2523: use of inline assembly is deprecated
    add_cflags -W${armcc_opt},--diag_suppress=2523
    add_cflags -W${armcc_opt},--diag_suppress=1207
    add_cflags -W${armcc_opt},--diag_suppress=1293 # assignment in condition
    add_cflags -W${armcc_opt},--diag_suppress=3343 # hardfp compat
    add_cflags -W${armcc_opt},--diag_suppress=167  # pointer sign
    add_cflags -W${armcc_opt},--diag_suppress=513  # pointer sign
elif enabled tms470; then
    add_cflags -pds=824 -pds=837
    disable inline_asm
elif enabled pathscale; then
    add_cflags -fstrict-overflow -OPT:wrap_around_unsafe_opt=OFF
    disable inline_asm
elif enabled_any msvc icl; then
    enabled x86_32 && disable aligned_stack
    enabled_all x86_32 debug && add_cflags -Oy-
    enabled debug && add_ldflags -debug
    enable pragma_deprecated
    if enabled icl; then
        # -Qansi-alias is basically -fstrict-aliasing, but does not work
        # (correctly) on icl 13.x.
        check_cpp_condition "windows.h" "__ICL < 1300 || __ICL >= 1400" &&
            add_cflags -Qansi-alias
        # Some inline asm is not compilable in debug
        if enabled debug; then
            disable ebp_available
            disable ebx_available
        fi
    fi
    # msvcrt10 x64 incorrectly enables log2, only msvcrt12 (MSVC 2013) onwards actually has log2.
    check_cpp_condition crtversion.h "_VC_CRT_MAJOR_VERSION >= 12" || disable log2
    # The CRT headers contain __declspec(restrict) in a few places, but if redefining
    # restrict, this might break. MSVC 2010 and 2012 fail with __declspec(__restrict)
    # (as it ends up if the restrict redefine is done before including stdlib.h), while
    # MSVC 2013 and newer can handle it fine.
    # If this declspec fails, force including stdlib.h before the restrict redefinition
    # happens in config.h.
    if [ $_restrict != restrict ]; then
        check_cc <<EOF || add_cflags -FIstdlib.h
__declspec($_restrict) void* foo(int);
EOF
    fi
    # the new SSA optimzer in VS2015 U3 is mis-optimizing some parts of the code
    # Issue has been fixed in MSVC v19.00.24218.
    check_cpp_condition windows.h "_MSC_FULL_VER >= 190024218" ||
        check_cflags -d2SSAOptimizer-
    # enable utf-8 source processing on VS2015 U2 and newer
    check_cpp_condition windows.h "_MSC_FULL_VER >= 190023918" &&
        add_cflags -utf-8
fi

for pfx in "" host_; do
    varname=${pfx%_}cc_type
    eval "type=\$$varname"
    if [ "$type" = "msvc" ]; then
        check_${pfx}cc <<EOF || add_${pfx}cflags -Dinline=__inline
static inline int foo(int a) { return a; }
EOF
    fi
done

case $as_type in
    clang)
        add_asflags -Qunused-arguments
    ;;
esac

case $ld_type in
    clang)
        check_ldflags -Qunused-arguments
    ;;
esac

case $target_os in
    osf1)
        enabled ccc && add_ldflags '-Wl,-expect_unresolved,*'
    ;;
esac

enable frame_thread_encoder

enabled asm || { arch=c; disable $ARCH_LIST $ARCH_EXT_LIST; }

check_deps $CONFIG_LIST       \
           $CONFIG_EXTRA      \
           $HAVE_LIST         \
           $ALL_COMPONENTS    \

enabled threads && ! enabled pthreads && ! enabled atomics_native && die "non pthread threading without atomics not supported, try adding --enable-pthreads or --cpu=i486 or higher if you are on x86"


if test $target_os = "haiku"; then
    disable memalign
    disable posix_memalign
fi

flatten_extralibs(){
    unset nested_entries
    list_name=$1
    eval list=\$${1}
    for entry in $list; do
        entry_copy=$entry
        resolve entry_copy
        append nested_entries $(filter '*_extralibs' $entry_copy)
        flat_entries=$(filter_out '*_extralibs' $entry_copy)
        eval $entry="\$flat_entries"
    done
    append $list_name "$nested_entries"

    resolve nested_entries
    if test -n "$(filter '*_extralibs' $nested_entries)"; then
        flatten_extralibs $list_name
    fi
}

for linkunit in $LIBRARY_LIST; do
    unset current_extralibs
    eval components=\$$(toupper ${linkunit})_COMPONENTS_LIST
    for comp in ${components}; do
        enabled $comp || continue
        comp_extralibs="${comp}_extralibs"
        append current_extralibs $comp_extralibs
    done
    eval prepend ${linkunit}_extralibs $current_extralibs
done

for linkunit in $LIBRARY_LIST $PROGRAM_LIST $EXTRALIBS_LIST; do
    flatten_extralibs ${linkunit}_extralibs
    unique  ${linkunit}_extralibs
    resolve ${linkunit}_extralibs
    eval ${linkunit}_extralibs=\$\(\$ldflags_filter \$${linkunit}_extralibs\)
done

map 'enabled $v && intrinsics=${v#intrinsics_}' $INTRINSICS_LIST

for thread in $THREADS_LIST; do
    if enabled $thread; then
        test -n "$thread_type" &&
            die "ERROR: Only one thread type must be selected." ||
            thread_type="$thread"
    fi
done

if disabled stdatomic_h; then
    if enabled atomics_gcc; then
        add_cppflags '-I\$(SRC_PATH)/compat/atomics/gcc'
    elif enabled atomics_win32; then
        add_cppflags '-I\$(SRC_PATH)/compat/atomics/win32'
    elif enabled atomics_suncc; then
        add_cppflags '-I\$(SRC_PATH)/compat/atomics/suncc'
    elif enabled pthreads; then
        add_compat atomics/pthread/stdatomic.o
        add_cppflags '-I\$(SRC_PATH)/compat/atomics/pthread'
    else
        enabled threads && die "Threading is enabled, but no atomics are available"
        add_cppflags '-I\$(SRC_PATH)/compat/atomics/dummy'
    fi
fi

# Check if requested libraries were found.
for lib in $AUTODETECT_LIBS; do
    requested $lib && ! enabled $lib && die "ERROR: $lib requested but not found";
done

enabled zlib && add_cppflags -DZLIB_CONST

# conditional library dependencies, in linking order
enabled afftfilt_filter     && prepend avfilter_deps "avcodec"
enabled afir_filter         && prepend avfilter_deps "avcodec"
enabled amovie_filter       && prepend avfilter_deps "avformat avcodec"
enabled aresample_filter    && prepend avfilter_deps "swresample"
enabled atempo_filter       && prepend avfilter_deps "avcodec"
enabled cover_rect_filter   && prepend avfilter_deps "avformat avcodec"
enabled ebur128_filter && enabled swresample && prepend avfilter_deps "swresample"
enabled elbg_filter         && prepend avfilter_deps "avcodec"
enabled fftfilt_filter      && prepend avfilter_deps "avcodec"
enabled find_rect_filter    && prepend avfilter_deps "avformat avcodec"
enabled firequalizer_filter && prepend avfilter_deps "avcodec"
enabled mcdeint_filter      && prepend avfilter_deps "avcodec"
enabled movie_filter    && prepend avfilter_deps "avformat avcodec"
enabled pan_filter          && prepend avfilter_deps "swresample"
enabled pp_filter           && prepend avfilter_deps "postproc"
enabled removelogo_filter   && prepend avfilter_deps "avformat avcodec swscale"
enabled resample_filter && prepend avfilter_deps "avresample"
enabled sab_filter          && prepend avfilter_deps "swscale"
enabled scale_filter    && prepend avfilter_deps "swscale"
enabled scale2ref_filter    && prepend avfilter_deps "swscale"
enabled sofalizer_filter    && prepend avfilter_deps "avcodec"
enabled showcqt_filter      && prepend avfilter_deps "avformat avcodec swscale"
enabled showfreqs_filter    && prepend avfilter_deps "avcodec"
enabled showspectrum_filter && prepend avfilter_deps "avcodec"
enabled signature_filter    && prepend avfilter_deps "avcodec avformat"
enabled smartblur_filter    && prepend avfilter_deps "swscale"
enabled spectrumsynth_filter && prepend avfilter_deps "avcodec"
enabled spp_filter          && prepend avfilter_deps "avcodec"
enabled subtitles_filter    && prepend avfilter_deps "avformat avcodec"
enabled uspp_filter         && prepend avfilter_deps "avcodec"
enabled zoompan_filter      && prepend avfilter_deps "swscale"

enabled lavfi_indev         && prepend avdevice_deps "avfilter"

#FIXME
enabled sdl2_outdev     && add_cflags $(filter_out '-Dmain=SDL_main' $sdl2_cflags)

enabled opus_decoder    && prepend avcodec_deps "swresample"

expand_deps(){
    lib_deps=${1}_deps
    eval "deps=\$$lib_deps"
    append $lib_deps $(map 'eval echo \$${v}_deps' $deps)
    unique $lib_deps
}

#we have to remove gpl from the deps here as some code assumes all lib deps are libs
postproc_deps="$(filter_out 'gpl' $postproc_deps)"

map 'expand_deps $v' $LIBRARY_LIST

license="LGPL version 2.1 or later"
if enabled nonfree; then
    license="nonfree and unredistributable"
elif enabled gplv3; then
    license="GPL version 3 or later"
elif enabled lgplv3; then
    license="LGPL version 3 or later"
elif enabled gpl; then
    license="GPL version 2 or later"
fi

if test "$quiet" != "yes"; then

echo "install prefix            $prefix"
echo "source path               $source_path"
echo "C compiler                $cc"
echo "C library                 $libc_type"
if test "$host_cc" != "$cc"; then
    echo "host C compiler           $host_cc"
    echo "host C library            $host_libc_type"
fi
echo "ARCH                      $arch ($cpu)"
if test "$build_suffix" != ""; then
    echo "build suffix              $build_suffix"
fi
if test "$progs_suffix" != ""; then
    echo "progs suffix              $progs_suffix"
fi
if test "$extra_version" != ""; then
    echo "version string suffix     $extra_version"
fi
echo "big-endian                ${bigendian-no}"
echo "runtime cpu detection     ${runtime_cpudetect-no}"
if enabled x86; then
    echo "standalone assembly       ${x86asm-no}"
    echo "x86 assembler             ${x86asmexe}"
    echo "MMX enabled               ${mmx-no}"
    echo "MMXEXT enabled            ${mmxext-no}"
    echo "3DNow! enabled            ${amd3dnow-no}"
    echo "3DNow! extended enabled   ${amd3dnowext-no}"
    echo "SSE enabled               ${sse-no}"
    echo "SSSE3 enabled             ${ssse3-no}"
    echo "AESNI enabled             ${aesni-no}"
    echo "AVX enabled               ${avx-no}"
    echo "AVX2 enabled              ${avx2-no}"
    echo "XOP enabled               ${xop-no}"
    echo "FMA3 enabled              ${fma3-no}"
    echo "FMA4 enabled              ${fma4-no}"
    echo "i686 features enabled     ${i686-no}"
    echo "CMOV is fast              ${fast_cmov-no}"
    echo "EBX available             ${ebx_available-no}"
    echo "EBP available             ${ebp_available-no}"
fi
if enabled aarch64; then
    echo "NEON enabled              ${neon-no}"
    echo "VFP enabled               ${vfp-no}"
fi
if enabled arm; then
    echo "ARMv5TE enabled           ${armv5te-no}"
    echo "ARMv6 enabled             ${armv6-no}"
    echo "ARMv6T2 enabled           ${armv6t2-no}"
    echo "VFP enabled               ${vfp-no}"
    echo "NEON enabled              ${neon-no}"
    echo "THUMB enabled             ${thumb-no}"
fi
if enabled mips; then
    echo "MIPS FPU enabled          ${mipsfpu-no}"
    echo "MIPS DSP R1 enabled       ${mipsdsp-no}"
    echo "MIPS DSP R2 enabled       ${mipsdspr2-no}"
    echo "MIPS MSA enabled          ${msa-no}"
    echo "LOONGSON MMI enabled      ${mmi-no}"
fi
if enabled ppc; then
    echo "AltiVec enabled           ${altivec-no}"
    echo "VSX enabled               ${vsx-no}"
    echo "POWER8 enabled            ${power8-no}"
    echo "PPC 4xx optimizations     ${ppc4xx-no}"
    echo "dcbzl available           ${dcbzl-no}"
fi
echo "debug symbols             ${debug-no}"
echo "strip symbols             ${stripping-no}"
echo "optimize for size         ${small-no}"
echo "optimizations             ${optimizations-no}"
echo "static                    ${static-no}"
echo "shared                    ${shared-no}"
echo "postprocessing support    ${postproc-no}"
echo "network support           ${network-no}"
echo "threading support         ${thread_type-no}"
echo "safe bitstream reader     ${safe_bitstream_reader-no}"
echo "texi2html enabled         ${texi2html-no}"
echo "perl enabled              ${perl-no}"
echo "pod2man enabled           ${pod2man-no}"
echo "makeinfo enabled          ${makeinfo-no}"
echo "makeinfo supports HTML    ${makeinfo_html-no}"
test -n "$random_seed" &&
    echo "random seed               ${random_seed}"
echo

echo "External libraries:"
print_enabled '' $EXTERNAL_LIBRARY_LIST $EXTERNAL_AUTODETECT_LIBRARY_LIST | print_in_columns
echo

echo "External libraries providing hardware acceleration:"
print_enabled '' $HWACCEL_LIBRARY_LIST $HWACCEL_AUTODETECT_LIBRARY_LIST | print_in_columns
echo

echo "Libraries:"
print_enabled '' $LIBRARY_LIST | print_in_columns
echo

echo "Programs:"
print_enabled '' $PROGRAM_LIST | print_in_columns
echo

for type in decoder encoder hwaccel parser demuxer muxer protocol filter bsf indev outdev; do
    echo "Enabled ${type}s:"
    eval list=\$$(toupper $type)_LIST
    print_enabled '_*' $list | print_in_columns
    echo
done

if test -n "$ignore_tests"; then
    ignore_tests=$(echo $ignore_tests | tr ',' ' ')
    echo "Ignored FATE tests:"
    echo $ignore_tests | print_in_columns
    echo
fi

echo "License: $license"

echo "Creating configuration files ..."

fi # test "$quiet" != "yes"

test -e Makefile || echo "include $source_path/Makefile" > Makefile

enabled stripping || strip="echo skipping strip"
enabled stripping || striptype=""

config_files="$TMPH ffbuild/config.mak doc/config.texi"

cat > ffbuild/config.mak <<EOF
# Automatically generated by configure - do not modify!
ifndef FFMPEG_CONFIG_MAK
FFMPEG_CONFIG_MAK=1
FFMPEG_CONFIGURATION=$FFMPEG_CONFIGURATION
prefix=$prefix
LIBDIR=\$(DESTDIR)$libdir
SHLIBDIR=\$(DESTDIR)$shlibdir
INCDIR=\$(DESTDIR)$incdir
BINDIR=\$(DESTDIR)$bindir
DATADIR=\$(DESTDIR)$datadir
DOCDIR=\$(DESTDIR)$docdir
MANDIR=\$(DESTDIR)$mandir
PKGCONFIGDIR=\$(DESTDIR)$pkgconfigdir
INSTALL_NAME_DIR=$install_name_dir
SRC_PATH=$source_path
SRC_LINK=$source_link
ifndef MAIN_MAKEFILE
SRC_PATH:=\$(SRC_PATH:.%=..%)
endif
CC_IDENT=$cc_ident
ARCH=$arch
INTRINSICS=$intrinsics
CC=$cc
CXX=$cxx
AS=$as
OBJCC=$objcc
LD=$ld
DEPCC=$dep_cc
DEPCCFLAGS=$DEPCCFLAGS \$(CPPFLAGS)
DEPAS=$as
DEPASFLAGS=$DEPASFLAGS \$(CPPFLAGS)
X86ASM=$x86asmexe
DEPX86ASM=$x86asmexe
DEPX86ASMFLAGS=\$(X86ASMFLAGS)
AR=$ar
ARFLAGS=$arflags
AR_O=$ar_o
RANLIB=$ranlib
STRIP=$strip
STRIPTYPE=$striptype
NVCC=$nvcc
CP=cp -p
LN_S=$ln_s
CPPFLAGS=$CPPFLAGS
CFLAGS=$CFLAGS
CXXFLAGS=$CXXFLAGS
OBJCFLAGS=$OBJCFLAGS
ASFLAGS=$ASFLAGS
NVCCFLAGS=$nvccflags
AS_C=$AS_C
AS_O=$AS_O
OBJCC_C=$OBJCC_C
OBJCC_E=$OBJCC_E
OBJCC_O=$OBJCC_O
CC_C=$CC_C
CC_E=$CC_E
CC_O=$CC_O
CXX_C=$CXX_C
CXX_O=$CXX_O
NVCC_C=$NVCC_C
NVCC_O=$NVCC_O
LD_O=$LD_O
X86ASM_O=$X86ASM_O
LD_LIB=$LD_LIB
LD_PATH=$LD_PATH
DLLTOOL=$dlltool
WINDRES=$windres
DEPWINDRES=$dep_cc
DOXYGEN=$doxygen
LDFLAGS=$LDFLAGS
LDEXEFLAGS=$LDEXEFLAGS
<<<<<<< HEAD
LDLIBFLAGS=$LDLIBFLAGS
=======
LDSOFLAGS=$LDSOFLAGS
>>>>>>> 857e26b6
SHFLAGS=$(echo $($ldflags_filter $SHFLAGS))
ASMSTRIPFLAGS=$ASMSTRIPFLAGS
X86ASMFLAGS=$X86ASMFLAGS
BUILDSUF=$build_suffix
PROGSSUF=$progs_suffix
FULLNAME=$FULLNAME
LIBPREF=$LIBPREF
LIBSUF=$LIBSUF
LIBNAME=$LIBNAME
SLIBPREF=$SLIBPREF
SLIBSUF=$SLIBSUF
EXESUF=$EXESUF
EXTRA_VERSION=$extra_version
CCDEP=$CCDEP
CXXDEP=$CXXDEP
CCDEP_FLAGS=$CCDEP_FLAGS
ASDEP=$ASDEP
ASDEP_FLAGS=$ASDEP_FLAGS
X86ASMDEP=$X86ASMDEP
X86ASMDEP_FLAGS=$X86ASMDEP_FLAGS
CC_DEPFLAGS=$CC_DEPFLAGS
AS_DEPFLAGS=$AS_DEPFLAGS
X86ASM_DEPFLAGS=$X86ASM_DEPFLAGS
HOSTCC=$host_cc
HOSTLD=$host_ld
HOSTCFLAGS=$host_cflags
HOSTCPPFLAGS=$host_cppflags
HOSTEXESUF=$HOSTEXESUF
HOSTLDFLAGS=$host_ldflags
HOSTEXTRALIBS=$host_extralibs
DEPHOSTCC=$host_cc
DEPHOSTCCFLAGS=$DEPHOSTCCFLAGS \$(HOSTCCFLAGS)
HOSTCCDEP=$HOSTCCDEP
HOSTCCDEP_FLAGS=$HOSTCCDEP_FLAGS
HOSTCC_DEPFLAGS=$HOSTCC_DEPFLAGS
HOSTCC_C=$HOSTCC_C
HOSTCC_O=$HOSTCC_O
HOSTLD_O=$HOSTLD_O
TARGET_EXEC=$target_exec $target_exec_args
TARGET_PATH=$target_path
TARGET_SAMPLES=${target_samples:-\$(SAMPLES)}
CFLAGS-ffplay=${sdl2_cflags}
CFLAGS_HEADERS=$CFLAGS_HEADERS
LIB_INSTALL_EXTRA_CMD=$LIB_INSTALL_EXTRA_CMD
EXTRALIBS=$extralibs
COMPAT_OBJS=$compat_objs
INSTALL=$install
LIBTARGET=${LIBTARGET}
SLIBNAME=${SLIBNAME}
SLIBNAME_WITH_VERSION=${SLIBNAME_WITH_VERSION}
SLIBNAME_WITH_MAJOR=${SLIBNAME_WITH_MAJOR}
SLIB_CREATE_DEF_CMD=${SLIB_CREATE_DEF_CMD}
SLIB_EXTRA_CMD=${SLIB_EXTRA_CMD}
SLIB_INSTALL_NAME=${SLIB_INSTALL_NAME}
SLIB_INSTALL_LINKS=${SLIB_INSTALL_LINKS}
SLIB_INSTALL_EXTRA_LIB=${SLIB_INSTALL_EXTRA_LIB}
SLIB_INSTALL_EXTRA_SHLIB=${SLIB_INSTALL_EXTRA_SHLIB}
VERSION_SCRIPT_POSTPROCESS_CMD=${VERSION_SCRIPT_POSTPROCESS_CMD}
SAMPLES:=${samples:-\$(FATE_SAMPLES)}
NOREDZONE_FLAGS=$noredzone_flags
LIBFUZZER_PATH=$libfuzzer_path
IGNORE_TESTS=$ignore_tests
EOF

map 'eval echo "${v}_FFLIBS=\$${v}_deps" >> ffbuild/config.mak' $LIBRARY_LIST

for entry in $LIBRARY_LIST $PROGRAM_LIST $EXTRALIBS_LIST; do
    eval echo "EXTRALIBS-${entry}=\$${entry}_extralibs" >> ffbuild/config.mak
done

cat > $TMPH <<EOF
/* Automatically generated by configure - do not modify! */
#ifndef FFMPEG_CONFIG_H
#define FFMPEG_CONFIG_H
#define FFMPEG_CONFIGURATION "$(c_escape $FFMPEG_CONFIGURATION)"
#define FFMPEG_LICENSE "$(c_escape $license)"
#define CONFIG_THIS_YEAR 2017
#define FFMPEG_DATADIR "$(eval c_escape $datadir)"
#define AVCONV_DATADIR "$(eval c_escape $datadir)"
#define CC_IDENT "$(c_escape ${cc_ident:-Unknown compiler})"
#define av_restrict $_restrict
#define EXTERN_PREFIX "${extern_prefix}"
#define EXTERN_ASM ${extern_prefix}
#define BUILDSUF "$build_suffix"
#define SLIBSUF "$SLIBSUF"
#define HAVE_MMX2 HAVE_MMXEXT
#define SWS_MAX_FILTER_SIZE $sws_max_filter_size
EOF

test -n "$assert_level" &&
    echo "#define ASSERT_LEVEL $assert_level" >>$TMPH

test -n "$malloc_prefix" &&
    echo "#define MALLOC_PREFIX $malloc_prefix" >>$TMPH

if enabled x86asm; then
    append config_files $TMPASM
    printf '' >$TMPASM
fi

enabled getenv || echo "#define getenv(x) NULL" >> $TMPH


mkdir -p doc
mkdir -p tests
mkdir -p tests/api
echo "@c auto-generated by configure - do not modify! " > doc/config.texi

print_config ARCH_   "$config_files" $ARCH_LIST
print_config HAVE_   "$config_files" $HAVE_LIST
print_config CONFIG_ "$config_files" $CONFIG_LIST       \
                                     $CONFIG_EXTRA      \
                                     $ALL_COMPONENTS    \

echo "#endif /* FFMPEG_CONFIG_H */" >> $TMPH
echo "endif # FFMPEG_CONFIG_MAK" >> ffbuild/config.mak

# Do not overwrite an unchanged config.h to avoid superfluous rebuilds.
cp_if_changed $TMPH config.h
touch ffbuild/.config

enabled x86asm && cp_if_changed $TMPASM config.asm

cat > $TMPH <<EOF
/* Generated by ffconf */
#ifndef AVUTIL_AVCONFIG_H
#define AVUTIL_AVCONFIG_H
EOF

print_config AV_HAVE_ $TMPH $HAVE_LIST_PUB

echo "#endif /* AVUTIL_AVCONFIG_H */" >> $TMPH

cp_if_changed $TMPH libavutil/avconfig.h

# generate the lists of enabled components
print_enabled_components(){
    file=$1
    struct_name=$2
    name=$3
    shift 3
    echo "static const $struct_name * const $name[] = {" > $TMPH
    for c in $*; do
        enabled $c && printf "    &ff_%s,\n" $c >> $TMPH
    done
    echo "    NULL };" >> $TMPH
    cp_if_changed $TMPH $file
}

print_enabled_components libavcodec/bsf_list.c AVBitStreamFilter bitstream_filters $BSF_LIST
print_enabled_components libavformat/protocol_list.c URLProtocol url_protocols $PROTOCOL_LIST

if test -n "$WARNINGS"; then
    printf "\n%s%s$WARNINGS%s" "$warn_color" "$bold_color" "$reset_color"
    enabled fatal_warnings && exit 1
fi

# Settings for pkg-config files

cat > ffbuild/config.sh <<EOF
# Automatically generated by configure - do not modify!
shared=$shared
build_suffix=$build_suffix
prefix=$prefix
libdir=$libdir
incdir=$incdir
rpath=$(enabled rpath && echo "-Wl,-rpath,\${libdir}")
source_path=${source_path}
LIBPREF=${LIBPREF}
LIBSUF=${LIBSUF}
extralibs_avutil="$avutil_extralibs"
extralibs_avcodec="$avcodec_extralibs"
extralibs_avformat="$avformat_extralibs"
extralibs_avdevice="$avdevice_extralibs"
extralibs_avfilter="$avfilter_extralibs"
extralibs_avresample="$avresample_extralibs"
extralibs_postproc="$postproc_extralibs"
extralibs_swscale="$swscale_extralibs"
extralibs_swresample="$swresample_extralibs"
EOF

for lib in $LIBRARY_LIST; do
    lib_deps="$(eval echo \$${lib}_deps)"
    echo ${lib}_deps=\"$lib_deps\" >> ffbuild/config.sh
done<|MERGE_RESOLUTION|>--- conflicted
+++ resolved
@@ -365,11 +365,7 @@
   --extra-objcflags=FLAGS  add FLAGS to OBJCFLAGS [$CFLAGS]
   --extra-ldflags=ELDFLAGS add ELDFLAGS to LDFLAGS [$LDFLAGS]
   --extra-ldexeflags=ELDFLAGS add ELDFLAGS to LDEXEFLAGS [$LDEXEFLAGS]
-<<<<<<< HEAD
-  --extra-ldlibflags=ELDFLAGS add ELDFLAGS to LDLIBFLAGS [$LDLIBFLAGS]
-=======
   --extra-ldsoflags=ELDFLAGS add ELDFLAGS to LDSOFLAGS [$LDSOFLAGS]
->>>>>>> 857e26b6
   --extra-libs=ELIBS       add ELIBS [$ELIBS]
   --extra-version=STRING   version string suffix []
   --optflags=OPTFLAGS      override optimization-related compiler flags
@@ -873,13 +869,8 @@
     append LDEXEFLAGS $($ldflags_filter "$@")
 }
 
-<<<<<<< HEAD
-add_ldlibflags(){
-    append LDLIBFLAGS $($ldflags_filter "$@")
-=======
 add_ldsoflags(){
     append LDSOFLAGS $($ldflags_filter "$@")
->>>>>>> 857e26b6
 }
 
 add_stripflags(){
@@ -3613,13 +3604,13 @@
         --extra-ldexeflags=*)
             add_ldexeflags $optval
         ;;
-<<<<<<< HEAD
-        --extra-ldlibflags=*)
-            add_ldlibflags $optval
-=======
         --extra-ldsoflags=*)
             add_ldsoflags $optval
->>>>>>> 857e26b6
+        ;;
+        --extra-ldlibflags=*)
+            warn "The --extra-ldlibflags option is only provided for compatibility and will be\n"\
+                 "removed in the future. Use --extra-ldsoflags instead."
+            add_ldsoflags $optval
         ;;
         --extra-libs=*)
             add_extralibs $optval
@@ -6374,14 +6365,8 @@
 
 # add some linker flags
 check_ldflags -Wl,--warn-common
-<<<<<<< HEAD
 check_ldflags -Wl,-rpath-link=libpostproc:libswresample:libswscale:libavfilter:libavdevice:libavformat:libavcodec:libavutil:libavresample
-enabled rpath && add_ldexeflags -Wl,-rpath,$libdir
-enabled rpath && add_ldlibflags -Wl,-rpath,$libdir
-=======
-check_ldflags -Wl,-rpath-link=libswscale:libavfilter:libavdevice:libavformat:libavcodec:libavutil:libavresample
 enabled rpath && add_ldexeflags -Wl,-rpath,$libdir && add_ldsoflags -Wl,-rpath,$libdir
->>>>>>> 857e26b6
 test_ldflags -Wl,-Bsymbolic && append SHFLAGS -Wl,-Bsymbolic
 
 # add some strip flags
@@ -6973,11 +6958,7 @@
 DOXYGEN=$doxygen
 LDFLAGS=$LDFLAGS
 LDEXEFLAGS=$LDEXEFLAGS
-<<<<<<< HEAD
-LDLIBFLAGS=$LDLIBFLAGS
-=======
 LDSOFLAGS=$LDSOFLAGS
->>>>>>> 857e26b6
 SHFLAGS=$(echo $($ldflags_filter $SHFLAGS))
 ASMSTRIPFLAGS=$ASMSTRIPFLAGS
 X86ASMFLAGS=$X86ASMFLAGS
