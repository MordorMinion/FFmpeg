--- conflicted
+++ resolved
@@ -15,15 +15,11 @@
 
 API changes, most recent first:
 
-<<<<<<< HEAD
-2016-xx-xx - xxxxxxx / 0c4468d - lavu 55.26.100 / 55.12.0 - opt.h
-=======
-2016-xx-xx - xxxxxxx - lavf 57.7.0 - avio.h
+2016-xx-xx - xxxxxxx / db7968b - lavf 57.40.100 / 57.7.0 - avio.h
   Add AVIODataMarkerType, write_data_type, ignore_boundary_point and
   avio_write_marker.
 
-2016-xx-xx - xxxxxxx - lavu 55.12.0 - opt.h
->>>>>>> db7968bf
+2016-xx-xx - xxxxxxx / 0c4468d - lavu 55.26.100 / 55.12.0 - opt.h
   Add av_stereo3d_type_name() and av_stereo3d_from_name().
 
 2016-06-22 - xxxxxxx - lavu 55.25.100 - hwcontext_dxva2.h
