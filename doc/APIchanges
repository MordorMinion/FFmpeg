--- conflicted
+++ resolved
@@ -15,7 +15,6 @@
 
 API changes, most recent first:
 
-<<<<<<< HEAD
 2012-07-20 - xxxxxxx - lavc 54.43.100
   Add decode_error_flags field to AVFrame.
 
@@ -63,13 +62,9 @@
 
 2012-03-26 - a67d9cf - lavfi 2.66.100
   Add avfilter_fill_frame_from_{audio_,}buffer_ref() functions.
-=======
+
 2012-07-xx - xxxxxxx - lavf 54.13.0 - avformat.h
   Add AVFMT_FLAG_NOBUFFER for low latency use cases.
-
-2012-07-xx - xxxxxxx - lavfi 3.0.0 - avfilter.h
-  Add avfilter_unref_bufferp().
->>>>>>> fe1c1198
 
 2012-07-10 - 5fade8a - lavu 51.37.0
   Add av_malloc_array() and av_mallocz_array()
