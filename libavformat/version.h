--- conflicted
+++ resolved
@@ -30,13 +30,8 @@
 #include "libavutil/version.h"
 
 #define LIBAVFORMAT_VERSION_MAJOR 56
-<<<<<<< HEAD
 #define LIBAVFORMAT_VERSION_MINOR  12
-#define LIBAVFORMAT_VERSION_MICRO 101
-=======
-#define LIBAVFORMAT_VERSION_MINOR  6
-#define LIBAVFORMAT_VERSION_MICRO  3
->>>>>>> 1384df64
+#define LIBAVFORMAT_VERSION_MICRO 102
 
 #define LIBAVFORMAT_VERSION_INT AV_VERSION_INT(LIBAVFORMAT_VERSION_MAJOR, \
                                                LIBAVFORMAT_VERSION_MINOR, \
