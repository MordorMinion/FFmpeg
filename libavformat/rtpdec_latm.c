--- conflicted
+++ resolved
@@ -115,16 +115,8 @@
         ret = AVERROR_PATCHWELCOME;
         goto end;
     }
-<<<<<<< HEAD
-    av_freep(&st->codec->extradata);
-    if (ff_alloc_extradata(st->codec, (get_bits_left(&gb) + 7)/8)) {
-=======
     av_freep(&st->codecpar->extradata);
-    st->codecpar->extradata_size = (get_bits_left(&gb) + 7)/8;
-    st->codecpar->extradata = av_mallocz(st->codecpar->extradata_size +
-                                         AV_INPUT_BUFFER_PADDING_SIZE);
-    if (!st->codecpar->extradata) {
->>>>>>> 9200514a
+    if (ff_alloc_extradata(st->codecpar, (get_bits_left(&gb) + 7)/8)) {
         ret = AVERROR(ENOMEM);
         goto end;
     }
