/*
 * VC-1 decode acceleration through VDPAU
 *
 * Copyright (c) 2008 NVIDIA
 * Copyright (c) 2013 Rémi Denis-Courmont
 *
 * This file is part of FFmpeg.
 *
 * FFmpeg is free software; you can redistribute it and/or
 * modify it under the terms of the GNU Lesser General Public
 * License as published by the Free Software Foundation; either
 * version 2.1 of the License, or (at your option) any later version.
 *
 * FFmpeg is distributed in the hope that it will be useful,
 * but WITHOUT ANY WARRANTY; without even the implied warranty of
 * MERCHANTABILITY or FITNESS FOR A PARTICULAR PURPOSE.  See the GNU
 * Lesser General Public License for more details.
 *
 * You should have received a copy of the GNU Lesser General Public
 * License along with FFmpeg; if not, write to the Free Software Foundation,
 * Inc., 51 Franklin Street, Fifth Floor, Boston, MA 02110-1301 USA
 */

#include <vdpau/vdpau.h>

#include "avcodec.h"
#include "vc1.h"
#include "vdpau.h"
#include "vdpau_internal.h"

static int vdpau_vc1_start_frame(AVCodecContext *avctx,
                                 const uint8_t *buffer, uint32_t size)
{
    VC1Context * const v  = avctx->priv_data;
    MpegEncContext * const s = &v->s;
    Picture *pic          = s->current_picture_ptr;
    struct vdpau_picture_context *pic_ctx = pic->hwaccel_picture_private;
    VdpPictureInfoVC1 *info = &pic_ctx->info.vc1;
    VdpVideoSurface ref;

    /*  fill LvPictureInfoVC1 struct */
    info->forward_reference  = VDP_INVALID_HANDLE;
    info->backward_reference = VDP_INVALID_HANDLE;

    switch (s->pict_type) {
    case AV_PICTURE_TYPE_B:
<<<<<<< HEAD
        if (s->next_picture_ptr) {
        ref = ff_vdpau_get_surface_id(&s->next_picture.f);
=======
        ref = ff_vdpau_get_surface_id(s->next_picture.f);
>>>>>>> f6774f90
        assert(ref != VDP_INVALID_HANDLE);
        info->backward_reference = ref;
        }
        /* fall-through */
    case AV_PICTURE_TYPE_P:
<<<<<<< HEAD
        if (s->last_picture_ptr) {
        ref = ff_vdpau_get_surface_id(&s->last_picture.f);
=======
        ref = ff_vdpau_get_surface_id(s->last_picture.f);
>>>>>>> f6774f90
        assert(ref != VDP_INVALID_HANDLE);
        info->forward_reference  = ref;
        }
    }

    info->slice_count       = 0;
    if (v->bi_type)
        info->picture_type  = 4;
    else
        info->picture_type  = s->pict_type - 1 + s->pict_type / 3;

    info->frame_coding_mode = v->fcm ? (v->fcm + 1) : 0;
    info->postprocflag      = v->postprocflag;
    info->pulldown          = v->broadcast;
    info->interlace         = v->interlace;
    info->tfcntrflag        = v->tfcntrflag;
    info->finterpflag       = v->finterpflag;
    info->psf               = v->psf;
    info->dquant            = v->dquant;
    info->panscan_flag      = v->panscanflag;
    info->refdist_flag      = v->refdist_flag;
    info->quantizer         = v->quantizer_mode;
    info->extended_mv       = v->extended_mv;
    info->extended_dmv      = v->extended_dmv;
    info->overlap           = v->overlap;
    info->vstransform       = v->vstransform;
    info->loopfilter        = v->s.loop_filter;
    info->fastuvmc          = v->fastuvmc;
    info->range_mapy_flag   = v->range_mapy_flag;
    info->range_mapy        = v->range_mapy;
    info->range_mapuv_flag  = v->range_mapuv_flag;
    info->range_mapuv       = v->range_mapuv;
    /* Specific to simple/main profile only */
    info->multires          = v->multires;
    info->syncmarker        = v->resync_marker;
    info->rangered          = v->rangered | (v->rangeredfrm << 1);
    info->maxbframes        = v->s.max_b_frames;
    info->deblockEnable     = v->postprocflag & 1;
    info->pquant            = v->pq;

    return ff_vdpau_common_start_frame(pic_ctx, buffer, size);
}

static int vdpau_vc1_decode_slice(AVCodecContext *avctx,
                                  const uint8_t *buffer, uint32_t size)
{
    VC1Context * const v  = avctx->priv_data;
    MpegEncContext * const s = &v->s;
    Picture *pic          = s->current_picture_ptr;
    struct vdpau_picture_context *pic_ctx = pic->hwaccel_picture_private;
    int val;

    val = ff_vdpau_add_buffer(pic_ctx, buffer, size);
    if (val < 0)
        return val;

    pic_ctx->info.vc1.slice_count++;
    return 0;
}

#if CONFIG_WMV3_VDPAU_HWACCEL
AVHWAccel ff_wmv3_vdpau_hwaccel = {
    .name           = "wm3_vdpau",
    .type           = AVMEDIA_TYPE_VIDEO,
    .id             = AV_CODEC_ID_WMV3,
    .pix_fmt        = AV_PIX_FMT_VDPAU,
    .start_frame    = vdpau_vc1_start_frame,
    .end_frame      = ff_vdpau_mpeg_end_frame,
    .decode_slice   = vdpau_vc1_decode_slice,
    .priv_data_size = sizeof(struct vdpau_picture_context),
};
#endif

AVHWAccel ff_vc1_vdpau_hwaccel = {
    .name           = "vc1_vdpau",
    .type           = AVMEDIA_TYPE_VIDEO,
    .id             = AV_CODEC_ID_VC1,
    .pix_fmt        = AV_PIX_FMT_VDPAU,
    .start_frame    = vdpau_vc1_start_frame,
    .end_frame      = ff_vdpau_mpeg_end_frame,
    .decode_slice   = vdpau_vc1_decode_slice,
    .priv_data_size = sizeof(struct vdpau_picture_context),
};<|MERGE_RESOLUTION|>--- conflicted
+++ resolved
@@ -44,23 +44,15 @@
 
     switch (s->pict_type) {
     case AV_PICTURE_TYPE_B:
-<<<<<<< HEAD
         if (s->next_picture_ptr) {
-        ref = ff_vdpau_get_surface_id(&s->next_picture.f);
-=======
         ref = ff_vdpau_get_surface_id(s->next_picture.f);
->>>>>>> f6774f90
         assert(ref != VDP_INVALID_HANDLE);
         info->backward_reference = ref;
         }
         /* fall-through */
     case AV_PICTURE_TYPE_P:
-<<<<<<< HEAD
         if (s->last_picture_ptr) {
-        ref = ff_vdpau_get_surface_id(&s->last_picture.f);
-=======
         ref = ff_vdpau_get_surface_id(s->last_picture.f);
->>>>>>> f6774f90
         assert(ref != VDP_INVALID_HANDLE);
         info->forward_reference  = ref;
         }
