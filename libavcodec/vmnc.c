/*
 * VMware Screen Codec (VMnc) decoder
 * Copyright (c) 2006 Konstantin Shishkov
 *
 * This file is part of FFmpeg.
 *
 * FFmpeg is free software; you can redistribute it and/or
 * modify it under the terms of the GNU Lesser General Public
 * License as published by the Free Software Foundation; either
 * version 2.1 of the License, or (at your option) any later version.
 *
 * FFmpeg is distributed in the hope that it will be useful,
 * but WITHOUT ANY WARRANTY; without even the implied warranty of
 * MERCHANTABILITY or FITNESS FOR A PARTICULAR PURPOSE.  See the GNU
 * Lesser General Public License for more details.
 *
 * You should have received a copy of the GNU Lesser General Public
 * License along with FFmpeg; if not, write to the Free Software
 * Foundation, Inc., 51 Franklin Street, Fifth Floor, Boston, MA 02110-1301 USA
 */

/**
 * @file
 * VMware Screen Codec (VMnc) decoder
 * As Alex Beregszaszi discovered, this is effectively RFB data dump
 */

#include <stdio.h>
#include <stdlib.h>

#include "libavutil/common.h"
#include "libavutil/intreadwrite.h"
#include "avcodec.h"
#include "internal.h"
#include "bytestream.h"

enum EncTypes {
    MAGIC_WMVd = 0x574D5664,
    MAGIC_WMVe,
    MAGIC_WMVf,
    MAGIC_WMVg,
    MAGIC_WMVh,
    MAGIC_WMVi,
    MAGIC_WMVj
};

enum HexTile_Flags {
    HT_RAW =  1, // tile is raw
    HT_BKG =  2, // background color is present
    HT_FG  =  4, // foreground color is present
    HT_SUB =  8, // subrects are present
    HT_CLR = 16  // each subrect has own color
};

/*
 * Decoder context
 */
typedef struct VmncContext {
    AVCodecContext *avctx;
    AVFrame *pic;

    int bpp;
    int bpp2;
    int bigendian;
    uint8_t pal[768];
    int width, height;
    GetByteContext gb;

    /* cursor data */
    int cur_w, cur_h;
    int cur_x, cur_y;
    int cur_hx, cur_hy;
    uint8_t *curbits, *curmask;
    uint8_t *screendta;
} VmncContext;

/* read pixel value from stream */
static av_always_inline int vmnc_get_pixel(GetByteContext *gb, int bpp, int be)
{
    switch (bpp * 2 + be) {
    case 2:
    case 3:
        return bytestream2_get_byte(gb);
    case 4:
        return bytestream2_get_le16(gb);
    case 5:
        return bytestream2_get_be16(gb);
    case 8:
        return bytestream2_get_le32(gb);
    case 9:
        return bytestream2_get_be32(gb);
    default: return 0;
    }
}

static void load_cursor(VmncContext *c)
{
    int i, j, p;
    const int bpp   = c->bpp2;
    uint8_t *dst8   =             c->curbits;
    uint16_t *dst16 = (uint16_t *)c->curbits;
    uint32_t *dst32 = (uint32_t *)c->curbits;

    for (j = 0; j < c->cur_h; j++) {
        for (i = 0; i < c->cur_w; i++) {
            p = vmnc_get_pixel(&c->gb, bpp, c->bigendian);
            if (bpp == 1)
                *dst8++ = p;
            if (bpp == 2)
                *dst16++ = p;
            if (bpp == 4)
                *dst32++ = p;
        }
    }
    dst8  =            c->curmask;
    dst16 = (uint16_t*)c->curmask;
    dst32 = (uint32_t*)c->curmask;
    for (j = 0; j < c->cur_h; j++) {
        for (i = 0; i < c->cur_w; i++) {
            p = vmnc_get_pixel(&c->gb, bpp, c->bigendian);
            if (bpp == 1)
                *dst8++ = p;
            if (bpp == 2)
                *dst16++ = p;
            if (bpp == 4)
                *dst32++ = p;
        }
    }
}

static void put_cursor(uint8_t *dst, int stride, VmncContext *c, int dx, int dy)
{
    int i, j;
    int w, h, x, y;
    w = c->cur_w;
    if (c->width < c->cur_x + c->cur_w)
        w = c->width - c->cur_x;
    h = c->cur_h;
    if (c->height < c->cur_y + c->cur_h)
        h = c->height - c->cur_y;
    x = c->cur_x;
    y = c->cur_y;
    if (x < 0) {
        w += x;
        x  = 0;
    }
    if (y < 0) {
        h += y;
        y  = 0;
    }

    if ((w < 1) || (h < 1))
        return;
    dst += x * c->bpp2 + y * stride;

    if (c->bpp2 == 1) {
        uint8_t *cd = c->curbits, *msk = c->curmask;
        for (j = 0; j < h; j++) {
            for (i = 0; i < w; i++)
                dst[i] = (dst[i] & cd[i]) ^ msk[i];
            msk += c->cur_w;
            cd  += c->cur_w;
            dst += stride;
        }
    } else if (c->bpp2 == 2) {
        uint16_t *cd = (uint16_t*)c->curbits, *msk = (uint16_t*)c->curmask;
        uint16_t *dst2;
        for (j = 0; j < h; j++) {
            dst2 = (uint16_t*)dst;
            for (i = 0; i < w; i++)
                dst2[i] = (dst2[i] & cd[i]) ^ msk[i];
            msk += c->cur_w;
            cd  += c->cur_w;
            dst += stride;
        }
    } else if (c->bpp2 == 4) {
        uint32_t *cd = (uint32_t*)c->curbits, *msk = (uint32_t*)c->curmask;
        uint32_t *dst2;
        for (j = 0; j < h; j++) {
            dst2 = (uint32_t*)dst;
            for (i = 0; i < w; i++)
                dst2[i] = (dst2[i] & cd[i]) ^ msk[i];
            msk += c->cur_w;
            cd  += c->cur_w;
            dst += stride;
        }
    }
}

/* fill rectangle with given color */
static av_always_inline void paint_rect(uint8_t *dst, int dx, int dy,
                                        int w, int h, int color,
                                        int bpp, int stride)
{
    int i, j;
    dst += dx * bpp + dy * stride;
    if (bpp == 1) {
        for (j = 0; j < h; j++) {
            memset(dst, color, w);
            dst += stride;
        }
    } else if (bpp == 2) {
        uint16_t *dst2;
        for (j = 0; j < h; j++) {
            dst2 = (uint16_t*)dst;
            for (i = 0; i < w; i++)
                *dst2++ = color;
            dst += stride;
        }
    } else if (bpp == 4) {
        uint32_t *dst2;
        for (j = 0; j < h; j++) {
            dst2 = (uint32_t*)dst;
            for (i = 0; i < w; i++)
                dst2[i] = color;
            dst += stride;
        }
    }
}

static av_always_inline void paint_raw(uint8_t *dst, int w, int h,
                                       GetByteContext *gb, int bpp,
                                       int be, int stride)
{
    int i, j, p;
    for (j = 0; j < h; j++) {
        for (i = 0; i < w; i++) {
            p = vmnc_get_pixel(gb, bpp, be);
            switch (bpp) {
            case 1:
                dst[i] = p;
                break;
            case 2:
                ((uint16_t*)dst)[i] = p;
                break;
            case 4:
                ((uint32_t*)dst)[i] = p;
                break;
            }
        }
        dst += stride;
    }
}

static int decode_hextile(VmncContext *c, uint8_t* dst, GetByteContext *gb,
                          int w, int h, int stride)
{
    int i, j, k;
    int bg = 0, fg = 0, rects, color, flags, xy, wh;
    const int bpp = c->bpp2;
    uint8_t *dst2;
    int bw = 16, bh = 16;

    for (j = 0; j < h; j += 16) {
        dst2 = dst;
        bw   = 16;
        if (j + 16 > h)
            bh = h - j;
        for (i = 0; i < w; i += 16, dst2 += 16 * bpp) {
            if (bytestream2_get_bytes_left(gb) <= 0) {
                av_log(c->avctx, AV_LOG_ERROR, "Premature end of data!\n");
                return AVERROR_INVALIDDATA;
            }
            if (i + 16 > w)
                bw = w - i;
            flags = bytestream2_get_byte(gb);
            if (flags & HT_RAW) {
                if (bytestream2_get_bytes_left(gb) < bw * bh * bpp) {
                    av_log(c->avctx, AV_LOG_ERROR, "Premature end of data!\n");
                    return AVERROR_INVALIDDATA;
                }
                paint_raw(dst2, bw, bh, gb, bpp, c->bigendian, stride);
            } else {
                if (flags & HT_BKG)
                    bg = vmnc_get_pixel(gb, bpp, c->bigendian);
                if (flags & HT_FG)
                    fg = vmnc_get_pixel(gb, bpp, c->bigendian);
                rects = 0;
                if (flags & HT_SUB)
                    rects = bytestream2_get_byte(gb);
                color = !!(flags & HT_CLR);

                paint_rect(dst2, 0, 0, bw, bh, bg, bpp, stride);

                if (bytestream2_get_bytes_left(gb) < rects * (color * bpp + 2)) {
                    av_log(c->avctx, AV_LOG_ERROR, "Premature end of data!\n");
                    return AVERROR_INVALIDDATA;
                }
                for (k = 0; k < rects; k++) {
                    int rect_x, rect_y, rect_w, rect_h;
                    if (color)
                        fg = vmnc_get_pixel(gb, bpp, c->bigendian);
                    xy = bytestream2_get_byte(gb);
                    wh = bytestream2_get_byte(gb);
<<<<<<< HEAD
                    if (   (xy >> 4) + (wh >> 4) + 1 > w - i
                        || (xy & 0xF) + (wh & 0xF)+1 > h - j) {
                        av_log(c->avctx, AV_LOG_ERROR, "Rectangle outside picture\n");
                        return AVERROR_INVALIDDATA;
                    }
                    paint_rect(dst2, xy >> 4, xy & 0xF,
                               (wh>>4)+1, (wh & 0xF)+1, fg, bpp, stride);
=======

                    rect_x = xy >> 4;
                    rect_y = xy & 0xF;
                    rect_w = (wh >> 4) + 1;
                    rect_h = (wh & 0xF) + 1;

                    if (rect_x + rect_w > bw || rect_y + rect_h > bh) {
                        av_log(c->avctx, AV_LOG_ERROR, "Invalid subrect\n");
                        return AVERROR_INVALIDDATA;
                    }

                    paint_rect(dst2, rect_x, rect_y,
                               rect_w, rect_h, fg, bpp, stride);
>>>>>>> f5d46d33
                }
            }
        }
        dst += stride * 16;
    }
    return 0;
}

static void reset_buffers(VmncContext *c)
{
    av_freep(&c->curbits);
    av_freep(&c->curmask);
    av_freep(&c->screendta);
    c->cur_w = c->cur_h = 0;
    c->cur_hx = c->cur_hy = 0;

}

static int decode_frame(AVCodecContext *avctx, void *data, int *got_frame,
                        AVPacket *avpkt)
{
    const uint8_t *buf = avpkt->data;
    int buf_size       = avpkt->size;
    VmncContext * const c = avctx->priv_data;
    GetByteContext *gb = &c->gb;
    uint8_t *outptr;
    int dx, dy, w, h, depth, enc, chunks, res, size_left, ret;

    if ((ret = ff_reget_buffer(avctx, c->pic)) < 0)
        return ret;

    bytestream2_init(gb, buf, buf_size);

    c->pic->key_frame = 0;
    c->pic->pict_type = AV_PICTURE_TYPE_P;

    // restore screen after cursor
    if (c->screendta) {
        int i;
        w = c->cur_w;
        if (c->width < c->cur_x + w)
            w = c->width - c->cur_x;
        h = c->cur_h;
        if (c->height < c->cur_y + h)
            h = c->height - c->cur_y;
        dx = c->cur_x;
        if (dx < 0) {
            w += dx;
            dx = 0;
        }
        dy = c->cur_y;
        if (dy < 0) {
            h += dy;
            dy = 0;
        }
        if ((w > 0) && (h > 0)) {
            outptr = c->pic->data[0] + dx * c->bpp2 + dy * c->pic->linesize[0];
            for (i = 0; i < h; i++) {
                memcpy(outptr, c->screendta + i * c->cur_w * c->bpp2,
                       w * c->bpp2);
                outptr += c->pic->linesize[0];
            }
        }
    }
    bytestream2_skip(gb, 2);
    chunks = bytestream2_get_be16(gb);
    while (chunks--) {
        if (bytestream2_get_bytes_left(gb) < 12) {
            av_log(avctx, AV_LOG_ERROR, "Premature end of data!\n");
            return -1;
        }
        dx  = bytestream2_get_be16(gb);
        dy  = bytestream2_get_be16(gb);
        w   = bytestream2_get_be16(gb);
        h   = bytestream2_get_be16(gb);
        enc = bytestream2_get_be32(gb);
        outptr = c->pic->data[0] + dx * c->bpp2 + dy * c->pic->linesize[0];
        size_left = bytestream2_get_bytes_left(gb);
        switch (enc) {
        case MAGIC_WMVd: // cursor
            if (w*(int64_t)h*c->bpp2 > INT_MAX/2 - 2) {
                av_log(avctx, AV_LOG_ERROR, "dimensions too large\n");
                return AVERROR_INVALIDDATA;
            }
            if (size_left < 2 + w * h * c->bpp2 * 2) {
                av_log(avctx, AV_LOG_ERROR,
                       "Premature end of data! (need %i got %i)\n",
                       2 + w * h * c->bpp2 * 2, size_left);
                return AVERROR_INVALIDDATA;
            }
            bytestream2_skip(gb, 2);
            c->cur_w  = w;
            c->cur_h  = h;
            c->cur_hx = dx;
            c->cur_hy = dy;
            if ((c->cur_hx > c->cur_w) || (c->cur_hy > c->cur_h)) {
                av_log(avctx, AV_LOG_ERROR,
                       "Cursor hot spot is not in image: "
                       "%ix%i of %ix%i cursor size\n",
                       c->cur_hx, c->cur_hy, c->cur_w, c->cur_h);
                c->cur_hx = c->cur_hy = 0;
            }
            if (c->cur_w * c->cur_h >= INT_MAX / c->bpp2) {
                reset_buffers(c);
                return AVERROR(EINVAL);
            } else {
                int screen_size = c->cur_w * c->cur_h * c->bpp2;
                if ((ret = av_reallocp(&c->curbits, screen_size)) < 0 ||
                    (ret = av_reallocp(&c->curmask, screen_size)) < 0 ||
                    (ret = av_reallocp(&c->screendta, screen_size)) < 0) {
                    reset_buffers(c);
                    return ret;
                }
            }
            load_cursor(c);
            break;
        case MAGIC_WMVe: // unknown
            bytestream2_skip(gb, 2);
            break;
        case MAGIC_WMVf: // update cursor position
            c->cur_x = dx - c->cur_hx;
            c->cur_y = dy - c->cur_hy;
            break;
        case MAGIC_WMVg: // unknown
            bytestream2_skip(gb, 10);
            break;
        case MAGIC_WMVh: // unknown
            bytestream2_skip(gb, 4);
            break;
        case MAGIC_WMVi: // ServerInitialization struct
            c->pic->key_frame = 1;
            c->pic->pict_type = AV_PICTURE_TYPE_I;
            depth = bytestream2_get_byte(gb);
            if (depth != c->bpp) {
                av_log(avctx, AV_LOG_INFO,
                       "Depth mismatch. Container %i bpp, "
                       "Frame data: %i bpp\n",
                       c->bpp, depth);
            }
            bytestream2_skip(gb, 1);
            c->bigendian = bytestream2_get_byte(gb);
            if (c->bigendian & (~1)) {
                av_log(avctx, AV_LOG_INFO,
                       "Invalid header: bigendian flag = %i\n", c->bigendian);
                return AVERROR_INVALIDDATA;
            }
            //skip the rest of pixel format data
            bytestream2_skip(gb, 13);
            break;
        case MAGIC_WMVj: // unknown
            bytestream2_skip(gb, 2);
            break;
        case 0x00000000: // raw rectangle data
            if ((dx + w > c->width) || (dy + h > c->height)) {
                av_log(avctx, AV_LOG_ERROR,
                       "Incorrect frame size: %ix%i+%ix%i of %ix%i\n",
                       w, h, dx, dy, c->width, c->height);
                return AVERROR_INVALIDDATA;
            }
            if (size_left < w * h * c->bpp2) {
                av_log(avctx, AV_LOG_ERROR,
                       "Premature end of data! (need %i got %i)\n",
                       w * h * c->bpp2, size_left);
                return AVERROR_INVALIDDATA;
            }
            paint_raw(outptr, w, h, gb, c->bpp2, c->bigendian,
                      c->pic->linesize[0]);
            break;
        case 0x00000005: // HexTile encoded rectangle
            if ((dx + w > c->width) || (dy + h > c->height)) {
                av_log(avctx, AV_LOG_ERROR,
                       "Incorrect frame size: %ix%i+%ix%i of %ix%i\n",
                       w, h, dx, dy, c->width, c->height);
                return AVERROR_INVALIDDATA;
            }
            res = decode_hextile(c, outptr, gb, w, h, c->pic->linesize[0]);
            if (res < 0)
                return res;
            break;
        default:
            av_log(avctx, AV_LOG_ERROR, "Unsupported block type 0x%08X\n", enc);
            chunks = 0; // leave chunks decoding loop
        }
    }
    if (c->screendta) {
        int i;
        // save screen data before painting cursor
        w = c->cur_w;
        if (c->width < c->cur_x + w)
            w = c->width - c->cur_x;
        h = c->cur_h;
        if (c->height < c->cur_y + h)
            h = c->height - c->cur_y;
        dx = c->cur_x;
        if (dx < 0) {
            w += dx;
            dx = 0;
        }
        dy = c->cur_y;
        if (dy < 0) {
            h += dy;
            dy = 0;
        }
        if ((w > 0) && (h > 0)) {
            outptr = c->pic->data[0] + dx * c->bpp2 + dy * c->pic->linesize[0];
            for (i = 0; i < h; i++) {
                memcpy(c->screendta + i * c->cur_w * c->bpp2, outptr,
                       w * c->bpp2);
                outptr += c->pic->linesize[0];
            }
            outptr = c->pic->data[0];
            put_cursor(outptr, c->pic->linesize[0], c, c->cur_x, c->cur_y);
        }
    }
    *got_frame = 1;
    if ((ret = av_frame_ref(data, c->pic)) < 0)
        return ret;

    /* always report that the buffer was completely consumed */
    return buf_size;
}

static av_cold int decode_init(AVCodecContext *avctx)
{
    VmncContext * const c = avctx->priv_data;

    c->avctx  = avctx;
    c->width  = avctx->width;
    c->height = avctx->height;
    c->bpp    = avctx->bits_per_coded_sample;

    switch (c->bpp) {
    case 8:
        avctx->pix_fmt = AV_PIX_FMT_PAL8;
        break;
    case 16:
        avctx->pix_fmt = AV_PIX_FMT_RGB555;
        break;
    case 24:
        /* 24 bits is not technically supported, but some clients might
         * mistakenly set it, so let's assume they actually meant 32 bits */
        c->bpp = 32;
    case 32:
        avctx->pix_fmt = AV_PIX_FMT_0RGB32;
        break;
    default:
        av_log(avctx, AV_LOG_ERROR, "Unsupported bitdepth %i\n", c->bpp);
        return AVERROR_INVALIDDATA;
    }
    c->bpp2 = c->bpp / 8;

    c->pic = av_frame_alloc();
    if (!c->pic)
        return AVERROR(ENOMEM);

    return 0;
}

static av_cold int decode_end(AVCodecContext *avctx)
{
    VmncContext * const c = avctx->priv_data;

    av_frame_free(&c->pic);

    av_freep(&c->curbits);
    av_freep(&c->curmask);
    av_freep(&c->screendta);
    return 0;
}

AVCodec ff_vmnc_decoder = {
    .name           = "vmnc",
    .long_name      = NULL_IF_CONFIG_SMALL("VMware Screen Codec / VMware Video"),
    .type           = AVMEDIA_TYPE_VIDEO,
    .id             = AV_CODEC_ID_VMNC,
    .priv_data_size = sizeof(VmncContext),
    .init           = decode_init,
    .close          = decode_end,
    .decode         = decode_frame,
    .capabilities   = AV_CODEC_CAP_DR1,
};<|MERGE_RESOLUTION|>--- conflicted
+++ resolved
@@ -292,29 +292,19 @@
                         fg = vmnc_get_pixel(gb, bpp, c->bigendian);
                     xy = bytestream2_get_byte(gb);
                     wh = bytestream2_get_byte(gb);
-<<<<<<< HEAD
-                    if (   (xy >> 4) + (wh >> 4) + 1 > w - i
-                        || (xy & 0xF) + (wh & 0xF)+1 > h - j) {
-                        av_log(c->avctx, AV_LOG_ERROR, "Rectangle outside picture\n");
-                        return AVERROR_INVALIDDATA;
-                    }
-                    paint_rect(dst2, xy >> 4, xy & 0xF,
-                               (wh>>4)+1, (wh & 0xF)+1, fg, bpp, stride);
-=======
 
                     rect_x = xy >> 4;
                     rect_y = xy & 0xF;
                     rect_w = (wh >> 4) + 1;
                     rect_h = (wh & 0xF) + 1;
 
-                    if (rect_x + rect_w > bw || rect_y + rect_h > bh) {
-                        av_log(c->avctx, AV_LOG_ERROR, "Invalid subrect\n");
+                    if (rect_x + rect_w > w - i || rect_y + rect_h > h - j) {
+                        av_log(c->avctx, AV_LOG_ERROR, "Rectangle outside picture\n");
                         return AVERROR_INVALIDDATA;
                     }
 
                     paint_rect(dst2, rect_x, rect_y,
                                rect_w, rect_h, fg, bpp, stride);
->>>>>>> f5d46d33
                 }
             }
         }
