include $(SUBDIR)../config.mak

NAME = avcodec
FFLIBS = avutil

HEADERS = avcodec.h                                                     \
          avfft.h                                                       \
          dxva2.h                                                       \
          old_codec_ids.h                                               \
          vaapi.h                                                       \
          vda.h                                                         \
          vdpau.h                                                       \
          version.h                                                     \
          xvmc.h                                                        \

OBJS = allcodecs.o                                                      \
       audioconvert.o                                                   \
       avpacket.o                                                       \
       avpicture.o                                                      \
       bitstream.o                                                      \
       bitstream_filter.o                                               \
       codec_desc.o                                                     \
       dsputil.o                                                        \
       faanidct.o                                                       \
       fmtconvert.o                                                     \
       imgconvert.o                                                     \
       jrevdct.o                                                        \
       log2_tab.o                                                       \
       mathtables.o                                                     \
       options.o                                                        \
       parser.o                                                         \
       raw.o                                                            \
       rawdec.o                                                         \
       resample.o                                                       \
       resample2.o                                                      \
       simple_idct.o                                                    \
       utils.o                                                          \

# parts needed for many different codecs
OBJS-$(CONFIG_AANDCTTABLES)            += aandcttab.o
OBJS-$(CONFIG_AC3DSP)                  += ac3dsp.o
OBJS-$(CONFIG_CRYSTALHD)               += crystalhd.o
OBJS-$(CONFIG_DCT)                     += dct.o dct32_fixed.o dct32_float.o
OBJS-$(CONFIG_DWT)                     += dwt.o snow.o
OBJS-$(CONFIG_DXVA2)                   += dxva2.o
OBJS-$(CONFIG_ENCODERS)                += faandct.o jfdctfst.o jfdctint.o
OBJS-$(CONFIG_ERROR_RESILIENCE)        += error_resilience.o
FFT-OBJS-$(CONFIG_HARDCODED_TABLES)    += cos_tables.o cos_fixed_tables.o
OBJS-$(CONFIG_FFT)                     += avfft.o fft_fixed.o fft_float.o \
                                          $(FFT-OBJS-yes)
OBJS-$(CONFIG_GOLOMB)                  += golomb.o
OBJS-$(CONFIG_H264DSP)                 += h264dsp.o h264idct.o
OBJS-$(CONFIG_H264PRED)                += h264pred.o
OBJS-$(CONFIG_HUFFMAN)                 += huffman.o
OBJS-$(CONFIG_LIBXVID)                 += libxvid_rc.o
OBJS-$(CONFIG_LPC)                     += lpc.o
OBJS-$(CONFIG_LSP)                     += lsp.o
OBJS-$(CONFIG_MDCT)                    += mdct_fixed.o mdct_float.o
OBJS-$(CONFIG_MPEGAUDIO)               += mpegaudio.o mpegaudiodata.o   \
                                          mpegaudiodecheader.o
OBJS-$(CONFIG_MPEGAUDIODSP)            += mpegaudiodsp.o                \
                                          mpegaudiodsp_data.o           \
                                          mpegaudiodsp_fixed.o          \
                                          mpegaudiodsp_float.o
OBJS-$(CONFIG_MPEGVIDEO)               += mpegvideo.o mpegvideo_motion.o
OBJS-$(CONFIG_MPEGVIDEOENC)            += mpegvideo_enc.o mpeg12data.o  \
                                          motion_est.o ratecontrol.o
OBJS-$(CONFIG_RANGECODER)              += rangecoder.o
RDFT-OBJS-$(CONFIG_HARDCODED_TABLES)   += sin_tables.o
OBJS-$(CONFIG_RDFT)                    += rdft.o $(RDFT-OBJS-yes)
OBJS-$(CONFIG_SINEWIN)                 += sinewin.o
OBJS-$(CONFIG_VAAPI)                   += vaapi.o
OBJS-$(CONFIG_VDPAU)                   += vdpau.o
OBJS-$(CONFIG_VIDEODSP)                += videodsp.o
OBJS-$(CONFIG_VP3DSP)                  += vp3dsp.o

# decoders/encoders/hardware accelerators
OBJS-$(CONFIG_ZERO12V_DECODER)         += 012v.o
OBJS-$(CONFIG_A64MULTI_ENCODER)        += a64multienc.o elbg.o
OBJS-$(CONFIG_A64MULTI5_ENCODER)       += a64multienc.o elbg.o
OBJS-$(CONFIG_AAC_DECODER)             += aacdec.o aactab.o aacsbr.o aacps.o \
                                          aacadtsdec.o mpeg4audio.o kbdwin.o \
                                          sbrdsp.o aacpsdsp.o
OBJS-$(CONFIG_AAC_ENCODER)             += aacenc.o aaccoder.o    \
                                          aacpsy.o aactab.o      \
                                          psymodel.o iirfilter.o \
                                          mpeg4audio.o kbdwin.o  \
                                          audio_frame_queue.o
OBJS-$(CONFIG_AASC_DECODER)            += aasc.o msrledec.o
OBJS-$(CONFIG_AC3_DECODER)             += ac3dec.o ac3dec_data.o ac3.o kbdwin.o
OBJS-$(CONFIG_AC3_ENCODER)             += ac3enc_float.o ac3enc.o ac3tab.o \
                                          ac3.o kbdwin.o
OBJS-$(CONFIG_AC3_FIXED_ENCODER)       += ac3enc_fixed.o ac3enc.o ac3tab.o ac3.o
OBJS-$(CONFIG_ALAC_DECODER)            += alac.o alac_data.o
OBJS-$(CONFIG_ALAC_ENCODER)            += alacenc.o alac_data.o
OBJS-$(CONFIG_ALS_DECODER)             += alsdec.o bgmc.o mpeg4audio.o
OBJS-$(CONFIG_AMRNB_DECODER)           += amrnbdec.o celp_filters.o   \
                                          celp_math.o acelp_filters.o \
                                          acelp_vectors.o             \
                                          acelp_pitch_delay.o
OBJS-$(CONFIG_AMRWB_DECODER)           += amrwbdec.o celp_filters.o   \
                                          celp_math.o acelp_filters.o \
                                          acelp_vectors.o             \
                                          acelp_pitch_delay.o
OBJS-$(CONFIG_AMV_DECODER)             += sp5xdec.o mjpegdec.o mjpeg.o
OBJS-$(CONFIG_AMV_ENCODER)             += mjpegenc.o mjpeg.o           \
                                          mpegvideo_enc.o motion_est.o \
                                          ratecontrol.o mpeg12data.o   \
                                          mpegvideo.o
OBJS-$(CONFIG_ANM_DECODER)             += anm.o
OBJS-$(CONFIG_ANSI_DECODER)            += ansi.o cga_data.o
OBJS-$(CONFIG_APE_DECODER)             += apedec.o
OBJS-$(CONFIG_ASS_DECODER)             += assdec.o ass.o ass_split.o
OBJS-$(CONFIG_ASS_ENCODER)             += assenc.o ass.o
OBJS-$(CONFIG_ASV1_DECODER)            += asvdec.o asv.o mpeg12data.o
OBJS-$(CONFIG_ASV1_ENCODER)            += asvenc.o asv.o mpeg12data.o
OBJS-$(CONFIG_ASV2_DECODER)            += asvdec.o asv.o mpeg12data.o
OBJS-$(CONFIG_ASV2_ENCODER)            += asvenc.o asv.o mpeg12data.o
OBJS-$(CONFIG_ATRAC1_DECODER)          += atrac1.o atrac.o
OBJS-$(CONFIG_ATRAC3_DECODER)          += atrac3.o atrac.o
OBJS-$(CONFIG_AURA_DECODER)            += cyuv.o
OBJS-$(CONFIG_AURA2_DECODER)           += aura.o
OBJS-$(CONFIG_AVRN_DECODER)            += avrndec.o mjpegdec.o mjpeg.o
OBJS-$(CONFIG_AVRP_DECODER)            += r210dec.o
OBJS-$(CONFIG_AVRP_ENCODER)            += r210enc.o
OBJS-$(CONFIG_AVS_DECODER)             += avs.o
OBJS-$(CONFIG_AVUI_DECODER)            += avuidec.o
OBJS-$(CONFIG_AVUI_ENCODER)            += avuienc.o
OBJS-$(CONFIG_AYUV_DECODER)            += v408dec.o
OBJS-$(CONFIG_AYUV_ENCODER)            += v408enc.o
OBJS-$(CONFIG_BETHSOFTVID_DECODER)     += bethsoftvideo.o
OBJS-$(CONFIG_BFI_DECODER)             += bfi.o
OBJS-$(CONFIG_BINK_DECODER)            += bink.o binkdsp.o
OBJS-$(CONFIG_BINKAUDIO_DCT_DECODER)   += binkaudio.o wma.o wma_common.o
OBJS-$(CONFIG_BINKAUDIO_RDFT_DECODER)  += binkaudio.o wma.o wma_common.o
OBJS-$(CONFIG_BINTEXT_DECODER)         += bintext.o cga_data.o
OBJS-$(CONFIG_BMP_DECODER)             += bmp.o msrledec.o
OBJS-$(CONFIG_BMP_ENCODER)             += bmpenc.o
OBJS-$(CONFIG_BMV_VIDEO_DECODER)       += bmv.o
OBJS-$(CONFIG_BMV_AUDIO_DECODER)       += bmv.o
OBJS-$(CONFIG_BRENDER_PIX_DECODER)     += brender_pix.o
OBJS-$(CONFIG_C93_DECODER)             += c93.o
OBJS-$(CONFIG_CAVS_DECODER)            += cavs.o cavsdec.o cavsdsp.o \
                                          cavsdata.o mpeg12data.o
OBJS-$(CONFIG_CDGRAPHICS_DECODER)      += cdgraphics.o
OBJS-$(CONFIG_CDXL_DECODER)            += cdxl.o
OBJS-$(CONFIG_CINEPAK_DECODER)         += cinepak.o
OBJS-$(CONFIG_CLJR_DECODER)            += cljr.o
OBJS-$(CONFIG_CLJR_ENCODER)            += cljr.o
OBJS-$(CONFIG_CLLC_DECODER)            += cllc.o
OBJS-$(CONFIG_COOK_DECODER)            += cook.o
OBJS-$(CONFIG_COMFORTNOISE_DECODER)    += cngdec.o celp_filters.o
OBJS-$(CONFIG_COMFORTNOISE_ENCODER)    += cngenc.o
OBJS-$(CONFIG_CPIA_DECODER)            += cpia.o
OBJS-$(CONFIG_CSCD_DECODER)            += cscd.o
OBJS-$(CONFIG_CYUV_DECODER)            += cyuv.o
OBJS-$(CONFIG_DCA_DECODER)             += dcadec.o dca.o dcadsp.o      \
                                          dca_parser.o synth_filter.o
OBJS-$(CONFIG_DCA_ENCODER)             += dcaenc.o dca.o
OBJS-$(CONFIG_DIRAC_DECODER)           += diracdec.o dirac.o diracdsp.o \
                                          dirac_arith.o mpeg12data.o dwt.o
OBJS-$(CONFIG_DFA_DECODER)             += dfa.o
OBJS-$(CONFIG_DNXHD_DECODER)           += dnxhddec.o dnxhddata.o
OBJS-$(CONFIG_DNXHD_ENCODER)           += dnxhdenc.o dnxhddata.o
OBJS-$(CONFIG_DPX_DECODER)             += dpx.o
OBJS-$(CONFIG_DPX_ENCODER)             += dpxenc.o
OBJS-$(CONFIG_DSICINAUDIO_DECODER)     += dsicinav.o
OBJS-$(CONFIG_DSICINVIDEO_DECODER)     += dsicinav.o
OBJS-$(CONFIG_DVBSUB_DECODER)          += dvbsubdec.o
OBJS-$(CONFIG_DVBSUB_ENCODER)          += dvbsub.o
OBJS-$(CONFIG_DVDSUB_DECODER)          += dvdsubdec.o
OBJS-$(CONFIG_DVDSUB_ENCODER)          += dvdsubenc.o
OBJS-$(CONFIG_DVVIDEO_DECODER)         += dvdec.o dv.o dvdata.o dv_profile.o
OBJS-$(CONFIG_DVVIDEO_ENCODER)         += dv.o dvdata.o dv_profile.o
OBJS-$(CONFIG_DXA_DECODER)             += dxa.o
OBJS-$(CONFIG_DXTORY_DECODER)          += dxtory.o
OBJS-$(CONFIG_EAC3_DECODER)            += eac3dec.o eac3_data.o
OBJS-$(CONFIG_EAC3_ENCODER)            += eac3enc.o eac3_data.o
OBJS-$(CONFIG_EACMV_DECODER)           += eacmv.o
OBJS-$(CONFIG_EAMAD_DECODER)           += eamad.o eaidct.o mpeg12.o \
                                          mpeg12data.o
OBJS-$(CONFIG_EATGQ_DECODER)           += eatgq.o eaidct.o
OBJS-$(CONFIG_EATGV_DECODER)           += eatgv.o
OBJS-$(CONFIG_EATQI_DECODER)           += eatqi.o eaidct.o mpeg12.o \
                                          mpeg12data.o
OBJS-$(CONFIG_EIGHTBPS_DECODER)        += 8bps.o
OBJS-$(CONFIG_EIGHTSVX_EXP_DECODER)    += 8svx.o
OBJS-$(CONFIG_EIGHTSVX_FIB_DECODER)    += 8svx.o
OBJS-$(CONFIG_ESCAPE124_DECODER)       += escape124.o
OBJS-$(CONFIG_ESCAPE130_DECODER)       += escape130.o
OBJS-$(CONFIG_EXR_DECODER)             += exr.o
OBJS-$(CONFIG_FFV1_DECODER)            += ffv1dec.o ffv1.o
OBJS-$(CONFIG_FFV1_ENCODER)            += ffv1enc.o ffv1.o
OBJS-$(CONFIG_FFVHUFF_DECODER)         += huffyuv.o huffyuvdec.o
OBJS-$(CONFIG_FFVHUFF_ENCODER)         += huffyuv.o huffyuvenc.o
OBJS-$(CONFIG_FFWAVESYNTH_DECODER)     += ffwavesynth.o
OBJS-$(CONFIG_FLAC_DECODER)            += flacdec.o flacdata.o flac.o flacdsp.o
OBJS-$(CONFIG_FLAC_ENCODER)            += flacenc.o flacdata.o flac.o flacdsp.o vorbis_data.o
OBJS-$(CONFIG_FLASHSV_DECODER)         += flashsv.o
OBJS-$(CONFIG_FLASHSV_ENCODER)         += flashsvenc.o
OBJS-$(CONFIG_FLASHSV2_ENCODER)        += flashsv2enc.o
OBJS-$(CONFIG_FLASHSV2_DECODER)        += flashsv.o
OBJS-$(CONFIG_FLIC_DECODER)            += flicvideo.o
OBJS-$(CONFIG_FOURXM_DECODER)          += 4xm.o
OBJS-$(CONFIG_FRAPS_DECODER)           += fraps.o
OBJS-$(CONFIG_FRWU_DECODER)            += frwu.o
OBJS-$(CONFIG_G723_1_DECODER)          += g723_1.o acelp_vectors.o \
                                          celp_filters.o celp_math.o
OBJS-$(CONFIG_G723_1_ENCODER)          += g723_1.o acelp_vectors.o celp_math.o
OBJS-$(CONFIG_G729_DECODER)            += g729dec.o lsp.o celp_math.o acelp_filters.o acelp_pitch_delay.o acelp_vectors.o g729postfilter.o
OBJS-$(CONFIG_GIF_DECODER)             += gifdec.o lzw.o
OBJS-$(CONFIG_GIF_ENCODER)             += gif.o lzwenc.o
OBJS-$(CONFIG_GSM_DECODER)             += gsmdec.o gsmdec_data.o msgsmdec.o
OBJS-$(CONFIG_GSM_MS_DECODER)          += gsmdec.o gsmdec_data.o msgsmdec.o
OBJS-$(CONFIG_H261_DECODER)            += h261dec.o h261.o h261data.o
OBJS-$(CONFIG_H261_ENCODER)            += h261enc.o h261.o h261data.o
OBJS-$(CONFIG_H263_DECODER)            += h263dec.o h263.o ituh263dec.o        \
                                          mpeg4video.o mpeg4videodec.o flvdec.o\
                                          intelh263dec.o
OBJS-$(CONFIG_H263_VAAPI_HWACCEL)      += vaapi_mpeg4.o
OBJS-$(CONFIG_H263_VDPAU_HWACCEL)      += vdpau_mpeg4.o
OBJS-$(CONFIG_H263_ENCODER)            += mpeg4videoenc.o mpeg4video.o  \
                                          h263.o ituh263enc.o flvenc.o
OBJS-$(CONFIG_H264_DECODER)            += h264.o                               \
                                          h264_loopfilter.o h264_direct.o      \
                                          cabac.o h264_sei.o h264_ps.o         \
                                          h264_refs.o h264_cavlc.o h264_cabac.o
OBJS-$(CONFIG_H264_DXVA2_HWACCEL)      += dxva2_h264.o
OBJS-$(CONFIG_H264_VAAPI_HWACCEL)      += vaapi_h264.o
OBJS-$(CONFIG_H264_VDA_HWACCEL)        += vda_h264.o
OBJS-$(CONFIG_H264_VDA_DECODER)        += vda_h264_dec.o
OBJS-$(CONFIG_HUFFYUV_DECODER)         += huffyuv.o huffyuvdec.o
OBJS-$(CONFIG_HUFFYUV_ENCODER)         += huffyuv.o huffyuvenc.o
OBJS-$(CONFIG_IAC_DECODER)             += imc.o
OBJS-$(CONFIG_IDCIN_DECODER)           += idcinvideo.o
OBJS-$(CONFIG_IDF_DECODER)             += bintext.o cga_data.o
OBJS-$(CONFIG_IFF_BYTERUN1_DECODER)    += iff.o
OBJS-$(CONFIG_IFF_ILBM_DECODER)        += iff.o
OBJS-$(CONFIG_IMC_DECODER)             += imc.o
OBJS-$(CONFIG_INDEO2_DECODER)          += indeo2.o
OBJS-$(CONFIG_INDEO3_DECODER)          += indeo3.o
OBJS-$(CONFIG_INDEO4_DECODER)          += indeo4.o ivi_common.o ivi_dsp.o
OBJS-$(CONFIG_INDEO5_DECODER)          += indeo5.o ivi_common.o ivi_dsp.o
OBJS-$(CONFIG_INTERPLAY_DPCM_DECODER)  += dpcm.o
OBJS-$(CONFIG_INTERPLAY_VIDEO_DECODER) += interplayvideo.o
OBJS-$(CONFIG_JACOSUB_DECODER)         += jacosubdec.o ass.o
OBJS-$(CONFIG_JPEG2000_DECODER)        += j2kdec.o mqcdec.o mqc.o j2k.o j2k_dwt.o
OBJS-$(CONFIG_JPEG2000_ENCODER)        += j2kenc.o mqcenc.o mqc.o j2k.o j2k_dwt.o
OBJS-$(CONFIG_JPEGLS_DECODER)          += jpeglsdec.o jpegls.o \
                                          mjpegdec.o mjpeg.o
OBJS-$(CONFIG_JPEGLS_ENCODER)          += jpeglsenc.o jpegls.o
OBJS-$(CONFIG_JV_DECODER)              += jvdec.o
OBJS-$(CONFIG_KGV1_DECODER)            += kgv1dec.o
OBJS-$(CONFIG_KMVC_DECODER)            += kmvc.o
OBJS-$(CONFIG_LAGARITH_DECODER)        += lagarith.o lagarithrac.o
OBJS-$(CONFIG_LJPEG_ENCODER)           += ljpegenc.o mjpegenc.o mjpeg.o
OBJS-$(CONFIG_LOCO_DECODER)            += loco.o
OBJS-$(CONFIG_MACE3_DECODER)           += mace.o
OBJS-$(CONFIG_MACE6_DECODER)           += mace.o
OBJS-$(CONFIG_MDEC_DECODER)            += mdec.o mpeg12.o mpeg12data.o
OBJS-$(CONFIG_MICRODVD_DECODER)        += microdvddec.o ass.o
OBJS-$(CONFIG_MIMIC_DECODER)           += mimic.o
OBJS-$(CONFIG_MJPEG_DECODER)           += mjpegdec.o mjpeg.o
OBJS-$(CONFIG_MJPEG_ENCODER)           += mjpegenc.o mjpeg.o
OBJS-$(CONFIG_MJPEGB_DECODER)          += mjpegbdec.o mjpegdec.o mjpeg.o
OBJS-$(CONFIG_MLP_DECODER)             += mlpdec.o mlpdsp.o
OBJS-$(CONFIG_MMVIDEO_DECODER)         += mmvideo.o
OBJS-$(CONFIG_MOTIONPIXELS_DECODER)    += motionpixels.o
OBJS-$(CONFIG_MOVTEXT_DECODER)         += movtextdec.o ass.o
OBJS-$(CONFIG_MOVTEXT_ENCODER)         += movtextenc.o ass_split.o
OBJS-$(CONFIG_MP1_DECODER)             += mpegaudiodec.o
OBJS-$(CONFIG_MP1FLOAT_DECODER)        += mpegaudiodec_float.o
OBJS-$(CONFIG_MP2_DECODER)             += mpegaudiodec.o
OBJS-$(CONFIG_MP2_ENCODER)             += mpegaudioenc.o mpegaudio.o \
                                          mpegaudiodata.o mpegaudiodsp_data.o
OBJS-$(CONFIG_MP2FLOAT_DECODER)        += mpegaudiodec_float.o
OBJS-$(CONFIG_MP3_DECODER)             += mpegaudiodec.o
OBJS-$(CONFIG_MP3ADU_DECODER)          += mpegaudiodec.o
OBJS-$(CONFIG_MP3ADUFLOAT_DECODER)     += mpegaudiodec_float.o
OBJS-$(CONFIG_MP3FLOAT_DECODER)        += mpegaudiodec_float.o
OBJS-$(CONFIG_MP3ON4_DECODER)          += mpegaudiodec.o mpeg4audio.o
OBJS-$(CONFIG_MP3ON4FLOAT_DECODER)     += mpegaudiodec_float.o mpeg4audio.o
OBJS-$(CONFIG_MPC7_DECODER)            += mpc7.o mpc.o
OBJS-$(CONFIG_MPC8_DECODER)            += mpc8.o mpc.o
OBJS-$(CONFIG_MPEGVIDEO_DECODER)       += mpeg12.o mpeg12data.o \
                                          mpegvideo.o error_resilience.o
OBJS-$(CONFIG_MPEG_XVMC_DECODER)       += mpegvideo_xvmc.o
OBJS-$(CONFIG_MPEG1_VDPAU_HWACCEL)     += vdpau_mpeg12.o
OBJS-$(CONFIG_MPEG1VIDEO_DECODER)      += mpeg12.o mpeg12data.o
OBJS-$(CONFIG_MPEG1VIDEO_ENCODER)      += mpeg12enc.o mpeg12.o          \
                                          timecode.o
OBJS-$(CONFIG_MPEG2_DXVA2_HWACCEL)     += dxva2_mpeg2.o
OBJS-$(CONFIG_MPEG2_VAAPI_HWACCEL)     += vaapi_mpeg2.o
OBJS-$(CONFIG_MPEG2_VDPAU_HWACCEL)     += vdpau_mpeg12.o
OBJS-$(CONFIG_MPEG2VIDEO_DECODER)      += mpeg12.o mpeg12data.o
OBJS-$(CONFIG_MPEG2VIDEO_ENCODER)      += mpeg12enc.o mpeg12.o          \
                                          timecode.o
OBJS-$(CONFIG_MPEG4_VAAPI_HWACCEL)     += vaapi_mpeg4.o
<<<<<<< HEAD
OBJS-$(CONFIG_MPL2_DECODER)            += mpl2dec.o ass.o
=======
OBJS-$(CONFIG_MPEG4_VDPAU_HWACCEL)     += vdpau_mpeg4.o
>>>>>>> 200e8ac9
OBJS-$(CONFIG_MSMPEG4V1_DECODER)       += msmpeg4.o msmpeg4data.o
OBJS-$(CONFIG_MSMPEG4V2_DECODER)       += msmpeg4.o msmpeg4data.o h263dec.o \
                                          h263.o ituh263dec.o mpeg4videodec.o
OBJS-$(CONFIG_MSMPEG4V2_ENCODER)       += msmpeg4.o msmpeg4enc.o msmpeg4data.o \
                                          h263dec.o h263.o ituh263dec.o        \
                                          mpeg4videodec.o
OBJS-$(CONFIG_MSMPEG4V3_DECODER)       += msmpeg4.o msmpeg4data.o h263dec.o \
                                          h263.o ituh263dec.o mpeg4videodec.o
OBJS-$(CONFIG_MSMPEG4V3_ENCODER)       += msmpeg4.o msmpeg4enc.o msmpeg4data.o \
                                          h263dec.o h263.o ituh263dec.o        \
                                          mpeg4videodec.o
OBJS-$(CONFIG_MSRLE_DECODER)           += msrle.o msrledec.o
OBJS-$(CONFIG_MSA1_DECODER)            += mss3.o mss34dsp.o
OBJS-$(CONFIG_MSS1_DECODER)            += mss1.o mss12.o
OBJS-$(CONFIG_MSS2_DECODER)            += mss2.o mss12.o mss2dsp.o
OBJS-$(CONFIG_MSVIDEO1_DECODER)        += msvideo1.o
OBJS-$(CONFIG_MSVIDEO1_ENCODER)        += msvideo1enc.o elbg.o
OBJS-$(CONFIG_MSZH_DECODER)            += lcldec.o
OBJS-$(CONFIG_MTS2_DECODER)            += mss4.o mss34dsp.o
OBJS-$(CONFIG_MVC1_DECODER)            += mvcdec.o
OBJS-$(CONFIG_MVC2_DECODER)            += mvcdec.o
OBJS-$(CONFIG_MXPEG_DECODER)           += mxpegdec.o mjpegdec.o mjpeg.o
OBJS-$(CONFIG_NELLYMOSER_DECODER)      += nellymoserdec.o nellymoser.o
OBJS-$(CONFIG_NELLYMOSER_ENCODER)      += nellymoserenc.o nellymoser.o \
                                          audio_frame_queue.o
OBJS-$(CONFIG_NUV_DECODER)             += nuv.o rtjpeg.o
OBJS-$(CONFIG_PAF_VIDEO_DECODER)       += paf.o
OBJS-$(CONFIG_PAF_AUDIO_DECODER)       += paf.o
OBJS-$(CONFIG_PAM_DECODER)             += pnmdec.o pnm.o
OBJS-$(CONFIG_PAM_ENCODER)             += pamenc.o pnm.o
OBJS-$(CONFIG_PBM_DECODER)             += pnmdec.o pnm.o
OBJS-$(CONFIG_PBM_ENCODER)             += pnmenc.o pnm.o
OBJS-$(CONFIG_PCX_DECODER)             += pcx.o
OBJS-$(CONFIG_PCX_ENCODER)             += pcxenc.o
OBJS-$(CONFIG_PGM_DECODER)             += pnmdec.o pnm.o
OBJS-$(CONFIG_PGM_ENCODER)             += pnmenc.o pnm.o
OBJS-$(CONFIG_PGMYUV_DECODER)          += pnmdec.o pnm.o
OBJS-$(CONFIG_PGMYUV_ENCODER)          += pnmenc.o pnm.o
OBJS-$(CONFIG_PGSSUB_DECODER)          += pgssubdec.o
OBJS-$(CONFIG_PICTOR_DECODER)          += pictordec.o cga_data.o
OBJS-$(CONFIG_PJS_DECODER)             += textdec.o ass.o
OBJS-$(CONFIG_PNG_DECODER)             += png.o pngdec.o pngdsp.o
OBJS-$(CONFIG_PNG_ENCODER)             += png.o pngenc.o
OBJS-$(CONFIG_PPM_DECODER)             += pnmdec.o pnm.o
OBJS-$(CONFIG_PPM_ENCODER)             += pnmenc.o pnm.o
OBJS-$(CONFIG_PRORES_DECODER)          += proresdec2.o proresdsp.o
OBJS-$(CONFIG_PRORES_LGPL_DECODER)     += proresdec_lgpl.o proresdsp.o proresdata.o
OBJS-$(CONFIG_PRORES_ENCODER)          += proresenc_anatoliy.o
OBJS-$(CONFIG_PRORES_ANATOLIY_ENCODER) += proresenc_anatoliy.o
OBJS-$(CONFIG_PRORES_KOSTYA_ENCODER)   += proresenc_kostya.o proresdata.o proresdsp.o
OBJS-$(CONFIG_PTX_DECODER)             += ptx.o
OBJS-$(CONFIG_QCELP_DECODER)           += qcelpdec.o                     \
                                          celp_filters.o acelp_vectors.o \
                                          acelp_filters.o
OBJS-$(CONFIG_QDM2_DECODER)            += qdm2.o
OBJS-$(CONFIG_QDRAW_DECODER)           += qdrw.o
OBJS-$(CONFIG_QPEG_DECODER)            += qpeg.o
OBJS-$(CONFIG_QTRLE_DECODER)           += qtrle.o
OBJS-$(CONFIG_QTRLE_ENCODER)           += qtrleenc.o
OBJS-$(CONFIG_R10K_DECODER)            += r210dec.o
OBJS-$(CONFIG_R10K_ENCODER)            += r210enc.o
OBJS-$(CONFIG_R210_DECODER)            += r210dec.o
OBJS-$(CONFIG_R210_ENCODER)            += r210enc.o
OBJS-$(CONFIG_RA_144_DECODER)          += ra144dec.o ra144.o celp_filters.o
OBJS-$(CONFIG_RA_144_ENCODER)          += ra144enc.o ra144.o celp_filters.o \
                                          audio_frame_queue.o
OBJS-$(CONFIG_RA_288_DECODER)          += ra288.o celp_filters.o
OBJS-$(CONFIG_RALF_DECODER)            += ralf.o
OBJS-$(CONFIG_RAWVIDEO_DECODER)        += rawdec.o
OBJS-$(CONFIG_RAWVIDEO_ENCODER)        += rawenc.o
OBJS-$(CONFIG_REALTEXT_DECODER)        += realtextdec.o ass.o
OBJS-$(CONFIG_RL2_DECODER)             += rl2.o
OBJS-$(CONFIG_ROQ_DECODER)             += roqvideodec.o roqvideo.o
OBJS-$(CONFIG_ROQ_ENCODER)             += roqvideoenc.o roqvideo.o elbg.o
OBJS-$(CONFIG_ROQ_DPCM_DECODER)        += dpcm.o
OBJS-$(CONFIG_ROQ_DPCM_ENCODER)        += roqaudioenc.o
OBJS-$(CONFIG_RPZA_DECODER)            += rpza.o
OBJS-$(CONFIG_RV10_DECODER)            += rv10.o
OBJS-$(CONFIG_RV10_ENCODER)            += rv10enc.o
OBJS-$(CONFIG_RV20_DECODER)            += rv10.o
OBJS-$(CONFIG_RV20_ENCODER)            += rv20enc.o
OBJS-$(CONFIG_RV30_DECODER)            += rv30.o rv34.o rv30dsp.o rv34dsp.o
OBJS-$(CONFIG_RV40_DECODER)            += rv40.o rv34.o rv34dsp.o rv40dsp.o
OBJS-$(CONFIG_SAMI_DECODER)            += samidec.o ass.o
OBJS-$(CONFIG_S302M_DECODER)           += s302m.o
OBJS-$(CONFIG_SANM_DECODER)            += sanm.o
OBJS-$(CONFIG_SGI_DECODER)             += sgidec.o
OBJS-$(CONFIG_SGI_ENCODER)             += sgienc.o rle.o
OBJS-$(CONFIG_SGIRLE_DECODER)          += sgirledec.o
OBJS-$(CONFIG_SHORTEN_DECODER)         += shorten.o
OBJS-$(CONFIG_SIPR_DECODER)            += sipr.o acelp_pitch_delay.o \
                                          celp_math.o acelp_vectors.o \
                                          acelp_filters.o celp_filters.o \
                                          sipr16k.o
OBJS-$(CONFIG_SMACKAUD_DECODER)        += smacker.o
OBJS-$(CONFIG_SMACKER_DECODER)         += smacker.o
OBJS-$(CONFIG_SMC_DECODER)             += smc.o
OBJS-$(CONFIG_SNOW_DECODER)            += snowdec.o snow.o
OBJS-$(CONFIG_SNOW_ENCODER)            += snowenc.o snow.o              \
                                          h263.o ituh263enc.o
OBJS-$(CONFIG_SOL_DPCM_DECODER)        += dpcm.o
OBJS-$(CONFIG_SONIC_DECODER)           += sonic.o
OBJS-$(CONFIG_SONIC_ENCODER)           += sonic.o
OBJS-$(CONFIG_SONIC_LS_ENCODER)        += sonic.o
OBJS-$(CONFIG_SP5X_DECODER)            += sp5xdec.o mjpegdec.o mjpeg.o
OBJS-$(CONFIG_SRT_DECODER)             += srtdec.o ass.o
OBJS-$(CONFIG_SRT_ENCODER)             += srtenc.o ass_split.o
OBJS-$(CONFIG_SUBRIP_DECODER)          += srtdec.o ass.o
OBJS-$(CONFIG_SUBRIP_ENCODER)          += srtenc.o ass_split.o
OBJS-$(CONFIG_SUBVIEWER1_DECODER)      += textdec.o ass.o
OBJS-$(CONFIG_SUBVIEWER_DECODER)       += subviewerdec.o ass.o
OBJS-$(CONFIG_SUNRAST_DECODER)         += sunrast.o
OBJS-$(CONFIG_SUNRAST_ENCODER)         += sunrastenc.o
OBJS-$(CONFIG_SVQ1_DECODER)            += svq1dec.o svq1.o svq13.o h263.o
OBJS-$(CONFIG_SVQ1_ENCODER)            += svq1enc.o svq1.o    \
                                          h263.o ituh263enc.o
OBJS-$(CONFIG_SVQ3_DECODER)            += svq3.o svq13.o h263.o h264.o        \
                                          h264_loopfilter.o h264_direct.o     \
                                          h264_sei.o h264_ps.o h264_refs.o    \
                                          h264_cavlc.o h264_cabac.o cabac.o
OBJS-$(CONFIG_TEXT_DECODER)            += textdec.o ass.o
OBJS-$(CONFIG_TAK_DECODER)             += takdec.o tak.o
OBJS-$(CONFIG_TARGA_DECODER)           += targa.o
OBJS-$(CONFIG_TARGA_ENCODER)           += targaenc.o rle.o
OBJS-$(CONFIG_TARGA_Y216_DECODER)      += targa_y216dec.o
OBJS-$(CONFIG_THEORA_DECODER)          += xiph.o
OBJS-$(CONFIG_THP_DECODER)             += mjpegdec.o mjpeg.o
OBJS-$(CONFIG_TIERTEXSEQVIDEO_DECODER) += tiertexseqv.o
OBJS-$(CONFIG_TIFF_DECODER)            += tiff.o lzw.o faxcompr.o tiff_data.o
OBJS-$(CONFIG_TIFF_ENCODER)            += tiffenc.o rle.o lzwenc.o tiff_data.o
OBJS-$(CONFIG_TMV_DECODER)             += tmv.o cga_data.o
OBJS-$(CONFIG_TRUEHD_DECODER)          += mlpdec.o mlpdsp.o
OBJS-$(CONFIG_TRUEMOTION1_DECODER)     += truemotion1.o
OBJS-$(CONFIG_TRUEMOTION2_DECODER)     += truemotion2.o
OBJS-$(CONFIG_TRUESPEECH_DECODER)      += truespeech.o
OBJS-$(CONFIG_TSCC_DECODER)            += tscc.o msrledec.o
OBJS-$(CONFIG_TSCC2_DECODER)           += tscc2.o
OBJS-$(CONFIG_TTA_DECODER)             += tta.o
OBJS-$(CONFIG_TWINVQ_DECODER)          += twinvq.o
OBJS-$(CONFIG_TXD_DECODER)             += txd.o s3tc.o
OBJS-$(CONFIG_ULTI_DECODER)            += ulti.o
OBJS-$(CONFIG_UTVIDEO_DECODER)         += utvideodec.o utvideo.o
OBJS-$(CONFIG_UTVIDEO_ENCODER)         += utvideoenc.o utvideo.o
OBJS-$(CONFIG_V210_DECODER)            += v210dec.o
OBJS-$(CONFIG_V210_ENCODER)            += v210enc.o
OBJS-$(CONFIG_V308_DECODER)            += v308dec.o
OBJS-$(CONFIG_V308_ENCODER)            += v308enc.o
OBJS-$(CONFIG_V408_DECODER)            += v408dec.o
OBJS-$(CONFIG_V408_ENCODER)            += v408enc.o
OBJS-$(CONFIG_V410_DECODER)            += v410dec.o
OBJS-$(CONFIG_V410_ENCODER)            += v410enc.o
OBJS-$(CONFIG_V210X_DECODER)           += v210x.o
OBJS-$(CONFIG_VB_DECODER)              += vb.o
OBJS-$(CONFIG_VBLE_DECODER)            += vble.o
OBJS-$(CONFIG_VC1_DECODER)             += vc1dec.o vc1.o vc1data.o vc1dsp.o \
                                          msmpeg4.o msmpeg4data.o           \
                                          intrax8.o intrax8dsp.o
OBJS-$(CONFIG_VC1_DXVA2_HWACCEL)       += dxva2_vc1.o
OBJS-$(CONFIG_VC1_VAAPI_HWACCEL)       += vaapi_vc1.o
OBJS-$(CONFIG_VCR1_DECODER)            += vcr1.o
OBJS-$(CONFIG_VCR1_ENCODER)            += vcr1.o
OBJS-$(CONFIG_VMDAUDIO_DECODER)        += vmdav.o
OBJS-$(CONFIG_VMDVIDEO_DECODER)        += vmdav.o
OBJS-$(CONFIG_VMNC_DECODER)            += vmnc.o
OBJS-$(CONFIG_VORBIS_DECODER)          += vorbisdec.o vorbis.o \
                                          vorbis_data.o xiph.o
OBJS-$(CONFIG_VORBIS_ENCODER)          += vorbisenc.o vorbis.o \
                                          vorbis_data.o
OBJS-$(CONFIG_VP3_DECODER)             += vp3.o
OBJS-$(CONFIG_VP5_DECODER)             += vp5.o vp56.o vp56data.o vp56dsp.o \
                                          vp56rac.o
OBJS-$(CONFIG_VP6_DECODER)             += vp6.o vp56.o vp56data.o vp56dsp.o \
                                          vp6dsp.o vp56rac.o
OBJS-$(CONFIG_VP8_DECODER)             += vp8.o vp8dsp.o vp56rac.o
OBJS-$(CONFIG_VPLAYER_DECODER)         += textdec.o ass.o
OBJS-$(CONFIG_VQA_DECODER)             += vqavideo.o
OBJS-$(CONFIG_WAVPACK_DECODER)         += wavpack.o
OBJS-$(CONFIG_WEBVTT_DECODER)          += webvttdec.o
OBJS-$(CONFIG_WMALOSSLESS_DECODER)     += wmalosslessdec.o wma_common.o
OBJS-$(CONFIG_WMAPRO_DECODER)          += wmaprodec.o wma.o wma_common.o
OBJS-$(CONFIG_WMAV1_DECODER)           += wmadec.o wma.o wma_common.o aactab.o
OBJS-$(CONFIG_WMAV1_ENCODER)           += wmaenc.o wma.o wma_common.o aactab.o
OBJS-$(CONFIG_WMAV2_DECODER)           += wmadec.o wma.o wma_common.o aactab.o
OBJS-$(CONFIG_WMAV2_ENCODER)           += wmaenc.o wma.o wma_common.o aactab.o
OBJS-$(CONFIG_WMAVOICE_DECODER)        += wmavoice.o \
                                          celp_filters.o \
                                          acelp_vectors.o acelp_filters.o
OBJS-$(CONFIG_WMV1_DECODER)            += msmpeg4.o msmpeg4data.o
OBJS-$(CONFIG_WMV2_DECODER)            += wmv2dec.o wmv2.o        \
                                          msmpeg4.o msmpeg4data.o \
                                          intrax8.o intrax8dsp.o
OBJS-$(CONFIG_WMV2_ENCODER)            += wmv2enc.o wmv2.o \
                                          msmpeg4.o msmpeg4enc.o msmpeg4data.o \
                                          mpeg4videodec.o ituh263dec.o h263dec.o
OBJS-$(CONFIG_WNV1_DECODER)            += wnv1.o
OBJS-$(CONFIG_WS_SND1_DECODER)         += ws-snd1.o
OBJS-$(CONFIG_XAN_DPCM_DECODER)        += dpcm.o
OBJS-$(CONFIG_XAN_WC3_DECODER)         += xan.o
OBJS-$(CONFIG_XAN_WC4_DECODER)         += xxan.o
OBJS-$(CONFIG_XBIN_DECODER)            += bintext.o cga_data.o
OBJS-$(CONFIG_XBM_DECODER)             += xbmdec.o
OBJS-$(CONFIG_XBM_ENCODER)             += xbmenc.o
OBJS-$(CONFIG_XFACE_DECODER)           += xfacedec.o xface.o
OBJS-$(CONFIG_XFACE_ENCODER)           += xfaceenc.o xface.o
OBJS-$(CONFIG_XL_DECODER)              += xl.o
OBJS-$(CONFIG_XSUB_DECODER)            += xsubdec.o
OBJS-$(CONFIG_XSUB_ENCODER)            += xsubenc.o
OBJS-$(CONFIG_XWD_DECODER)             += xwddec.o
OBJS-$(CONFIG_XWD_ENCODER)             += xwdenc.o
OBJS-$(CONFIG_Y41P_DECODER)            += y41pdec.o
OBJS-$(CONFIG_Y41P_ENCODER)            += y41penc.o
OBJS-$(CONFIG_YOP_DECODER)             += yop.o
OBJS-$(CONFIG_YUV4_DECODER)            += yuv4dec.o
OBJS-$(CONFIG_YUV4_ENCODER)            += yuv4enc.o
OBJS-$(CONFIG_ZEROCODEC_DECODER)       += zerocodec.o
OBJS-$(CONFIG_ZLIB_DECODER)            += lcldec.o
OBJS-$(CONFIG_ZLIB_ENCODER)            += lclenc.o
OBJS-$(CONFIG_ZMBV_DECODER)            += zmbv.o
OBJS-$(CONFIG_ZMBV_ENCODER)            += zmbvenc.o

# (AD)PCM decoders/encoders
OBJS-$(CONFIG_PCM_ALAW_DECODER)           += pcm.o
OBJS-$(CONFIG_PCM_ALAW_ENCODER)           += pcm.o
OBJS-$(CONFIG_PCM_BLURAY_DECODER)         += pcm-mpeg.o
OBJS-$(CONFIG_PCM_DVD_DECODER)            += pcm.o
OBJS-$(CONFIG_PCM_F32BE_DECODER)          += pcm.o
OBJS-$(CONFIG_PCM_F32BE_ENCODER)          += pcm.o
OBJS-$(CONFIG_PCM_F32LE_DECODER)          += pcm.o
OBJS-$(CONFIG_PCM_F32LE_ENCODER)          += pcm.o
OBJS-$(CONFIG_PCM_F64BE_DECODER)          += pcm.o
OBJS-$(CONFIG_PCM_F64BE_ENCODER)          += pcm.o
OBJS-$(CONFIG_PCM_F64LE_DECODER)          += pcm.o
OBJS-$(CONFIG_PCM_F64LE_ENCODER)          += pcm.o
OBJS-$(CONFIG_PCM_LXF_DECODER)            += pcm.o
OBJS-$(CONFIG_PCM_MULAW_DECODER)          += pcm.o
OBJS-$(CONFIG_PCM_MULAW_ENCODER)          += pcm.o
OBJS-$(CONFIG_PCM_S8_DECODER)             += pcm.o
OBJS-$(CONFIG_PCM_S8_ENCODER)             += pcm.o
OBJS-$(CONFIG_PCM_S8_PLANAR_DECODER)      += pcm.o
OBJS-$(CONFIG_PCM_S8_PLANAR_ENCODER)      += pcm.o
OBJS-$(CONFIG_PCM_S16BE_DECODER)          += pcm.o
OBJS-$(CONFIG_PCM_S16BE_ENCODER)          += pcm.o
OBJS-$(CONFIG_PCM_S16BE_PLANAR_DECODER)   += pcm.o
OBJS-$(CONFIG_PCM_S16BE_PLANAR_ENCODER)   += pcm.o
OBJS-$(CONFIG_PCM_S16LE_DECODER)          += pcm.o
OBJS-$(CONFIG_PCM_S16LE_ENCODER)          += pcm.o
OBJS-$(CONFIG_PCM_S16LE_PLANAR_DECODER)   += pcm.o
OBJS-$(CONFIG_PCM_S16LE_PLANAR_ENCODER)   += pcm.o
OBJS-$(CONFIG_PCM_S24BE_DECODER)          += pcm.o
OBJS-$(CONFIG_PCM_S24BE_ENCODER)          += pcm.o
OBJS-$(CONFIG_PCM_S24DAUD_DECODER)        += pcm.o
OBJS-$(CONFIG_PCM_S24DAUD_ENCODER)        += pcm.o
OBJS-$(CONFIG_PCM_S24LE_DECODER)          += pcm.o
OBJS-$(CONFIG_PCM_S24LE_ENCODER)          += pcm.o
OBJS-$(CONFIG_PCM_S24LE_PLANAR_DECODER)   += pcm.o
OBJS-$(CONFIG_PCM_S24LE_PLANAR_ENCODER)   += pcm.o
OBJS-$(CONFIG_PCM_S32BE_DECODER)          += pcm.o
OBJS-$(CONFIG_PCM_S32BE_ENCODER)          += pcm.o
OBJS-$(CONFIG_PCM_S32LE_DECODER)          += pcm.o
OBJS-$(CONFIG_PCM_S32LE_ENCODER)          += pcm.o
OBJS-$(CONFIG_PCM_S32LE_PLANAR_DECODER)   += pcm.o
OBJS-$(CONFIG_PCM_S32LE_PLANAR_ENCODER)   += pcm.o
OBJS-$(CONFIG_PCM_U8_DECODER)             += pcm.o
OBJS-$(CONFIG_PCM_U8_ENCODER)             += pcm.o
OBJS-$(CONFIG_PCM_U16BE_DECODER)          += pcm.o
OBJS-$(CONFIG_PCM_U16BE_ENCODER)          += pcm.o
OBJS-$(CONFIG_PCM_U16LE_DECODER)          += pcm.o
OBJS-$(CONFIG_PCM_U16LE_ENCODER)          += pcm.o
OBJS-$(CONFIG_PCM_U24BE_DECODER)          += pcm.o
OBJS-$(CONFIG_PCM_U24BE_ENCODER)          += pcm.o
OBJS-$(CONFIG_PCM_U24LE_DECODER)          += pcm.o
OBJS-$(CONFIG_PCM_U24LE_ENCODER)          += pcm.o
OBJS-$(CONFIG_PCM_U32BE_DECODER)          += pcm.o
OBJS-$(CONFIG_PCM_U32BE_ENCODER)          += pcm.o
OBJS-$(CONFIG_PCM_U32LE_DECODER)          += pcm.o
OBJS-$(CONFIG_PCM_U32LE_ENCODER)          += pcm.o
OBJS-$(CONFIG_PCM_ZORK_DECODER)           += pcm.o

OBJS-$(CONFIG_ADPCM_4XM_DECODER)          += adpcm.o adpcm_data.o
OBJS-$(CONFIG_ADPCM_ADX_DECODER)          += adxdec.o adx.o
OBJS-$(CONFIG_ADPCM_ADX_ENCODER)          += adxenc.o adx.o
OBJS-$(CONFIG_ADPCM_AFC_DECODER)          += adpcm.o adpcm_data.o
OBJS-$(CONFIG_ADPCM_CT_DECODER)           += adpcm.o adpcm_data.o
OBJS-$(CONFIG_ADPCM_EA_DECODER)           += adpcm.o adpcm_data.o
OBJS-$(CONFIG_ADPCM_EA_MAXIS_XA_DECODER)  += adpcm.o adpcm_data.o
OBJS-$(CONFIG_ADPCM_EA_R1_DECODER)        += adpcm.o adpcm_data.o
OBJS-$(CONFIG_ADPCM_EA_R2_DECODER)        += adpcm.o adpcm_data.o
OBJS-$(CONFIG_ADPCM_EA_R3_DECODER)        += adpcm.o adpcm_data.o
OBJS-$(CONFIG_ADPCM_EA_XAS_DECODER)       += adpcm.o adpcm_data.o
OBJS-$(CONFIG_ADPCM_G722_DECODER)         += g722.o g722dec.o
OBJS-$(CONFIG_ADPCM_G722_ENCODER)         += g722.o g722enc.o
OBJS-$(CONFIG_ADPCM_G726_DECODER)         += g726.o
OBJS-$(CONFIG_ADPCM_G726_ENCODER)         += g726.o
OBJS-$(CONFIG_ADPCM_IMA_AMV_DECODER)      += adpcm.o adpcm_data.o
OBJS-$(CONFIG_ADPCM_IMA_APC_DECODER)      += adpcm.o adpcm_data.o
OBJS-$(CONFIG_ADPCM_IMA_DK3_DECODER)      += adpcm.o adpcm_data.o
OBJS-$(CONFIG_ADPCM_IMA_DK4_DECODER)      += adpcm.o adpcm_data.o
OBJS-$(CONFIG_ADPCM_IMA_EA_EACS_DECODER)  += adpcm.o adpcm_data.o
OBJS-$(CONFIG_ADPCM_IMA_EA_SEAD_DECODER)  += adpcm.o adpcm_data.o
OBJS-$(CONFIG_ADPCM_IMA_ISS_DECODER)      += adpcm.o adpcm_data.o
OBJS-$(CONFIG_ADPCM_IMA_OKI_DECODER)      += adpcm.o adpcm_data.o
OBJS-$(CONFIG_ADPCM_IMA_QT_DECODER)       += adpcm.o adpcm_data.o
OBJS-$(CONFIG_ADPCM_IMA_QT_ENCODER)       += adpcmenc.o adpcm_data.o
OBJS-$(CONFIG_ADPCM_IMA_SMJPEG_DECODER)   += adpcm.o adpcm_data.o
OBJS-$(CONFIG_ADPCM_IMA_WAV_DECODER)      += adpcm.o adpcm_data.o
OBJS-$(CONFIG_ADPCM_IMA_WAV_ENCODER)      += adpcmenc.o adpcm_data.o
OBJS-$(CONFIG_ADPCM_IMA_WS_DECODER)       += adpcm.o adpcm_data.o
OBJS-$(CONFIG_ADPCM_MS_DECODER)           += adpcm.o adpcm_data.o
OBJS-$(CONFIG_ADPCM_MS_ENCODER)           += adpcmenc.o adpcm_data.o
OBJS-$(CONFIG_ADPCM_SBPRO_2_DECODER)      += adpcm.o adpcm_data.o
OBJS-$(CONFIG_ADPCM_SBPRO_3_DECODER)      += adpcm.o adpcm_data.o
OBJS-$(CONFIG_ADPCM_SBPRO_4_DECODER)      += adpcm.o adpcm_data.o
OBJS-$(CONFIG_ADPCM_SWF_DECODER)          += adpcm.o adpcm_data.o
OBJS-$(CONFIG_ADPCM_SWF_ENCODER)          += adpcmenc.o adpcm_data.o
OBJS-$(CONFIG_ADPCM_THP_DECODER)          += adpcm.o adpcm_data.o
OBJS-$(CONFIG_ADPCM_XA_DECODER)           += adpcm.o adpcm_data.o
OBJS-$(CONFIG_ADPCM_YAMAHA_DECODER)       += adpcm.o adpcm_data.o
OBJS-$(CONFIG_ADPCM_YAMAHA_ENCODER)       += adpcmenc.o adpcm_data.o
OBJS-$(CONFIG_VIMA_DECODER)               += vima.o adpcm_data.o

# libavformat dependencies
OBJS-$(CONFIG_ADTS_MUXER)              += mpeg4audio.o
OBJS-$(CONFIG_ADX_DEMUXER)             += adx.o
OBJS-$(CONFIG_CAF_DEMUXER)             += mpeg4audio.o mpegaudiodata.o  \
                                          ac3tab.o
OBJS-$(CONFIG_DV_DEMUXER)              += dv_profile.o
OBJS-$(CONFIG_DV_MUXER)                += dv_profile.o timecode.o
OBJS-$(CONFIG_FLAC_DEMUXER)            += flac.o flacdata.o vorbis_data.o \
                                          vorbis_parser.o xiph.o
OBJS-$(CONFIG_FLAC_MUXER)              += flac.o flacdata.o vorbis_data.o
OBJS-$(CONFIG_FLV_DEMUXER)             += mpeg4audio.o
OBJS-$(CONFIG_GXF_DEMUXER)             += mpeg12data.o
OBJS-$(CONFIG_IFF_DEMUXER)             += iff.o
OBJS-$(CONFIG_ISMV_MUXER)              += mpeg4audio.o mpegaudiodata.o
OBJS-$(CONFIG_LATM_MUXER)              += mpeg4audio.o
OBJS-$(CONFIG_MATROSKA_AUDIO_MUXER)    += xiph.o mpeg4audio.o vorbis_data.o \
                                          flac.o flacdata.o
OBJS-$(CONFIG_MATROSKA_DEMUXER)        += mpeg4audio.o mpegaudiodata.o
OBJS-$(CONFIG_MATROSKA_MUXER)          += mpeg4audio.o mpegaudiodata.o  \
                                          flac.o flacdata.o vorbis_data.o xiph.o
OBJS-$(CONFIG_MP2_MUXER)               += mpegaudiodata.o mpegaudiodecheader.o
OBJS-$(CONFIG_MP3_MUXER)               += mpegaudiodata.o mpegaudiodecheader.o
OBJS-$(CONFIG_MOV_DEMUXER)             += mpeg4audio.o mpegaudiodata.o ac3tab.o timecode.o
OBJS-$(CONFIG_MOV_MUXER)               += mpeg4audio.o mpegaudiodata.o
OBJS-$(CONFIG_MPEGTS_MUXER)            += mpeg4audio.o
OBJS-$(CONFIG_MPEGTS_DEMUXER)          += mpeg4audio.o mpegaudiodata.o
OBJS-$(CONFIG_MXF_MUXER)               += timecode.o dnxhddata.o
OBJS-$(CONFIG_NUT_MUXER)               += mpegaudiodata.o
OBJS-$(CONFIG_OGG_DEMUXER)             += xiph.o flac.o flacdata.o     \
                                          mpeg12data.o vorbis_parser.o \
                                          dirac.o vorbis_data.o
OBJS-$(CONFIG_OGG_MUXER)               += xiph.o flac.o flacdata.o \
                                          vorbis_data.o
OBJS-$(CONFIG_RTP_MUXER)               += mpeg4audio.o xiph.o
OBJS-$(CONFIG_RTPDEC)                  += mjpeg.o
OBJS-$(CONFIG_SPDIF_DEMUXER)           += aacadtsdec.o mpeg4audio.o
OBJS-$(CONFIG_SPDIF_MUXER)             += dca.o
OBJS-$(CONFIG_TAK_DEMUXER)             += tak.o
OBJS-$(CONFIG_WEBM_MUXER)              += mpeg4audio.o mpegaudiodata.o  \
                                          xiph.o flac.o flacdata.o \
                                          vorbis_data.o
OBJS-$(CONFIG_WTV_DEMUXER)             += mpeg4audio.o mpegaudiodata.o

# external codec libraries
OBJS-$(CONFIG_LIBAACPLUS_ENCODER)         += libaacplus.o
OBJS-$(CONFIG_LIBCELT_DECODER)            += libcelt_dec.o
OBJS-$(CONFIG_LIBFAAC_ENCODER)            += libfaac.o audio_frame_queue.o
OBJS-$(CONFIG_LIBFDK_AAC_ENCODER)         += libfdk-aacenc.o audio_frame_queue.o
OBJS-$(CONFIG_LIBGSM_DECODER)             += libgsm.o
OBJS-$(CONFIG_LIBGSM_ENCODER)             += libgsm.o
OBJS-$(CONFIG_LIBGSM_MS_DECODER)          += libgsm.o
OBJS-$(CONFIG_LIBGSM_MS_ENCODER)          += libgsm.o
OBJS-$(CONFIG_LIBILBC_DECODER)            += libilbc.o
OBJS-$(CONFIG_LIBILBC_ENCODER)            += libilbc.o
OBJS-$(CONFIG_LIBMP3LAME_ENCODER)         += libmp3lame.o mpegaudiodecheader.o \
                                             audio_frame_queue.o
OBJS-$(CONFIG_LIBOPENCORE_AMRNB_DECODER)  += libopencore-amr.o \
                                             audio_frame_queue.o
OBJS-$(CONFIG_LIBOPENCORE_AMRNB_ENCODER)  += libopencore-amr.o \
                                             audio_frame_queue.o
OBJS-$(CONFIG_LIBOPENCORE_AMRWB_DECODER)  += libopencore-amr.o
OBJS-$(CONFIG_LIBOPENJPEG_DECODER)        += libopenjpegdec.o
OBJS-$(CONFIG_LIBOPENJPEG_ENCODER)        += libopenjpegenc.o
OBJS-$(CONFIG_LIBOPUS_DECODER)            += libopusdec.o libopus.o     \
                                             vorbis_data.o
OBJS-$(CONFIG_LIBOPUS_ENCODER)            += libopusenc.o libopus.o     \
                                             vorbis_data.o audio_frame_queue.o
OBJS-$(CONFIG_LIBSCHROEDINGER_DECODER)    += libschroedingerdec.o \
                                             libschroedinger.o
OBJS-$(CONFIG_LIBSCHROEDINGER_ENCODER)    += libschroedingerenc.o \
                                             libschroedinger.o
OBJS-$(CONFIG_LIBSPEEX_DECODER)           += libspeexdec.o
OBJS-$(CONFIG_LIBSPEEX_ENCODER)           += libspeexenc.o audio_frame_queue.o
OBJS-$(CONFIG_LIBSTAGEFRIGHT_H264_DECODER)+= libstagefright.o
OBJS-$(CONFIG_LIBTHEORA_ENCODER)          += libtheoraenc.o
OBJS-$(CONFIG_LIBTWOLAME_ENCODER)         += libtwolame.o
OBJS-$(CONFIG_LIBUTVIDEO_DECODER)         += libutvideodec.o
OBJS-$(CONFIG_LIBUTVIDEO_ENCODER)         += libutvideoenc.o
OBJS-$(CONFIG_LIBVO_AACENC_ENCODER)       += libvo-aacenc.o mpeg4audio.o \
                                             audio_frame_queue.o
OBJS-$(CONFIG_LIBVO_AMRWBENC_ENCODER)     += libvo-amrwbenc.o
OBJS-$(CONFIG_LIBVORBIS_DECODER)          += libvorbisdec.o
OBJS-$(CONFIG_LIBVORBIS_ENCODER)          += libvorbisenc.o audio_frame_queue.o \
                                             vorbis_data.o vorbis_parser.o xiph.o
OBJS-$(CONFIG_LIBVPX_DECODER)             += libvpxdec.o
OBJS-$(CONFIG_LIBVPX_ENCODER)             += libvpxenc.o
OBJS-$(CONFIG_LIBX264_ENCODER)            += libx264.o
OBJS-$(CONFIG_LIBXAVS_ENCODER)            += libxavs.o
OBJS-$(CONFIG_LIBXVID_ENCODER)            += libxvid.o

# parsers
OBJS-$(CONFIG_AAC_PARSER)              += aac_parser.o aac_ac3_parser.o \
                                          aacadtsdec.o mpeg4audio.o
OBJS-$(CONFIG_AAC_LATM_PARSER)         += latm_parser.o
OBJS-$(CONFIG_AC3_PARSER)              += ac3_parser.o ac3tab.o \
                                          aac_ac3_parser.o
OBJS-$(CONFIG_ADX_PARSER)              += adx_parser.o adx.o
OBJS-$(CONFIG_BMP_PARSER)              += bmp_parser.o
OBJS-$(CONFIG_CAVSVIDEO_PARSER)        += cavs_parser.o
OBJS-$(CONFIG_COOK_PARSER)             += cook_parser.o
OBJS-$(CONFIG_DCA_PARSER)              += dca_parser.o dca.o
OBJS-$(CONFIG_DIRAC_PARSER)            += dirac_parser.o
OBJS-$(CONFIG_DNXHD_PARSER)            += dnxhd_parser.o
OBJS-$(CONFIG_DVBSUB_PARSER)           += dvbsub_parser.o
OBJS-$(CONFIG_DVDSUB_PARSER)           += dvdsub_parser.o
OBJS-$(CONFIG_FLAC_PARSER)             += flac_parser.o flacdata.o flac.o \
                                          vorbis_data.o
OBJS-$(CONFIG_GSM_PARSER)              += gsm_parser.o
OBJS-$(CONFIG_H261_PARSER)             += h261_parser.o
OBJS-$(CONFIG_H263_PARSER)             += h263_parser.o
OBJS-$(CONFIG_H264_PARSER)             += h264_parser.o h264.o            \
                                          cabac.o                         \
                                          h264_refs.o h264_sei.o h264_direct.o \
                                          h264_loopfilter.o h264_cabac.o \
                                          h264_cavlc.o h264_ps.o
OBJS-$(CONFIG_MJPEG_PARSER)            += mjpeg_parser.o
OBJS-$(CONFIG_MLP_PARSER)              += mlp_parser.o mlp.o
OBJS-$(CONFIG_MPEG4VIDEO_PARSER)       += mpeg4video_parser.o h263.o \
                                          mpeg4videodec.o mpeg4video.o \
                                          ituh263dec.o h263dec.o
OBJS-$(CONFIG_PNG_PARSER)              += png_parser.o
OBJS-$(CONFIG_MPEGAUDIO_PARSER)        += mpegaudio_parser.o \
                                          mpegaudiodecheader.o mpegaudiodata.o
OBJS-$(CONFIG_MPEGVIDEO_PARSER)        += mpegvideo_parser.o    \
                                          mpeg12.o mpeg12data.o
OBJS-$(CONFIG_PNM_PARSER)              += pnm_parser.o pnm.o
OBJS-$(CONFIG_RV30_PARSER)             += rv34_parser.o
OBJS-$(CONFIG_RV40_PARSER)             += rv34_parser.o
OBJS-$(CONFIG_TAK_PARSER)              += tak_parser.o tak.o
OBJS-$(CONFIG_VC1_PARSER)              += vc1_parser.o vc1.o vc1data.o \
                                          msmpeg4.o msmpeg4data.o mpeg4video.o \
                                          h263.o
OBJS-$(CONFIG_VORBIS_PARSER)           += vorbis_parser.o xiph.o
OBJS-$(CONFIG_VP3_PARSER)              += vp3_parser.o
OBJS-$(CONFIG_VP8_PARSER)              += vp8_parser.o

# bitstream filters
OBJS-$(CONFIG_AAC_ADTSTOASC_BSF)          += aac_adtstoasc_bsf.o aacadtsdec.o \
                                             mpeg4audio.o
OBJS-$(CONFIG_CHOMP_BSF)                  += chomp_bsf.o
OBJS-$(CONFIG_DUMP_EXTRADATA_BSF)         += dump_extradata_bsf.o
OBJS-$(CONFIG_H264_MP4TOANNEXB_BSF)       += h264_mp4toannexb_bsf.o
OBJS-$(CONFIG_IMX_DUMP_HEADER_BSF)        += imx_dump_header_bsf.o
OBJS-$(CONFIG_MJPEG2JPEG_BSF)             += mjpeg2jpeg_bsf.o mjpeg.o
OBJS-$(CONFIG_MJPEGA_DUMP_HEADER_BSF)     += mjpega_dump_header_bsf.o
OBJS-$(CONFIG_MOV2TEXTSUB_BSF)            += movsub_bsf.o
OBJS-$(CONFIG_MP3_HEADER_COMPRESS_BSF)    += mp3_header_compress_bsf.o
OBJS-$(CONFIG_MP3_HEADER_DECOMPRESS_BSF)  += mp3_header_decompress_bsf.o \
                                             mpegaudiodata.o
OBJS-$(CONFIG_NOISE_BSF)                  += noise_bsf.o
OBJS-$(CONFIG_REMOVE_EXTRADATA_BSF)       += remove_extradata_bsf.o
OBJS-$(CONFIG_TEXT2MOVSUB_BSF)            += movsub_bsf.o

# thread libraries
OBJS-$(HAVE_PTHREADS)                  += pthread.o frame_thread_encoder.o
OBJS-$(HAVE_W32THREADS)                += pthread.o frame_thread_encoder.o
OBJS-$(HAVE_OS2THREADS)                += pthread.o frame_thread_encoder.o

SKIPHEADERS                            += %_tablegen.h                  \
                                          %_tables.h                    \
                                          aac_tablegen_decl.h           \
                                          fft-internal.h                \
                                          old_codec_ids.h               \
                                          tableprint.h                  \
                                          $(ARCH)/vp56_arith.h          \

SKIPHEADERS-$(CONFIG_DXVA2)            += dxva2.h dxva2_internal.h
SKIPHEADERS-$(CONFIG_LIBSCHROEDINGER)  += libschroedinger.h
SKIPHEADERS-$(CONFIG_LIBUTVIDEO)       += libutvideo.h
SKIPHEADERS-$(CONFIG_MPEG_XVMC_DECODER) += xvmc.h
SKIPHEADERS-$(CONFIG_VAAPI)            += vaapi_internal.h
SKIPHEADERS-$(CONFIG_VDA)              += vda.h
SKIPHEADERS-$(CONFIG_VDPAU)            += vdpau.h
SKIPHEADERS-$(HAVE_OS2THREADS)         += os2threads.h
SKIPHEADERS-$(HAVE_W32THREADS)         += w32pthreads.h

TESTPROGS = cabac                                                       \
            dct                                                         \
            fft                                                         \
            fft-fixed                                                   \
            golomb                                                      \
            iirfilter                                                   \
            imgconvert                                                  \
            rangecoder                                                  \
            snowenc                                                     \

TESTPROGS-$(HAVE_MMX) += motion
TESTOBJS = dctref.o

TOOLS = fourcc2pixfmt

HOSTPROGS = aac_tablegen                                                \
            aacps_tablegen                                              \
            cbrt_tablegen                                               \
            cos_tablegen                                                \
            dv_tablegen                                                 \
            motionpixels_tablegen                                       \
            mpegaudio_tablegen                                          \
            pcm_tablegen                                                \
            qdm2_tablegen                                               \
            sinewin_tablegen                                            \

CLEANFILES = *_tables.c *_tables.h *_tablegen$(HOSTEXESUF)

$(SUBDIR)dct-test$(EXESUF): $(SUBDIR)dctref.o $(SUBDIR)aandcttab.o

TRIG_TABLES  = cos cos_fixed sin
TRIG_TABLES := $(TRIG_TABLES:%=$(SUBDIR)%_tables.c)

$(TRIG_TABLES): $(SUBDIR)%_tables.c: $(SUBDIR)cos_tablegen$(HOSTEXESUF)
	$(M)./$< $* > $@

ifdef CONFIG_SMALL
$(SUBDIR)%_tablegen$(HOSTEXESUF): HOSTCFLAGS += -DCONFIG_SMALL=1
else
$(SUBDIR)%_tablegen$(HOSTEXESUF): HOSTCFLAGS += -DCONFIG_SMALL=0
endif

GEN_HEADERS = cbrt_tables.h aacps_tables.h aac_tables.h dv_tables.h     \
              sinewin_tables.h mpegaudio_tables.h motionpixels_tables.h \
              pcm_tables.h qdm2_tables.h
GEN_HEADERS := $(addprefix $(SUBDIR), $(GEN_HEADERS))

$(GEN_HEADERS): $(SUBDIR)%_tables.h: $(SUBDIR)%_tablegen$(HOSTEXESUF)
	$(M)./$< > $@

ifdef CONFIG_HARDCODED_TABLES
$(SUBDIR)aacdec.o: $(SUBDIR)cbrt_tables.h
$(SUBDIR)aacps.o: $(SUBDIR)aacps_tables.h
$(SUBDIR)aactab.o: $(SUBDIR)aac_tables.h
$(SUBDIR)dv.o: $(SUBDIR)dv_tables.h
$(SUBDIR)sinewin.o: $(SUBDIR)sinewin_tables.h
$(SUBDIR)mpegaudiodec.o: $(SUBDIR)mpegaudio_tables.h
$(SUBDIR)mpegaudiodec_float.o: $(SUBDIR)mpegaudio_tables.h
$(SUBDIR)motionpixels.o: $(SUBDIR)motionpixels_tables.h
$(SUBDIR)pcm.o: $(SUBDIR)pcm_tables.h
$(SUBDIR)qdm2.o: $(SUBDIR)qdm2_tables.h
endif<|MERGE_RESOLUTION|>--- conflicted
+++ resolved
@@ -296,11 +296,8 @@
 OBJS-$(CONFIG_MPEG2VIDEO_ENCODER)      += mpeg12enc.o mpeg12.o          \
                                           timecode.o
 OBJS-$(CONFIG_MPEG4_VAAPI_HWACCEL)     += vaapi_mpeg4.o
-<<<<<<< HEAD
+OBJS-$(CONFIG_MPEG4_VDPAU_HWACCEL)     += vdpau_mpeg4.o
 OBJS-$(CONFIG_MPL2_DECODER)            += mpl2dec.o ass.o
-=======
-OBJS-$(CONFIG_MPEG4_VDPAU_HWACCEL)     += vdpau_mpeg4.o
->>>>>>> 200e8ac9
 OBJS-$(CONFIG_MSMPEG4V1_DECODER)       += msmpeg4.o msmpeg4data.o
 OBJS-$(CONFIG_MSMPEG4V2_DECODER)       += msmpeg4.o msmpeg4data.o h263dec.o \
                                           h263.o ituh263dec.o mpeg4videodec.o
