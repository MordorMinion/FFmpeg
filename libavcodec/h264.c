--- conflicted
+++ resolved
@@ -139,12 +139,8 @@
     fill_rectangle(&h->ref_cache[0][scan8[0]], 4, 4, 8, ref, 1);
     fill_rectangle(h->mv_cache[0][scan8[0]], 4, 4, 8,
                    pack16to32((*mv)[0][0][0], (*mv)[0][0][1]), 4);
-<<<<<<< HEAD
     h->mb_mbaff =
     h->mb_field_decoding_flag = 0;
-=======
-    assert(!FRAME_MBAFF(h));
->>>>>>> 7fa00653
     ff_h264_hl_decode_mb(h);
 }
 
@@ -2866,12 +2862,8 @@
      * past end by one (callers fault) and resync_mb_y != 0
      * causes problems for the first MB line, too.
      */
-<<<<<<< HEAD
     if (CONFIG_ERROR_RESILIENCE &&
-        !FIELD_PICTURE && h->current_slice && !h->sps.new) {
-=======
-    if (!FIELD_PICTURE(h)) {
->>>>>>> 7fa00653
+        !FIELD_PICTURE(h) && h->current_slice && !h->sps.new) {
         h->er.cur_pic  = h->cur_pic_ptr;
         ff_er_frame_end(&h->er);
     }
@@ -4259,13 +4251,9 @@
 
     h->mb_skip_run = -1;
 
-<<<<<<< HEAD
     av_assert0(h->block_offset[15] == (4 * ((scan8[15] - scan8[0]) & 7) << h->pixel_shift) + 4 * h->linesize * ((scan8[15] - scan8[0]) >> 3));
 
-    h->is_complex = FRAME_MBAFF || h->picture_structure != PICT_FRAME ||
-=======
     h->is_complex = FRAME_MBAFF(h) || h->picture_structure != PICT_FRAME ||
->>>>>>> 7fa00653
                     avctx->codec_id != AV_CODEC_ID_H264 ||
                     (CONFIG_GRAY && (h->flags & CODEC_FLAG_GRAY));
 
