--- conflicted
+++ resolved
@@ -198,19 +198,6 @@
 }
 #endif
 
-<<<<<<< HEAD
-#if FF_API_SET_DIMENSIONS
-void avcodec_set_dimensions(AVCodecContext *s, int width, int height)
-{
-    int ret = ff_set_dimensions(s, width, height);
-    if (ret < 0) {
-        av_log(s, AV_LOG_WARNING, "Failed to set dimensions %d %d\n", width, height);
-    }
-}
-#endif
-
-=======
->>>>>>> 6dca24cd
 int ff_set_dimensions(AVCodecContext *s, int width, int height)
 {
     int ret = av_image_check_size2(width, height, s->max_pixels, AV_PIX_FMT_NONE, 0, s);
