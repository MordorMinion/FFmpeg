--- conflicted
+++ resolved
@@ -48,7 +48,6 @@
 extern const PMbInfo ff_h264_b_mb_type_info[23];
 extern const PMbInfo ff_h264_b_sub_mb_type_info[13];
 
-<<<<<<< HEAD
 static const AVRational ff_h264_pixel_aspect[17] = {
     {   0,  1 },
     {   1,  1 },
@@ -68,12 +67,11 @@
     {   3,  2 },
     {   2,  1 },
 };
-=======
+
 extern const uint8_t ff_h264_dequant4_coeff_init[6][3];
 extern const uint8_t ff_h264_dequant8_coeff_init_scan[16];
 extern const uint8_t ff_h264_dequant8_coeff_init[6][6];
 extern const uint8_t ff_h264_quant_rem6[QP_MAX_NUM + 1];
 extern const uint8_t ff_h264_quant_div6[QP_MAX_NUM + 1];
 
->>>>>>> ad9d3384
 #endif /* AVCODEC_H264DATA_H */