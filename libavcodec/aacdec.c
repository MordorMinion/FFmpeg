/*
 * AAC decoder
 * Copyright (c) 2005-2006 Oded Shimon ( ods15 ods15 dyndns org )
 * Copyright (c) 2006-2007 Maxim Gavrilov ( maxim.gavrilov gmail com )
 * Copyright (c) 2008-2013 Alex Converse <alex.converse@gmail.com>
 *
 * AAC LATM decoder
 * Copyright (c) 2008-2010 Paul Kendall <paul@kcbbs.gen.nz>
 * Copyright (c) 2010      Janne Grunau <janne-libav@jannau.net>
 *
 * This file is part of FFmpeg.
 *
 * FFmpeg is free software; you can redistribute it and/or
 * modify it under the terms of the GNU Lesser General Public
 * License as published by the Free Software Foundation; either
 * version 2.1 of the License, or (at your option) any later version.
 *
 * FFmpeg is distributed in the hope that it will be useful,
 * but WITHOUT ANY WARRANTY; without even the implied warranty of
 * MERCHANTABILITY or FITNESS FOR A PARTICULAR PURPOSE.  See the GNU
 * Lesser General Public License for more details.
 *
 * You should have received a copy of the GNU Lesser General Public
 * License along with FFmpeg; if not, write to the Free Software
 * Foundation, Inc., 51 Franklin Street, Fifth Floor, Boston, MA 02110-1301 USA
 */

/**
 * @file
 * AAC decoder
 * @author Oded Shimon  ( ods15 ods15 dyndns org )
 * @author Maxim Gavrilov ( maxim.gavrilov gmail com )
 */

/*
 * supported tools
 *
 * Support?             Name
 * N (code in SoC repo) gain control
 * Y                    block switching
 * Y                    window shapes - standard
 * N                    window shapes - Low Delay
 * Y                    filterbank - standard
 * N (code in SoC repo) filterbank - Scalable Sample Rate
 * Y                    Temporal Noise Shaping
 * Y                    Long Term Prediction
 * Y                    intensity stereo
 * Y                    channel coupling
 * Y                    frequency domain prediction
 * Y                    Perceptual Noise Substitution
 * Y                    Mid/Side stereo
 * N                    Scalable Inverse AAC Quantization
 * N                    Frequency Selective Switch
 * N                    upsampling filter
 * Y                    quantization & coding - AAC
 * N                    quantization & coding - TwinVQ
 * N                    quantization & coding - BSAC
 * N                    AAC Error Resilience tools
 * N                    Error Resilience payload syntax
 * N                    Error Protection tool
 * N                    CELP
 * N                    Silence Compression
 * N                    HVXC
 * N                    HVXC 4kbits/s VR
 * N                    Structured Audio tools
 * N                    Structured Audio Sample Bank Format
 * N                    MIDI
 * N                    Harmonic and Individual Lines plus Noise
 * N                    Text-To-Speech Interface
 * Y                    Spectral Band Replication
 * Y (not in this code) Layer-1
 * Y (not in this code) Layer-2
 * Y (not in this code) Layer-3
 * N                    SinuSoidal Coding (Transient, Sinusoid, Noise)
 * Y                    Parametric Stereo
 * N                    Direct Stream Transfer
 * Y                    Enhanced AAC Low Delay (ER AAC ELD)
 *
 * Note: - HE AAC v1 comprises LC AAC with Spectral Band Replication.
 *       - HE AAC v2 comprises LC AAC with Spectral Band Replication and
           Parametric Stereo.
 */

#include "libavutil/float_dsp.h"
#include "libavutil/opt.h"
#include "avcodec.h"
#include "internal.h"
#include "get_bits.h"
#include "fft.h"
#include "fmtconvert.h"
#include "lpc.h"
#include "kbdwin.h"
#include "sinewin.h"

#include "aac.h"
#include "aactab.h"
#include "aacdectab.h"
#include "cbrt_tablegen.h"
#include "sbr.h"
#include "aacsbr.h"
#include "mpeg4audio.h"
#include "aacadtsdec.h"
#include "libavutil/intfloat.h"

#include <assert.h>
#include <errno.h>
#include <math.h>
#include <stdint.h>
#include <string.h>

#if ARCH_ARM
#   include "arm/aac.h"
#elif ARCH_MIPS
#   include "mips/aacdec_mips.h"
#endif

static VLC vlc_scalefactors;
static VLC vlc_spectral[11];

static int output_configure(AACContext *ac,
                            uint8_t layout_map[MAX_ELEM_ID*4][3], int tags,
                            enum OCStatus oc_type, int get_new_frame);

#define overread_err "Input buffer exhausted before END element found\n"

static int count_channels(uint8_t (*layout)[3], int tags)
{
    int i, sum = 0;
    for (i = 0; i < tags; i++) {
        int syn_ele = layout[i][0];
        int pos     = layout[i][2];
        sum += (1 + (syn_ele == TYPE_CPE)) *
               (pos != AAC_CHANNEL_OFF && pos != AAC_CHANNEL_CC);
    }
    return sum;
}

/**
 * Check for the channel element in the current channel position configuration.
 * If it exists, make sure the appropriate element is allocated and map the
 * channel order to match the internal FFmpeg channel layout.
 *
 * @param   che_pos current channel position configuration
 * @param   type channel element type
 * @param   id channel element id
 * @param   channels count of the number of channels in the configuration
 *
 * @return  Returns error status. 0 - OK, !0 - error
 */
static av_cold int che_configure(AACContext *ac,
                                 enum ChannelPosition che_pos,
                                 int type, int id, int *channels)
{
    if (*channels >= MAX_CHANNELS)
        return AVERROR_INVALIDDATA;
    if (che_pos) {
        if (!ac->che[type][id]) {
            if (!(ac->che[type][id] = av_mallocz(sizeof(ChannelElement))))
                return AVERROR(ENOMEM);
            ff_aac_sbr_ctx_init(ac, &ac->che[type][id]->sbr);
        }
        if (type != TYPE_CCE) {
            if (*channels >= MAX_CHANNELS - (type == TYPE_CPE || (type == TYPE_SCE && ac->oc[1].m4ac.ps == 1))) {
                av_log(ac->avctx, AV_LOG_ERROR, "Too many channels\n");
                return AVERROR_INVALIDDATA;
            }
            ac->output_element[(*channels)++] = &ac->che[type][id]->ch[0];
            if (type == TYPE_CPE ||
                (type == TYPE_SCE && ac->oc[1].m4ac.ps == 1)) {
                ac->output_element[(*channels)++] = &ac->che[type][id]->ch[1];
            }
        }
    } else {
        if (ac->che[type][id])
            ff_aac_sbr_ctx_close(&ac->che[type][id]->sbr);
        av_freep(&ac->che[type][id]);
    }
    return 0;
}

static int frame_configure_elements(AVCodecContext *avctx)
{
    AACContext *ac = avctx->priv_data;
    int type, id, ch, ret;

    /* set channel pointers to internal buffers by default */
    for (type = 0; type < 4; type++) {
        for (id = 0; id < MAX_ELEM_ID; id++) {
            ChannelElement *che = ac->che[type][id];
            if (che) {
                che->ch[0].ret = che->ch[0].ret_buf;
                che->ch[1].ret = che->ch[1].ret_buf;
            }
        }
    }

    /* get output buffer */
    av_frame_unref(ac->frame);
    if (!avctx->channels)
        return 1;

    ac->frame->nb_samples = 2048;
    if ((ret = ff_get_buffer(avctx, ac->frame, 0)) < 0)
        return ret;

    /* map output channel pointers to AVFrame data */
    for (ch = 0; ch < avctx->channels; ch++) {
        if (ac->output_element[ch])
            ac->output_element[ch]->ret = (float *)ac->frame->extended_data[ch];
    }

    return 0;
}

struct elem_to_channel {
    uint64_t av_position;
    uint8_t syn_ele;
    uint8_t elem_id;
    uint8_t aac_position;
};

static int assign_pair(struct elem_to_channel e2c_vec[MAX_ELEM_ID],
                       uint8_t (*layout_map)[3], int offset, uint64_t left,
                       uint64_t right, int pos)
{
    if (layout_map[offset][0] == TYPE_CPE) {
        e2c_vec[offset] = (struct elem_to_channel) {
            .av_position  = left | right,
            .syn_ele      = TYPE_CPE,
            .elem_id      = layout_map[offset][1],
            .aac_position = pos
        };
        return 1;
    } else {
        e2c_vec[offset] = (struct elem_to_channel) {
            .av_position  = left,
            .syn_ele      = TYPE_SCE,
            .elem_id      = layout_map[offset][1],
            .aac_position = pos
        };
        e2c_vec[offset + 1] = (struct elem_to_channel) {
            .av_position  = right,
            .syn_ele      = TYPE_SCE,
            .elem_id      = layout_map[offset + 1][1],
            .aac_position = pos
        };
        return 2;
    }
}

static int count_paired_channels(uint8_t (*layout_map)[3], int tags, int pos,
                                 int *current)
{
    int num_pos_channels = 0;
    int first_cpe        = 0;
    int sce_parity       = 0;
    int i;
    for (i = *current; i < tags; i++) {
        if (layout_map[i][2] != pos)
            break;
        if (layout_map[i][0] == TYPE_CPE) {
            if (sce_parity) {
                if (pos == AAC_CHANNEL_FRONT && !first_cpe) {
                    sce_parity = 0;
                } else {
                    return -1;
                }
            }
            num_pos_channels += 2;
            first_cpe         = 1;
        } else {
            num_pos_channels++;
            sce_parity ^= 1;
        }
    }
    if (sce_parity &&
        ((pos == AAC_CHANNEL_FRONT && first_cpe) || pos == AAC_CHANNEL_SIDE))
        return -1;
    *current = i;
    return num_pos_channels;
}

static uint64_t sniff_channel_order(uint8_t (*layout_map)[3], int tags)
{
    int i, n, total_non_cc_elements;
    struct elem_to_channel e2c_vec[4 * MAX_ELEM_ID] = { { 0 } };
    int num_front_channels, num_side_channels, num_back_channels;
    uint64_t layout;

    if (FF_ARRAY_ELEMS(e2c_vec) < tags)
        return 0;

    i = 0;
    num_front_channels =
        count_paired_channels(layout_map, tags, AAC_CHANNEL_FRONT, &i);
    if (num_front_channels < 0)
        return 0;
    num_side_channels =
        count_paired_channels(layout_map, tags, AAC_CHANNEL_SIDE, &i);
    if (num_side_channels < 0)
        return 0;
    num_back_channels =
        count_paired_channels(layout_map, tags, AAC_CHANNEL_BACK, &i);
    if (num_back_channels < 0)
        return 0;

    i = 0;
    if (num_front_channels & 1) {
        e2c_vec[i] = (struct elem_to_channel) {
            .av_position  = AV_CH_FRONT_CENTER,
            .syn_ele      = TYPE_SCE,
            .elem_id      = layout_map[i][1],
            .aac_position = AAC_CHANNEL_FRONT
        };
        i++;
        num_front_channels--;
    }
    if (num_front_channels >= 4) {
        i += assign_pair(e2c_vec, layout_map, i,
                         AV_CH_FRONT_LEFT_OF_CENTER,
                         AV_CH_FRONT_RIGHT_OF_CENTER,
                         AAC_CHANNEL_FRONT);
        num_front_channels -= 2;
    }
    if (num_front_channels >= 2) {
        i += assign_pair(e2c_vec, layout_map, i,
                         AV_CH_FRONT_LEFT,
                         AV_CH_FRONT_RIGHT,
                         AAC_CHANNEL_FRONT);
        num_front_channels -= 2;
    }
    while (num_front_channels >= 2) {
        i += assign_pair(e2c_vec, layout_map, i,
                         UINT64_MAX,
                         UINT64_MAX,
                         AAC_CHANNEL_FRONT);
        num_front_channels -= 2;
    }

    if (num_side_channels >= 2) {
        i += assign_pair(e2c_vec, layout_map, i,
                         AV_CH_SIDE_LEFT,
                         AV_CH_SIDE_RIGHT,
                         AAC_CHANNEL_FRONT);
        num_side_channels -= 2;
    }
    while (num_side_channels >= 2) {
        i += assign_pair(e2c_vec, layout_map, i,
                         UINT64_MAX,
                         UINT64_MAX,
                         AAC_CHANNEL_SIDE);
        num_side_channels -= 2;
    }

    while (num_back_channels >= 4) {
        i += assign_pair(e2c_vec, layout_map, i,
                         UINT64_MAX,
                         UINT64_MAX,
                         AAC_CHANNEL_BACK);
        num_back_channels -= 2;
    }
    if (num_back_channels >= 2) {
        i += assign_pair(e2c_vec, layout_map, i,
                         AV_CH_BACK_LEFT,
                         AV_CH_BACK_RIGHT,
                         AAC_CHANNEL_BACK);
        num_back_channels -= 2;
    }
    if (num_back_channels) {
        e2c_vec[i] = (struct elem_to_channel) {
            .av_position  = AV_CH_BACK_CENTER,
            .syn_ele      = TYPE_SCE,
            .elem_id      = layout_map[i][1],
            .aac_position = AAC_CHANNEL_BACK
        };
        i++;
        num_back_channels--;
    }

    if (i < tags && layout_map[i][2] == AAC_CHANNEL_LFE) {
        e2c_vec[i] = (struct elem_to_channel) {
            .av_position  = AV_CH_LOW_FREQUENCY,
            .syn_ele      = TYPE_LFE,
            .elem_id      = layout_map[i][1],
            .aac_position = AAC_CHANNEL_LFE
        };
        i++;
    }
    while (i < tags && layout_map[i][2] == AAC_CHANNEL_LFE) {
        e2c_vec[i] = (struct elem_to_channel) {
            .av_position  = UINT64_MAX,
            .syn_ele      = TYPE_LFE,
            .elem_id      = layout_map[i][1],
            .aac_position = AAC_CHANNEL_LFE
        };
        i++;
    }

    // Must choose a stable sort
    total_non_cc_elements = n = i;
    do {
        int next_n = 0;
        for (i = 1; i < n; i++)
            if (e2c_vec[i - 1].av_position > e2c_vec[i].av_position) {
                FFSWAP(struct elem_to_channel, e2c_vec[i - 1], e2c_vec[i]);
                next_n = i;
            }
        n = next_n;
    } while (n > 0);

    layout = 0;
    for (i = 0; i < total_non_cc_elements; i++) {
        layout_map[i][0] = e2c_vec[i].syn_ele;
        layout_map[i][1] = e2c_vec[i].elem_id;
        layout_map[i][2] = e2c_vec[i].aac_position;
        if (e2c_vec[i].av_position != UINT64_MAX) {
            layout |= e2c_vec[i].av_position;
        }
    }

    return layout;
}

/**
 * Save current output configuration if and only if it has been locked.
 */
static void push_output_configuration(AACContext *ac) {
    if (ac->oc[1].status == OC_LOCKED) {
        ac->oc[0] = ac->oc[1];
    }
    ac->oc[1].status = OC_NONE;
}

/**
 * Restore the previous output configuration if and only if the current
 * configuration is unlocked.
 */
static void pop_output_configuration(AACContext *ac) {
    if (ac->oc[1].status != OC_LOCKED && ac->oc[0].status != OC_NONE) {
        ac->oc[1] = ac->oc[0];
        ac->avctx->channels = ac->oc[1].channels;
        ac->avctx->channel_layout = ac->oc[1].channel_layout;
        output_configure(ac, ac->oc[1].layout_map, ac->oc[1].layout_map_tags,
                         ac->oc[1].status, 0);
    }
}

/**
 * Configure output channel order based on the current program
 * configuration element.
 *
 * @return  Returns error status. 0 - OK, !0 - error
 */
static int output_configure(AACContext *ac,
                            uint8_t layout_map[MAX_ELEM_ID * 4][3], int tags,
                            enum OCStatus oc_type, int get_new_frame)
{
    AVCodecContext *avctx = ac->avctx;
    int i, channels = 0, ret;
    uint64_t layout = 0;

    if (ac->oc[1].layout_map != layout_map) {
        memcpy(ac->oc[1].layout_map, layout_map, tags * sizeof(layout_map[0]));
        ac->oc[1].layout_map_tags = tags;
    }

    // Try to sniff a reasonable channel order, otherwise output the
    // channels in the order the PCE declared them.
    if (avctx->request_channel_layout != AV_CH_LAYOUT_NATIVE)
        layout = sniff_channel_order(layout_map, tags);
    for (i = 0; i < tags; i++) {
        int type =     layout_map[i][0];
        int id =       layout_map[i][1];
        int position = layout_map[i][2];
        // Allocate or free elements depending on if they are in the
        // current program configuration.
        ret = che_configure(ac, position, type, id, &channels);
        if (ret < 0)
            return ret;
    }
    if (ac->oc[1].m4ac.ps == 1 && channels == 2) {
        if (layout == AV_CH_FRONT_CENTER) {
            layout = AV_CH_FRONT_LEFT|AV_CH_FRONT_RIGHT;
        } else {
            layout = 0;
        }
    }

    memcpy(ac->tag_che_map, ac->che, 4 * MAX_ELEM_ID * sizeof(ac->che[0][0]));
    if (layout) avctx->channel_layout = layout;
                            ac->oc[1].channel_layout = layout;
    avctx->channels       = ac->oc[1].channels       = channels;
    ac->oc[1].status = oc_type;

    if (get_new_frame) {
        if ((ret = frame_configure_elements(ac->avctx)) < 0)
            return ret;
    }

    return 0;
}

static void flush(AVCodecContext *avctx)
{
    AACContext *ac= avctx->priv_data;
    int type, i, j;

    for (type = 3; type >= 0; type--) {
        for (i = 0; i < MAX_ELEM_ID; i++) {
            ChannelElement *che = ac->che[type][i];
            if (che) {
                for (j = 0; j <= 1; j++) {
                    memset(che->ch[j].saved, 0, sizeof(che->ch[j].saved));
                }
            }
        }
    }
}

/**
 * Set up channel positions based on a default channel configuration
 * as specified in table 1.17.
 *
 * @return  Returns error status. 0 - OK, !0 - error
 */
static int set_default_channel_config(AVCodecContext *avctx,
                                      uint8_t (*layout_map)[3],
                                      int *tags,
                                      int channel_config)
{
    if (channel_config < 1 || channel_config > 7) {
        av_log(avctx, AV_LOG_ERROR,
               "invalid default channel configuration (%d)\n",
               channel_config);
        return AVERROR_INVALIDDATA;
    }
    *tags = tags_per_config[channel_config];
    memcpy(layout_map, aac_channel_layout_map[channel_config - 1],
           *tags * sizeof(*layout_map));

    /*
     * AAC specification has 7.1(wide) as a default layout for 8-channel streams.
     * However, at least Nero AAC encoder encodes 7.1 streams using the default
     * channel config 7, mapping the side channels of the original audio stream
     * to the second AAC_CHANNEL_FRONT pair in the AAC stream. Similarly, e.g. FAAD
     * decodes the second AAC_CHANNEL_FRONT pair as side channels, therefore decoding
     * the incorrect streams as if they were correct (and as the encoder intended).
     *
     * As actual intended 7.1(wide) streams are very rare, default to assuming a
     * 7.1 layout was intended.
     */
    if (channel_config == 7 && avctx->strict_std_compliance < FF_COMPLIANCE_STRICT) {
        av_log(avctx, AV_LOG_INFO, "Assuming an incorrectly encoded 7.1 channel layout"
               " instead of a spec-compliant 7.1(wide) layout, use -strict %d to decode"
               " according to the specification instead.\n", FF_COMPLIANCE_STRICT);
        layout_map[2][2] = AAC_CHANNEL_SIDE;
    }

    return 0;
}

static ChannelElement *get_che(AACContext *ac, int type, int elem_id)
{
    /* For PCE based channel configurations map the channels solely based
     * on tags. */
    if (!ac->oc[1].m4ac.chan_config) {
        return ac->tag_che_map[type][elem_id];
    }
    // Allow single CPE stereo files to be signalled with mono configuration.
    if (!ac->tags_mapped && type == TYPE_CPE &&
        ac->oc[1].m4ac.chan_config == 1) {
        uint8_t layout_map[MAX_ELEM_ID*4][3];
        int layout_map_tags;
        push_output_configuration(ac);

        av_log(ac->avctx, AV_LOG_DEBUG, "mono with CPE\n");

        if (set_default_channel_config(ac->avctx, layout_map,
                                       &layout_map_tags, 2) < 0)
            return NULL;
        if (output_configure(ac, layout_map, layout_map_tags,
                             OC_TRIAL_FRAME, 1) < 0)
            return NULL;

        ac->oc[1].m4ac.chan_config = 2;
        ac->oc[1].m4ac.ps = 0;
    }
    // And vice-versa
    if (!ac->tags_mapped && type == TYPE_SCE &&
        ac->oc[1].m4ac.chan_config == 2) {
        uint8_t layout_map[MAX_ELEM_ID * 4][3];
        int layout_map_tags;
        push_output_configuration(ac);

        av_log(ac->avctx, AV_LOG_DEBUG, "stereo with SCE\n");

        if (set_default_channel_config(ac->avctx, layout_map,
                                       &layout_map_tags, 1) < 0)
            return NULL;
        if (output_configure(ac, layout_map, layout_map_tags,
                             OC_TRIAL_FRAME, 1) < 0)
            return NULL;

        ac->oc[1].m4ac.chan_config = 1;
        if (ac->oc[1].m4ac.sbr)
            ac->oc[1].m4ac.ps = -1;
    }
    /* For indexed channel configurations map the channels solely based
     * on position. */
    switch (ac->oc[1].m4ac.chan_config) {
    case 7:
        if (ac->tags_mapped == 3 && type == TYPE_CPE) {
            ac->tags_mapped++;
            return ac->tag_che_map[TYPE_CPE][elem_id] = ac->che[TYPE_CPE][2];
        }
    case 6:
        /* Some streams incorrectly code 5.1 audio as
         * SCE[0] CPE[0] CPE[1] SCE[1]
         * instead of
         * SCE[0] CPE[0] CPE[1] LFE[0].
         * If we seem to have encountered such a stream, transfer
         * the LFE[0] element to the SCE[1]'s mapping */
        if (ac->tags_mapped == tags_per_config[ac->oc[1].m4ac.chan_config] - 1 && (type == TYPE_LFE || type == TYPE_SCE)) {
            ac->tags_mapped++;
            return ac->tag_che_map[type][elem_id] = ac->che[TYPE_LFE][0];
        }
    case 5:
        if (ac->tags_mapped == 2 && type == TYPE_CPE) {
            ac->tags_mapped++;
            return ac->tag_che_map[TYPE_CPE][elem_id] = ac->che[TYPE_CPE][1];
        }
    case 4:
        if (ac->tags_mapped == 2 &&
            ac->oc[1].m4ac.chan_config == 4 &&
            type == TYPE_SCE) {
            ac->tags_mapped++;
            return ac->tag_che_map[TYPE_SCE][elem_id] = ac->che[TYPE_SCE][1];
        }
    case 3:
    case 2:
        if (ac->tags_mapped == (ac->oc[1].m4ac.chan_config != 2) &&
            type == TYPE_CPE) {
            ac->tags_mapped++;
            return ac->tag_che_map[TYPE_CPE][elem_id] = ac->che[TYPE_CPE][0];
        } else if (ac->oc[1].m4ac.chan_config == 2) {
            return NULL;
        }
    case 1:
        if (!ac->tags_mapped && type == TYPE_SCE) {
            ac->tags_mapped++;
            return ac->tag_che_map[TYPE_SCE][elem_id] = ac->che[TYPE_SCE][0];
        }
    default:
        return NULL;
    }
}

/**
 * Decode an array of 4 bit element IDs, optionally interleaved with a
 * stereo/mono switching bit.
 *
 * @param type speaker type/position for these channels
 */
static void decode_channel_map(uint8_t layout_map[][3],
                               enum ChannelPosition type,
                               GetBitContext *gb, int n)
{
    while (n--) {
        enum RawDataBlockType syn_ele;
        switch (type) {
        case AAC_CHANNEL_FRONT:
        case AAC_CHANNEL_BACK:
        case AAC_CHANNEL_SIDE:
            syn_ele = get_bits1(gb);
            break;
        case AAC_CHANNEL_CC:
            skip_bits1(gb);
            syn_ele = TYPE_CCE;
            break;
        case AAC_CHANNEL_LFE:
            syn_ele = TYPE_LFE;
            break;
        default:
            av_assert0(0);
        }
        layout_map[0][0] = syn_ele;
        layout_map[0][1] = get_bits(gb, 4);
        layout_map[0][2] = type;
        layout_map++;
    }
}

/**
 * Decode program configuration element; reference: table 4.2.
 *
 * @return  Returns error status. 0 - OK, !0 - error
 */
static int decode_pce(AVCodecContext *avctx, MPEG4AudioConfig *m4ac,
                      uint8_t (*layout_map)[3],
                      GetBitContext *gb)
{
    int num_front, num_side, num_back, num_lfe, num_assoc_data, num_cc;
    int sampling_index;
    int comment_len;
    int tags;

    skip_bits(gb, 2);  // object_type

    sampling_index = get_bits(gb, 4);
    if (m4ac->sampling_index != sampling_index)
        av_log(avctx, AV_LOG_WARNING,
               "Sample rate index in program config element does not "
               "match the sample rate index configured by the container.\n");

    num_front       = get_bits(gb, 4);
    num_side        = get_bits(gb, 4);
    num_back        = get_bits(gb, 4);
    num_lfe         = get_bits(gb, 2);
    num_assoc_data  = get_bits(gb, 3);
    num_cc          = get_bits(gb, 4);

    if (get_bits1(gb))
        skip_bits(gb, 4); // mono_mixdown_tag
    if (get_bits1(gb))
        skip_bits(gb, 4); // stereo_mixdown_tag

    if (get_bits1(gb))
        skip_bits(gb, 3); // mixdown_coeff_index and pseudo_surround

    if (get_bits_left(gb) < 4 * (num_front + num_side + num_back + num_lfe + num_assoc_data + num_cc)) {
        av_log(avctx, AV_LOG_ERROR, "decode_pce: " overread_err);
        return -1;
    }
    decode_channel_map(layout_map       , AAC_CHANNEL_FRONT, gb, num_front);
    tags = num_front;
    decode_channel_map(layout_map + tags, AAC_CHANNEL_SIDE,  gb, num_side);
    tags += num_side;
    decode_channel_map(layout_map + tags, AAC_CHANNEL_BACK,  gb, num_back);
    tags += num_back;
    decode_channel_map(layout_map + tags, AAC_CHANNEL_LFE,   gb, num_lfe);
    tags += num_lfe;

    skip_bits_long(gb, 4 * num_assoc_data);

    decode_channel_map(layout_map + tags, AAC_CHANNEL_CC,    gb, num_cc);
    tags += num_cc;

    align_get_bits(gb);

    /* comment field, first byte is length */
    comment_len = get_bits(gb, 8) * 8;
    if (get_bits_left(gb) < comment_len) {
        av_log(avctx, AV_LOG_ERROR, "decode_pce: " overread_err);
        return AVERROR_INVALIDDATA;
    }
    skip_bits_long(gb, comment_len);
    return tags;
}

/**
 * Decode GA "General Audio" specific configuration; reference: table 4.1.
 *
 * @param   ac          pointer to AACContext, may be null
 * @param   avctx       pointer to AVCCodecContext, used for logging
 *
 * @return  Returns error status. 0 - OK, !0 - error
 */
static int decode_ga_specific_config(AACContext *ac, AVCodecContext *avctx,
                                     GetBitContext *gb,
                                     MPEG4AudioConfig *m4ac,
                                     int channel_config)
{
    int extension_flag, ret, ep_config, res_flags;
    uint8_t layout_map[MAX_ELEM_ID*4][3];
    int tags = 0;

    if (get_bits1(gb)) { // frameLengthFlag
        avpriv_request_sample(avctx, "960/120 MDCT window");
        return AVERROR_PATCHWELCOME;
    }

    if (get_bits1(gb))       // dependsOnCoreCoder
        skip_bits(gb, 14);   // coreCoderDelay
    extension_flag = get_bits1(gb);

    if (m4ac->object_type == AOT_AAC_SCALABLE ||
        m4ac->object_type == AOT_ER_AAC_SCALABLE)
        skip_bits(gb, 3);     // layerNr

    if (channel_config == 0) {
        skip_bits(gb, 4);  // element_instance_tag
        tags = decode_pce(avctx, m4ac, layout_map, gb);
        if (tags < 0)
            return tags;
    } else {
        if ((ret = set_default_channel_config(avctx, layout_map,
                                              &tags, channel_config)))
            return ret;
    }

    if (count_channels(layout_map, tags) > 1) {
        m4ac->ps = 0;
    } else if (m4ac->sbr == 1 && m4ac->ps == -1)
        m4ac->ps = 1;

    if (ac && (ret = output_configure(ac, layout_map, tags, OC_GLOBAL_HDR, 0)))
        return ret;

    if (extension_flag) {
        switch (m4ac->object_type) {
        case AOT_ER_BSAC:
            skip_bits(gb, 5);    // numOfSubFrame
            skip_bits(gb, 11);   // layer_length
            break;
        case AOT_ER_AAC_LC:
        case AOT_ER_AAC_LTP:
        case AOT_ER_AAC_SCALABLE:
        case AOT_ER_AAC_LD:
            res_flags = get_bits(gb, 3);
            if (res_flags) {
                avpriv_report_missing_feature(avctx,
                                              "AAC data resilience (flags %x)",
                                              res_flags);
                return AVERROR_PATCHWELCOME;
            }
            break;
        }
        skip_bits1(gb);    // extensionFlag3 (TBD in version 3)
    }
    switch (m4ac->object_type) {
    case AOT_ER_AAC_LC:
    case AOT_ER_AAC_LTP:
    case AOT_ER_AAC_SCALABLE:
    case AOT_ER_AAC_LD:
        ep_config = get_bits(gb, 2);
        if (ep_config) {
            avpriv_report_missing_feature(avctx,
                                          "epConfig %d", ep_config);
            return AVERROR_PATCHWELCOME;
        }
    }
    return 0;
}

static int decode_eld_specific_config(AACContext *ac, AVCodecContext *avctx,
                                     GetBitContext *gb,
                                     MPEG4AudioConfig *m4ac,
                                     int channel_config)
{
    int ret, ep_config, res_flags;
    uint8_t layout_map[MAX_ELEM_ID*4][3];
    int tags = 0;
    const int ELDEXT_TERM = 0;

    m4ac->ps  = 0;
    m4ac->sbr = 0;

    if (get_bits1(gb)) { // frameLengthFlag
        avpriv_request_sample(avctx, "960/120 MDCT window");
        return AVERROR_PATCHWELCOME;
    }

    res_flags = get_bits(gb, 3);
    if (res_flags) {
        avpriv_report_missing_feature(avctx,
                                      "AAC data resilience (flags %x)",
                                      res_flags);
        return AVERROR_PATCHWELCOME;
    }

    if (get_bits1(gb)) { // ldSbrPresentFlag
        avpriv_report_missing_feature(avctx,
                                      "Low Delay SBR");
        return AVERROR_PATCHWELCOME;
    }

    while (get_bits(gb, 4) != ELDEXT_TERM) {
        int len = get_bits(gb, 4);
        if (len == 15)
            len += get_bits(gb, 8);
        if (len == 15 + 255)
            len += get_bits(gb, 16);
        if (get_bits_left(gb) < len * 8 + 4) {
            av_log(ac->avctx, AV_LOG_ERROR, overread_err);
            return AVERROR_INVALIDDATA;
        }
        skip_bits_long(gb, 8 * len);
    }

    if ((ret = set_default_channel_config(avctx, layout_map,
                                          &tags, channel_config)))
        return ret;

    if (ac && (ret = output_configure(ac, layout_map, tags, OC_GLOBAL_HDR, 0)))
        return ret;

    ep_config = get_bits(gb, 2);
    if (ep_config) {
        avpriv_report_missing_feature(avctx,
                                      "epConfig %d", ep_config);
        return AVERROR_PATCHWELCOME;
    }
    return 0;
}

/**
 * Decode audio specific configuration; reference: table 1.13.
 *
 * @param   ac          pointer to AACContext, may be null
 * @param   avctx       pointer to AVCCodecContext, used for logging
 * @param   m4ac        pointer to MPEG4AudioConfig, used for parsing
 * @param   data        pointer to buffer holding an audio specific config
 * @param   bit_size    size of audio specific config or data in bits
 * @param   sync_extension look for an appended sync extension
 *
 * @return  Returns error status or number of consumed bits. <0 - error
 */
static int decode_audio_specific_config(AACContext *ac,
                                        AVCodecContext *avctx,
                                        MPEG4AudioConfig *m4ac,
                                        const uint8_t *data, int bit_size,
                                        int sync_extension)
{
    GetBitContext gb;
    int i, ret;

    av_dlog(avctx, "audio specific config size %d\n", bit_size >> 3);
    for (i = 0; i < bit_size >> 3; i++)
        av_dlog(avctx, "%02x ", data[i]);
    av_dlog(avctx, "\n");

    if ((ret = init_get_bits(&gb, data, bit_size)) < 0)
        return ret;

    if ((i = avpriv_mpeg4audio_get_config(m4ac, data, bit_size,
                                          sync_extension)) < 0)
        return AVERROR_INVALIDDATA;
    if (m4ac->sampling_index > 12) {
        av_log(avctx, AV_LOG_ERROR,
               "invalid sampling rate index %d\n",
               m4ac->sampling_index);
        return AVERROR_INVALIDDATA;
    }
    if (m4ac->object_type == AOT_ER_AAC_LD &&
        (m4ac->sampling_index < 3 || m4ac->sampling_index > 7)) {
        av_log(avctx, AV_LOG_ERROR,
               "invalid low delay sampling rate index %d\n",
               m4ac->sampling_index);
        return AVERROR_INVALIDDATA;
    }

    skip_bits_long(&gb, i);

    switch (m4ac->object_type) {
    case AOT_AAC_MAIN:
    case AOT_AAC_LC:
    case AOT_AAC_LTP:
    case AOT_ER_AAC_LC:
    case AOT_ER_AAC_LD:
        if ((ret = decode_ga_specific_config(ac, avctx, &gb,
                                            m4ac, m4ac->chan_config)) < 0)
            return ret;
        break;
    case AOT_ER_AAC_ELD:
        if ((ret = decode_eld_specific_config(ac, avctx, &gb,
                                              m4ac, m4ac->chan_config)) < 0)
            return ret;
        break;
    default:
        avpriv_report_missing_feature(avctx,
                                      "Audio object type %s%d",
                                      m4ac->sbr == 1 ? "SBR+" : "",
                                      m4ac->object_type);
        return AVERROR(ENOSYS);
    }

    av_dlog(avctx,
            "AOT %d chan config %d sampling index %d (%d) SBR %d PS %d\n",
            m4ac->object_type, m4ac->chan_config, m4ac->sampling_index,
            m4ac->sample_rate, m4ac->sbr,
            m4ac->ps);

    return get_bits_count(&gb);
}

/**
 * linear congruential pseudorandom number generator
 *
 * @param   previous_val    pointer to the current state of the generator
 *
 * @return  Returns a 32-bit pseudorandom integer
 */
static av_always_inline int lcg_random(unsigned previous_val)
{
    union { unsigned u; int s; } v = { previous_val * 1664525u + 1013904223 };
    return v.s;
}

static av_always_inline void reset_predict_state(PredictorState *ps)
{
    ps->r0   = 0.0f;
    ps->r1   = 0.0f;
    ps->cor0 = 0.0f;
    ps->cor1 = 0.0f;
    ps->var0 = 1.0f;
    ps->var1 = 1.0f;
}

static void reset_all_predictors(PredictorState *ps)
{
    int i;
    for (i = 0; i < MAX_PREDICTORS; i++)
        reset_predict_state(&ps[i]);
}

static int sample_rate_idx (int rate)
{
         if (92017 <= rate) return 0;
    else if (75132 <= rate) return 1;
    else if (55426 <= rate) return 2;
    else if (46009 <= rate) return 3;
    else if (37566 <= rate) return 4;
    else if (27713 <= rate) return 5;
    else if (23004 <= rate) return 6;
    else if (18783 <= rate) return 7;
    else if (13856 <= rate) return 8;
    else if (11502 <= rate) return 9;
    else if (9391  <= rate) return 10;
    else                    return 11;
}

static void reset_predictor_group(PredictorState *ps, int group_num)
{
    int i;
    for (i = group_num - 1; i < MAX_PREDICTORS; i += 30)
        reset_predict_state(&ps[i]);
}

#define AAC_INIT_VLC_STATIC(num, size)                                     \
    INIT_VLC_STATIC(&vlc_spectral[num], 8, ff_aac_spectral_sizes[num],     \
         ff_aac_spectral_bits[num], sizeof(ff_aac_spectral_bits[num][0]),  \
                                    sizeof(ff_aac_spectral_bits[num][0]),  \
        ff_aac_spectral_codes[num], sizeof(ff_aac_spectral_codes[num][0]), \
                                    sizeof(ff_aac_spectral_codes[num][0]), \
        size);

static void aacdec_init(AACContext *ac);

static av_cold int aac_decode_init(AVCodecContext *avctx)
{
    AACContext *ac = avctx->priv_data;
    int ret;

    ac->avctx = avctx;
    ac->oc[1].m4ac.sample_rate = avctx->sample_rate;

    aacdec_init(ac);

    avctx->sample_fmt = AV_SAMPLE_FMT_FLTP;

    if (avctx->extradata_size > 0) {
        if ((ret = decode_audio_specific_config(ac, ac->avctx, &ac->oc[1].m4ac,
                                                avctx->extradata,
                                                avctx->extradata_size * 8,
                                                1)) < 0)
            return ret;
    } else {
        int sr, i;
        uint8_t layout_map[MAX_ELEM_ID*4][3];
        int layout_map_tags;

        sr = sample_rate_idx(avctx->sample_rate);
        ac->oc[1].m4ac.sampling_index = sr;
        ac->oc[1].m4ac.channels = avctx->channels;
        ac->oc[1].m4ac.sbr = -1;
        ac->oc[1].m4ac.ps = -1;

        for (i = 0; i < FF_ARRAY_ELEMS(ff_mpeg4audio_channels); i++)
            if (ff_mpeg4audio_channels[i] == avctx->channels)
                break;
        if (i == FF_ARRAY_ELEMS(ff_mpeg4audio_channels)) {
            i = 0;
        }
        ac->oc[1].m4ac.chan_config = i;

        if (ac->oc[1].m4ac.chan_config) {
            int ret = set_default_channel_config(avctx, layout_map,
                &layout_map_tags, ac->oc[1].m4ac.chan_config);
            if (!ret)
                output_configure(ac, layout_map, layout_map_tags,
                                 OC_GLOBAL_HDR, 0);
            else if (avctx->err_recognition & AV_EF_EXPLODE)
                return AVERROR_INVALIDDATA;
        }
    }

    if (avctx->channels > MAX_CHANNELS) {
        av_log(avctx, AV_LOG_ERROR, "Too many channels\n");
        return AVERROR_INVALIDDATA;
    }

    AAC_INIT_VLC_STATIC( 0, 304);
    AAC_INIT_VLC_STATIC( 1, 270);
    AAC_INIT_VLC_STATIC( 2, 550);
    AAC_INIT_VLC_STATIC( 3, 300);
    AAC_INIT_VLC_STATIC( 4, 328);
    AAC_INIT_VLC_STATIC( 5, 294);
    AAC_INIT_VLC_STATIC( 6, 306);
    AAC_INIT_VLC_STATIC( 7, 268);
    AAC_INIT_VLC_STATIC( 8, 510);
    AAC_INIT_VLC_STATIC( 9, 366);
    AAC_INIT_VLC_STATIC(10, 462);

    ff_aac_sbr_init();

    ff_fmt_convert_init(&ac->fmt_conv, avctx);
    avpriv_float_dsp_init(&ac->fdsp, avctx->flags & CODEC_FLAG_BITEXACT);

    ac->random_state = 0x1f2e3d4c;

    ff_aac_tableinit();

    INIT_VLC_STATIC(&vlc_scalefactors, 7,
                    FF_ARRAY_ELEMS(ff_aac_scalefactor_code),
                    ff_aac_scalefactor_bits,
                    sizeof(ff_aac_scalefactor_bits[0]),
                    sizeof(ff_aac_scalefactor_bits[0]),
                    ff_aac_scalefactor_code,
                    sizeof(ff_aac_scalefactor_code[0]),
                    sizeof(ff_aac_scalefactor_code[0]),
                    352);

    ff_mdct_init(&ac->mdct,       11, 1, 1.0 / (32768.0 * 1024.0));
    ff_mdct_init(&ac->mdct_ld,    10, 1, 1.0 / (32768.0 * 512.0));
    ff_mdct_init(&ac->mdct_small,  8, 1, 1.0 / (32768.0 * 128.0));
    ff_mdct_init(&ac->mdct_ltp,   11, 0, -2.0 * 32768.0);
    // window initialization
    ff_kbd_window_init(ff_aac_kbd_long_1024, 4.0, 1024);
    ff_kbd_window_init(ff_aac_kbd_short_128, 6.0, 128);
    ff_init_ff_sine_windows(10);
    ff_init_ff_sine_windows( 9);
    ff_init_ff_sine_windows( 7);

    cbrt_tableinit();

    return 0;
}

/**
 * Skip data_stream_element; reference: table 4.10.
 */
static int skip_data_stream_element(AACContext *ac, GetBitContext *gb)
{
    int byte_align = get_bits1(gb);
    int count = get_bits(gb, 8);
    if (count == 255)
        count += get_bits(gb, 8);
    if (byte_align)
        align_get_bits(gb);

    if (get_bits_left(gb) < 8 * count) {
        av_log(ac->avctx, AV_LOG_ERROR, "skip_data_stream_element: "overread_err);
        return AVERROR_INVALIDDATA;
    }
    skip_bits_long(gb, 8 * count);
    return 0;
}

static int decode_prediction(AACContext *ac, IndividualChannelStream *ics,
                             GetBitContext *gb)
{
    int sfb;
    if (get_bits1(gb)) {
        ics->predictor_reset_group = get_bits(gb, 5);
        if (ics->predictor_reset_group == 0 ||
            ics->predictor_reset_group > 30) {
            av_log(ac->avctx, AV_LOG_ERROR,
                   "Invalid Predictor Reset Group.\n");
            return AVERROR_INVALIDDATA;
        }
    }
    for (sfb = 0; sfb < FFMIN(ics->max_sfb, ff_aac_pred_sfb_max[ac->oc[1].m4ac.sampling_index]); sfb++) {
        ics->prediction_used[sfb] = get_bits1(gb);
    }
    return 0;
}

/**
 * Decode Long Term Prediction data; reference: table 4.xx.
 */
static void decode_ltp(LongTermPrediction *ltp,
                       GetBitContext *gb, uint8_t max_sfb)
{
    int sfb;

    ltp->lag  = get_bits(gb, 11);
    ltp->coef = ltp_coef[get_bits(gb, 3)];
    for (sfb = 0; sfb < FFMIN(max_sfb, MAX_LTP_LONG_SFB); sfb++)
        ltp->used[sfb] = get_bits1(gb);
}

/**
 * Decode Individual Channel Stream info; reference: table 4.6.
 */
static int decode_ics_info(AACContext *ac, IndividualChannelStream *ics,
                           GetBitContext *gb)
{
    int aot = ac->oc[1].m4ac.object_type;
    if (aot != AOT_ER_AAC_ELD) {
        if (get_bits1(gb)) {
            av_log(ac->avctx, AV_LOG_ERROR, "Reserved bit set.\n");
            return AVERROR_INVALIDDATA;
        }
        ics->window_sequence[1] = ics->window_sequence[0];
        ics->window_sequence[0] = get_bits(gb, 2);
        if (aot == AOT_ER_AAC_LD &&
            ics->window_sequence[0] != ONLY_LONG_SEQUENCE) {
            av_log(ac->avctx, AV_LOG_ERROR,
                   "AAC LD is only defined for ONLY_LONG_SEQUENCE but "
                   "window sequence %d found.\n", ics->window_sequence[0]);
            ics->window_sequence[0] = ONLY_LONG_SEQUENCE;
            return AVERROR_INVALIDDATA;
        }
        ics->use_kb_window[1]   = ics->use_kb_window[0];
        ics->use_kb_window[0]   = get_bits1(gb);
    }
    ics->num_window_groups  = 1;
    ics->group_len[0]       = 1;
    if (ics->window_sequence[0] == EIGHT_SHORT_SEQUENCE) {
        int i;
        ics->max_sfb = get_bits(gb, 4);
        for (i = 0; i < 7; i++) {
            if (get_bits1(gb)) {
                ics->group_len[ics->num_window_groups - 1]++;
            } else {
                ics->num_window_groups++;
                ics->group_len[ics->num_window_groups - 1] = 1;
            }
        }
        ics->num_windows       = 8;
        ics->swb_offset        =    ff_swb_offset_128[ac->oc[1].m4ac.sampling_index];
        ics->num_swb           =   ff_aac_num_swb_128[ac->oc[1].m4ac.sampling_index];
        ics->tns_max_bands     = ff_tns_max_bands_128[ac->oc[1].m4ac.sampling_index];
        ics->predictor_present = 0;
    } else {
        ics->max_sfb               = get_bits(gb, 6);
        ics->num_windows           = 1;
        if (aot == AOT_ER_AAC_LD || aot == AOT_ER_AAC_ELD) {
            ics->swb_offset        =     ff_swb_offset_512[ac->oc[1].m4ac.sampling_index];
            ics->num_swb           =    ff_aac_num_swb_512[ac->oc[1].m4ac.sampling_index];
            ics->tns_max_bands     =  ff_tns_max_bands_512[ac->oc[1].m4ac.sampling_index];
            if (!ics->num_swb || !ics->swb_offset)
                return AVERROR_BUG;
        } else {
            ics->swb_offset        =    ff_swb_offset_1024[ac->oc[1].m4ac.sampling_index];
            ics->num_swb           =   ff_aac_num_swb_1024[ac->oc[1].m4ac.sampling_index];
            ics->tns_max_bands     = ff_tns_max_bands_1024[ac->oc[1].m4ac.sampling_index];
        }
        if (aot != AOT_ER_AAC_ELD) {
            ics->predictor_present     = get_bits1(gb);
            ics->predictor_reset_group = 0;
        }
        if (ics->predictor_present) {
            if (aot == AOT_AAC_MAIN) {
                if (decode_prediction(ac, ics, gb)) {
                    goto fail;
                }
            } else if (aot == AOT_AAC_LC ||
                       aot == AOT_ER_AAC_LC) {
                av_log(ac->avctx, AV_LOG_ERROR,
                       "Prediction is not allowed in AAC-LC.\n");
                goto fail;
            } else {
                if (aot == AOT_ER_AAC_LD) {
                    av_log(ac->avctx, AV_LOG_ERROR,
                           "LTP in ER AAC LD not yet implemented.\n");
                    return AVERROR_PATCHWELCOME;
                }
                if ((ics->ltp.present = get_bits(gb, 1)))
                    decode_ltp(&ics->ltp, gb, ics->max_sfb);
            }
        }
    }

    if (ics->max_sfb > ics->num_swb) {
        av_log(ac->avctx, AV_LOG_ERROR,
               "Number of scalefactor bands in group (%d) "
               "exceeds limit (%d).\n",
               ics->max_sfb, ics->num_swb);
        goto fail;
    }

    return 0;
fail:
    ics->max_sfb = 0;
    return AVERROR_INVALIDDATA;
}

/**
 * Decode band types (section_data payload); reference: table 4.46.
 *
 * @param   band_type           array of the used band type
 * @param   band_type_run_end   array of the last scalefactor band of a band type run
 *
 * @return  Returns error status. 0 - OK, !0 - error
 */
static int decode_band_types(AACContext *ac, enum BandType band_type[120],
                             int band_type_run_end[120], GetBitContext *gb,
                             IndividualChannelStream *ics)
{
    int g, idx = 0;
    const int bits = (ics->window_sequence[0] == EIGHT_SHORT_SEQUENCE) ? 3 : 5;
    for (g = 0; g < ics->num_window_groups; g++) {
        int k = 0;
        while (k < ics->max_sfb) {
            uint8_t sect_end = k;
            int sect_len_incr;
            int sect_band_type = get_bits(gb, 4);
            if (sect_band_type == 12) {
                av_log(ac->avctx, AV_LOG_ERROR, "invalid band type\n");
                return AVERROR_INVALIDDATA;
            }
            do {
                sect_len_incr = get_bits(gb, bits);
                sect_end += sect_len_incr;
                if (get_bits_left(gb) < 0) {
                    av_log(ac->avctx, AV_LOG_ERROR, "decode_band_types: "overread_err);
                    return AVERROR_INVALIDDATA;
                }
                if (sect_end > ics->max_sfb) {
                    av_log(ac->avctx, AV_LOG_ERROR,
                           "Number of bands (%d) exceeds limit (%d).\n",
                           sect_end, ics->max_sfb);
                    return AVERROR_INVALIDDATA;
                }
            } while (sect_len_incr == (1 << bits) - 1);
            for (; k < sect_end; k++) {
                band_type        [idx]   = sect_band_type;
                band_type_run_end[idx++] = sect_end;
            }
        }
    }
    return 0;
}

/**
 * Decode scalefactors; reference: table 4.47.
 *
 * @param   global_gain         first scalefactor value as scalefactors are differentially coded
 * @param   band_type           array of the used band type
 * @param   band_type_run_end   array of the last scalefactor band of a band type run
 * @param   sf                  array of scalefactors or intensity stereo positions
 *
 * @return  Returns error status. 0 - OK, !0 - error
 */
static int decode_scalefactors(AACContext *ac, float sf[120], GetBitContext *gb,
                               unsigned int global_gain,
                               IndividualChannelStream *ics,
                               enum BandType band_type[120],
                               int band_type_run_end[120])
{
    int g, i, idx = 0;
    int offset[3] = { global_gain, global_gain - 90, 0 };
    int clipped_offset;
    int noise_flag = 1;
    for (g = 0; g < ics->num_window_groups; g++) {
        for (i = 0; i < ics->max_sfb;) {
            int run_end = band_type_run_end[idx];
            if (band_type[idx] == ZERO_BT) {
                for (; i < run_end; i++, idx++)
                    sf[idx] = 0.0;
            } else if ((band_type[idx] == INTENSITY_BT) ||
                       (band_type[idx] == INTENSITY_BT2)) {
                for (; i < run_end; i++, idx++) {
                    offset[2] += get_vlc2(gb, vlc_scalefactors.table, 7, 3) - 60;
                    clipped_offset = av_clip(offset[2], -155, 100);
                    if (offset[2] != clipped_offset) {
                        avpriv_request_sample(ac->avctx,
                                              "If you heard an audible artifact, there may be a bug in the decoder. "
                                              "Clipped intensity stereo position (%d -> %d)",
                                              offset[2], clipped_offset);
                    }
                    sf[idx] = ff_aac_pow2sf_tab[-clipped_offset + POW_SF2_ZERO];
                }
            } else if (band_type[idx] == NOISE_BT) {
                for (; i < run_end; i++, idx++) {
                    if (noise_flag-- > 0)
                        offset[1] += get_bits(gb, 9) - 256;
                    else
                        offset[1] += get_vlc2(gb, vlc_scalefactors.table, 7, 3) - 60;
                    clipped_offset = av_clip(offset[1], -100, 155);
                    if (offset[1] != clipped_offset) {
                        avpriv_request_sample(ac->avctx,
                                              "If you heard an audible artifact, there may be a bug in the decoder. "
                                              "Clipped noise gain (%d -> %d)",
                                              offset[1], clipped_offset);
                    }
                    sf[idx] = -ff_aac_pow2sf_tab[clipped_offset + POW_SF2_ZERO];
                }
            } else {
                for (; i < run_end; i++, idx++) {
                    offset[0] += get_vlc2(gb, vlc_scalefactors.table, 7, 3) - 60;
                    if (offset[0] > 255U) {
                        av_log(ac->avctx, AV_LOG_ERROR,
                               "Scalefactor (%d) out of range.\n", offset[0]);
                        return AVERROR_INVALIDDATA;
                    }
                    sf[idx] = -ff_aac_pow2sf_tab[offset[0] - 100 + POW_SF2_ZERO];
                }
            }
        }
    }
    return 0;
}

/**
 * Decode pulse data; reference: table 4.7.
 */
static int decode_pulses(Pulse *pulse, GetBitContext *gb,
                         const uint16_t *swb_offset, int num_swb)
{
    int i, pulse_swb;
    pulse->num_pulse = get_bits(gb, 2) + 1;
    pulse_swb        = get_bits(gb, 6);
    if (pulse_swb >= num_swb)
        return -1;
    pulse->pos[0]    = swb_offset[pulse_swb];
    pulse->pos[0]   += get_bits(gb, 5);
    if (pulse->pos[0] >= swb_offset[num_swb])
        return -1;
    pulse->amp[0]    = get_bits(gb, 4);
    for (i = 1; i < pulse->num_pulse; i++) {
        pulse->pos[i] = get_bits(gb, 5) + pulse->pos[i - 1];
        if (pulse->pos[i] >= swb_offset[num_swb])
            return -1;
        pulse->amp[i] = get_bits(gb, 4);
    }
    return 0;
}

/**
 * Decode Temporal Noise Shaping data; reference: table 4.48.
 *
 * @return  Returns error status. 0 - OK, !0 - error
 */
static int decode_tns(AACContext *ac, TemporalNoiseShaping *tns,
                      GetBitContext *gb, const IndividualChannelStream *ics)
{
    int w, filt, i, coef_len, coef_res, coef_compress;
    const int is8 = ics->window_sequence[0] == EIGHT_SHORT_SEQUENCE;
    const int tns_max_order = is8 ? 7 : ac->oc[1].m4ac.object_type == AOT_AAC_MAIN ? 20 : 12;
    for (w = 0; w < ics->num_windows; w++) {
        if ((tns->n_filt[w] = get_bits(gb, 2 - is8))) {
            coef_res = get_bits1(gb);

            for (filt = 0; filt < tns->n_filt[w]; filt++) {
                int tmp2_idx;
                tns->length[w][filt] = get_bits(gb, 6 - 2 * is8);

                if ((tns->order[w][filt] = get_bits(gb, 5 - 2 * is8)) > tns_max_order) {
                    av_log(ac->avctx, AV_LOG_ERROR,
                           "TNS filter order %d is greater than maximum %d.\n",
                           tns->order[w][filt], tns_max_order);
                    tns->order[w][filt] = 0;
                    return AVERROR_INVALIDDATA;
                }
                if (tns->order[w][filt]) {
                    tns->direction[w][filt] = get_bits1(gb);
                    coef_compress = get_bits1(gb);
                    coef_len = coef_res + 3 - coef_compress;
                    tmp2_idx = 2 * coef_compress + coef_res;

                    for (i = 0; i < tns->order[w][filt]; i++)
                        tns->coef[w][filt][i] = tns_tmp2_map[tmp2_idx][get_bits(gb, coef_len)];
                }
            }
        }
    }
    return 0;
}

/**
 * Decode Mid/Side data; reference: table 4.54.
 *
 * @param   ms_present  Indicates mid/side stereo presence. [0] mask is all 0s;
 *                      [1] mask is decoded from bitstream; [2] mask is all 1s;
 *                      [3] reserved for scalable AAC
 */
static void decode_mid_side_stereo(ChannelElement *cpe, GetBitContext *gb,
                                   int ms_present)
{
    int idx;
    if (ms_present == 1) {
        for (idx = 0;
             idx < cpe->ch[0].ics.num_window_groups * cpe->ch[0].ics.max_sfb;
             idx++)
            cpe->ms_mask[idx] = get_bits1(gb);
    } else if (ms_present == 2) {
        memset(cpe->ms_mask, 1,  sizeof(cpe->ms_mask[0]) * cpe->ch[0].ics.num_window_groups * cpe->ch[0].ics.max_sfb);
    }
}

#ifndef VMUL2
static inline float *VMUL2(float *dst, const float *v, unsigned idx,
                           const float *scale)
{
    float s = *scale;
    *dst++ = v[idx    & 15] * s;
    *dst++ = v[idx>>4 & 15] * s;
    return dst;
}
#endif

#ifndef VMUL4
static inline float *VMUL4(float *dst, const float *v, unsigned idx,
                           const float *scale)
{
    float s = *scale;
    *dst++ = v[idx    & 3] * s;
    *dst++ = v[idx>>2 & 3] * s;
    *dst++ = v[idx>>4 & 3] * s;
    *dst++ = v[idx>>6 & 3] * s;
    return dst;
}
#endif

#ifndef VMUL2S
static inline float *VMUL2S(float *dst, const float *v, unsigned idx,
                            unsigned sign, const float *scale)
{
    union av_intfloat32 s0, s1;

    s0.f = s1.f = *scale;
    s0.i ^= sign >> 1 << 31;
    s1.i ^= sign      << 31;

    *dst++ = v[idx    & 15] * s0.f;
    *dst++ = v[idx>>4 & 15] * s1.f;

    return dst;
}
#endif

#ifndef VMUL4S
static inline float *VMUL4S(float *dst, const float *v, unsigned idx,
                            unsigned sign, const float *scale)
{
    unsigned nz = idx >> 12;
    union av_intfloat32 s = { .f = *scale };
    union av_intfloat32 t;

    t.i = s.i ^ (sign & 1U<<31);
    *dst++ = v[idx    & 3] * t.f;

    sign <<= nz & 1; nz >>= 1;
    t.i = s.i ^ (sign & 1U<<31);
    *dst++ = v[idx>>2 & 3] * t.f;

    sign <<= nz & 1; nz >>= 1;
    t.i = s.i ^ (sign & 1U<<31);
    *dst++ = v[idx>>4 & 3] * t.f;

    sign <<= nz & 1;
    t.i = s.i ^ (sign & 1U<<31);
    *dst++ = v[idx>>6 & 3] * t.f;

    return dst;
}
#endif

/**
 * Decode spectral data; reference: table 4.50.
 * Dequantize and scale spectral data; reference: 4.6.3.3.
 *
 * @param   coef            array of dequantized, scaled spectral data
 * @param   sf              array of scalefactors or intensity stereo positions
 * @param   pulse_present   set if pulses are present
 * @param   pulse           pointer to pulse data struct
 * @param   band_type       array of the used band type
 *
 * @return  Returns error status. 0 - OK, !0 - error
 */
static int decode_spectrum_and_dequant(AACContext *ac, float coef[1024],
                                       GetBitContext *gb, const float sf[120],
                                       int pulse_present, const Pulse *pulse,
                                       const IndividualChannelStream *ics,
                                       enum BandType band_type[120])
{
    int i, k, g, idx = 0;
    const int c = 1024 / ics->num_windows;
    const uint16_t *offsets = ics->swb_offset;
    float *coef_base = coef;

    for (g = 0; g < ics->num_windows; g++)
        memset(coef + g * 128 + offsets[ics->max_sfb], 0,
               sizeof(float) * (c - offsets[ics->max_sfb]));

    for (g = 0; g < ics->num_window_groups; g++) {
        unsigned g_len = ics->group_len[g];

        for (i = 0; i < ics->max_sfb; i++, idx++) {
            const unsigned cbt_m1 = band_type[idx] - 1;
            float *cfo = coef + offsets[i];
            int off_len = offsets[i + 1] - offsets[i];
            int group;

            if (cbt_m1 >= INTENSITY_BT2 - 1) {
                for (group = 0; group < g_len; group++, cfo+=128) {
                    memset(cfo, 0, off_len * sizeof(float));
                }
            } else if (cbt_m1 == NOISE_BT - 1) {
                for (group = 0; group < g_len; group++, cfo+=128) {
                    float scale;
                    float band_energy;

                    for (k = 0; k < off_len; k++) {
                        ac->random_state  = lcg_random(ac->random_state);
                        cfo[k] = ac->random_state;
                    }

                    band_energy = ac->fdsp.scalarproduct_float(cfo, cfo, off_len);
                    scale = sf[idx] / sqrtf(band_energy);
                    ac->fdsp.vector_fmul_scalar(cfo, cfo, scale, off_len);
                }
            } else {
                const float *vq = ff_aac_codebook_vector_vals[cbt_m1];
                const uint16_t *cb_vector_idx = ff_aac_codebook_vector_idx[cbt_m1];
                VLC_TYPE (*vlc_tab)[2] = vlc_spectral[cbt_m1].table;
                OPEN_READER(re, gb);

                switch (cbt_m1 >> 1) {
                case 0:
                    for (group = 0; group < g_len; group++, cfo+=128) {
                        float *cf = cfo;
                        int len = off_len;

                        do {
                            int code;
                            unsigned cb_idx;

                            UPDATE_CACHE(re, gb);
                            GET_VLC(code, re, gb, vlc_tab, 8, 2);
                            cb_idx = cb_vector_idx[code];
                            cf = VMUL4(cf, vq, cb_idx, sf + idx);
                        } while (len -= 4);
                    }
                    break;

                case 1:
                    for (group = 0; group < g_len; group++, cfo+=128) {
                        float *cf = cfo;
                        int len = off_len;

                        do {
                            int code;
                            unsigned nnz;
                            unsigned cb_idx;
                            uint32_t bits;

                            UPDATE_CACHE(re, gb);
                            GET_VLC(code, re, gb, vlc_tab, 8, 2);
                            cb_idx = cb_vector_idx[code];
                            nnz = cb_idx >> 8 & 15;
                            bits = nnz ? GET_CACHE(re, gb) : 0;
                            LAST_SKIP_BITS(re, gb, nnz);
                            cf = VMUL4S(cf, vq, cb_idx, bits, sf + idx);
                        } while (len -= 4);
                    }
                    break;

                case 2:
                    for (group = 0; group < g_len; group++, cfo+=128) {
                        float *cf = cfo;
                        int len = off_len;

                        do {
                            int code;
                            unsigned cb_idx;

                            UPDATE_CACHE(re, gb);
                            GET_VLC(code, re, gb, vlc_tab, 8, 2);
                            cb_idx = cb_vector_idx[code];
                            cf = VMUL2(cf, vq, cb_idx, sf + idx);
                        } while (len -= 2);
                    }
                    break;

                case 3:
                case 4:
                    for (group = 0; group < g_len; group++, cfo+=128) {
                        float *cf = cfo;
                        int len = off_len;

                        do {
                            int code;
                            unsigned nnz;
                            unsigned cb_idx;
                            unsigned sign;

                            UPDATE_CACHE(re, gb);
                            GET_VLC(code, re, gb, vlc_tab, 8, 2);
                            cb_idx = cb_vector_idx[code];
                            nnz = cb_idx >> 8 & 15;
                            sign = nnz ? SHOW_UBITS(re, gb, nnz) << (cb_idx >> 12) : 0;
                            LAST_SKIP_BITS(re, gb, nnz);
                            cf = VMUL2S(cf, vq, cb_idx, sign, sf + idx);
                        } while (len -= 2);
                    }
                    break;

                default:
                    for (group = 0; group < g_len; group++, cfo+=128) {
                        float *cf = cfo;
                        uint32_t *icf = (uint32_t *) cf;
                        int len = off_len;

                        do {
                            int code;
                            unsigned nzt, nnz;
                            unsigned cb_idx;
                            uint32_t bits;
                            int j;

                            UPDATE_CACHE(re, gb);
                            GET_VLC(code, re, gb, vlc_tab, 8, 2);

                            if (!code) {
                                *icf++ = 0;
                                *icf++ = 0;
                                continue;
                            }

                            cb_idx = cb_vector_idx[code];
                            nnz = cb_idx >> 12;
                            nzt = cb_idx >> 8;
                            bits = SHOW_UBITS(re, gb, nnz) << (32-nnz);
                            LAST_SKIP_BITS(re, gb, nnz);

                            for (j = 0; j < 2; j++) {
                                if (nzt & 1<<j) {
                                    uint32_t b;
                                    int n;
                                    /* The total length of escape_sequence must be < 22 bits according
                                       to the specification (i.e. max is 111111110xxxxxxxxxxxx). */
                                    UPDATE_CACHE(re, gb);
                                    b = GET_CACHE(re, gb);
                                    b = 31 - av_log2(~b);

                                    if (b > 8) {
                                        av_log(ac->avctx, AV_LOG_ERROR, "error in spectral data, ESC overflow\n");
                                        return AVERROR_INVALIDDATA;
                                    }

                                    SKIP_BITS(re, gb, b + 1);
                                    b += 4;
                                    n = (1 << b) + SHOW_UBITS(re, gb, b);
                                    LAST_SKIP_BITS(re, gb, b);
                                    *icf++ = cbrt_tab[n] | (bits & 1U<<31);
                                    bits <<= 1;
                                } else {
                                    unsigned v = ((const uint32_t*)vq)[cb_idx & 15];
                                    *icf++ = (bits & 1U<<31) | v;
                                    bits <<= !!v;
                                }
                                cb_idx >>= 4;
                            }
                        } while (len -= 2);

                        ac->fdsp.vector_fmul_scalar(cfo, cfo, sf[idx], off_len);
                    }
                }

                CLOSE_READER(re, gb);
            }
        }
        coef += g_len << 7;
    }

    if (pulse_present) {
        idx = 0;
        for (i = 0; i < pulse->num_pulse; i++) {
            float co = coef_base[ pulse->pos[i] ];
            while (offsets[idx + 1] <= pulse->pos[i])
                idx++;
            if (band_type[idx] != NOISE_BT && sf[idx]) {
                float ico = -pulse->amp[i];
                if (co) {
                    co /= sf[idx];
                    ico = co / sqrtf(sqrtf(fabsf(co))) + (co > 0 ? -ico : ico);
                }
                coef_base[ pulse->pos[i] ] = cbrtf(fabsf(ico)) * ico * sf[idx];
            }
        }
    }
    return 0;
}

static av_always_inline float flt16_round(float pf)
{
    union av_intfloat32 tmp;
    tmp.f = pf;
    tmp.i = (tmp.i + 0x00008000U) & 0xFFFF0000U;
    return tmp.f;
}

static av_always_inline float flt16_even(float pf)
{
    union av_intfloat32 tmp;
    tmp.f = pf;
    tmp.i = (tmp.i + 0x00007FFFU + (tmp.i & 0x00010000U >> 16)) & 0xFFFF0000U;
    return tmp.f;
}

static av_always_inline float flt16_trunc(float pf)
{
    union av_intfloat32 pun;
    pun.f = pf;
    pun.i &= 0xFFFF0000U;
    return pun.f;
}

static av_always_inline void predict(PredictorState *ps, float *coef,
                                     int output_enable)
{
    const float a     = 0.953125; // 61.0 / 64
    const float alpha = 0.90625;  // 29.0 / 32
    float e0, e1;
    float pv;
    float k1, k2;
    float   r0 = ps->r0,     r1 = ps->r1;
    float cor0 = ps->cor0, cor1 = ps->cor1;
    float var0 = ps->var0, var1 = ps->var1;

    k1 = var0 > 1 ? cor0 * flt16_even(a / var0) : 0;
    k2 = var1 > 1 ? cor1 * flt16_even(a / var1) : 0;

    pv = flt16_round(k1 * r0 + k2 * r1);
    if (output_enable)
        *coef += pv;

    e0 = *coef;
    e1 = e0 - k1 * r0;

    ps->cor1 = flt16_trunc(alpha * cor1 + r1 * e1);
    ps->var1 = flt16_trunc(alpha * var1 + 0.5f * (r1 * r1 + e1 * e1));
    ps->cor0 = flt16_trunc(alpha * cor0 + r0 * e0);
    ps->var0 = flt16_trunc(alpha * var0 + 0.5f * (r0 * r0 + e0 * e0));

    ps->r1 = flt16_trunc(a * (r0 - k1 * e0));
    ps->r0 = flt16_trunc(a * e0);
}

/**
 * Apply AAC-Main style frequency domain prediction.
 */
static void apply_prediction(AACContext *ac, SingleChannelElement *sce)
{
    int sfb, k;

    if (!sce->ics.predictor_initialized) {
        reset_all_predictors(sce->predictor_state);
        sce->ics.predictor_initialized = 1;
    }

    if (sce->ics.window_sequence[0] != EIGHT_SHORT_SEQUENCE) {
        for (sfb = 0;
             sfb < ff_aac_pred_sfb_max[ac->oc[1].m4ac.sampling_index];
             sfb++) {
            for (k = sce->ics.swb_offset[sfb];
                 k < sce->ics.swb_offset[sfb + 1];
                 k++) {
                predict(&sce->predictor_state[k], &sce->coeffs[k],
                        sce->ics.predictor_present &&
                        sce->ics.prediction_used[sfb]);
            }
        }
        if (sce->ics.predictor_reset_group)
            reset_predictor_group(sce->predictor_state,
                                  sce->ics.predictor_reset_group);
    } else
        reset_all_predictors(sce->predictor_state);
}

/**
 * Decode an individual_channel_stream payload; reference: table 4.44.
 *
 * @param   common_window   Channels have independent [0], or shared [1], Individual Channel Stream information.
 * @param   scale_flag      scalable [1] or non-scalable [0] AAC (Unused until scalable AAC is implemented.)
 *
 * @return  Returns error status. 0 - OK, !0 - error
 */
static int decode_ics(AACContext *ac, SingleChannelElement *sce,
                      GetBitContext *gb, int common_window, int scale_flag)
{
    Pulse pulse;
    TemporalNoiseShaping    *tns = &sce->tns;
    IndividualChannelStream *ics = &sce->ics;
    float *out = sce->coeffs;
    int global_gain, eld_syntax, er_syntax, pulse_present = 0;
    int ret;

    eld_syntax = ac->oc[1].m4ac.object_type == AOT_ER_AAC_ELD;
    er_syntax  = ac->oc[1].m4ac.object_type == AOT_ER_AAC_LC ||
                 ac->oc[1].m4ac.object_type == AOT_ER_AAC_LTP ||
                 ac->oc[1].m4ac.object_type == AOT_ER_AAC_LD ||
                 ac->oc[1].m4ac.object_type == AOT_ER_AAC_ELD;

    /* This assignment is to silence a GCC warning about the variable being used
     * uninitialized when in fact it always is.
     */
    pulse.num_pulse = 0;

    global_gain = get_bits(gb, 8);

    if (!common_window && !scale_flag) {
        if (decode_ics_info(ac, ics, gb) < 0)
            return AVERROR_INVALIDDATA;
    }

    if ((ret = decode_band_types(ac, sce->band_type,
                                 sce->band_type_run_end, gb, ics)) < 0)
        return ret;
    if ((ret = decode_scalefactors(ac, sce->sf, gb, global_gain, ics,
                                  sce->band_type, sce->band_type_run_end)) < 0)
        return ret;

    pulse_present = 0;
    if (!scale_flag) {
        if (!eld_syntax && (pulse_present = get_bits1(gb))) {
            if (ics->window_sequence[0] == EIGHT_SHORT_SEQUENCE) {
                av_log(ac->avctx, AV_LOG_ERROR,
                       "Pulse tool not allowed in eight short sequence.\n");
                return AVERROR_INVALIDDATA;
            }
            if (decode_pulses(&pulse, gb, ics->swb_offset, ics->num_swb)) {
                av_log(ac->avctx, AV_LOG_ERROR,
                       "Pulse data corrupt or invalid.\n");
                return AVERROR_INVALIDDATA;
            }
        }
        tns->present = get_bits1(gb);
        if (tns->present && !er_syntax)
            if (decode_tns(ac, tns, gb, ics) < 0)
                return AVERROR_INVALIDDATA;
        if (!eld_syntax && get_bits1(gb)) {
            avpriv_request_sample(ac->avctx, "SSR");
            return AVERROR_PATCHWELCOME;
        }
        // I see no textual basis in the spec for this occuring after SSR gain
        // control, but this is what both reference and real implmentations do
        if (tns->present && er_syntax)
            if (decode_tns(ac, tns, gb, ics) < 0)
                return AVERROR_INVALIDDATA;
    }

    if (decode_spectrum_and_dequant(ac, out, gb, sce->sf, pulse_present,
                                    &pulse, ics, sce->band_type) < 0)
        return AVERROR_INVALIDDATA;

    if (ac->oc[1].m4ac.object_type == AOT_AAC_MAIN && !common_window)
        apply_prediction(ac, sce);

    return 0;
}

/**
 * Mid/Side stereo decoding; reference: 4.6.8.1.3.
 */
static void apply_mid_side_stereo(AACContext *ac, ChannelElement *cpe)
{
    const IndividualChannelStream *ics = &cpe->ch[0].ics;
    float *ch0 = cpe->ch[0].coeffs;
    float *ch1 = cpe->ch[1].coeffs;
    int g, i, group, idx = 0;
    const uint16_t *offsets = ics->swb_offset;
    for (g = 0; g < ics->num_window_groups; g++) {
        for (i = 0; i < ics->max_sfb; i++, idx++) {
            if (cpe->ms_mask[idx] &&
                cpe->ch[0].band_type[idx] < NOISE_BT &&
                cpe->ch[1].band_type[idx] < NOISE_BT) {
                for (group = 0; group < ics->group_len[g]; group++) {
                    ac->fdsp.butterflies_float(ch0 + group * 128 + offsets[i],
                                               ch1 + group * 128 + offsets[i],
                                               offsets[i+1] - offsets[i]);
                }
            }
        }
        ch0 += ics->group_len[g] * 128;
        ch1 += ics->group_len[g] * 128;
    }
}

/**
 * intensity stereo decoding; reference: 4.6.8.2.3
 *
 * @param   ms_present  Indicates mid/side stereo presence. [0] mask is all 0s;
 *                      [1] mask is decoded from bitstream; [2] mask is all 1s;
 *                      [3] reserved for scalable AAC
 */
static void apply_intensity_stereo(AACContext *ac,
                                   ChannelElement *cpe, int ms_present)
{
    const IndividualChannelStream *ics = &cpe->ch[1].ics;
    SingleChannelElement         *sce1 = &cpe->ch[1];
    float *coef0 = cpe->ch[0].coeffs, *coef1 = cpe->ch[1].coeffs;
    const uint16_t *offsets = ics->swb_offset;
    int g, group, i, idx = 0;
    int c;
    float scale;
    for (g = 0; g < ics->num_window_groups; g++) {
        for (i = 0; i < ics->max_sfb;) {
            if (sce1->band_type[idx] == INTENSITY_BT ||
                sce1->band_type[idx] == INTENSITY_BT2) {
                const int bt_run_end = sce1->band_type_run_end[idx];
                for (; i < bt_run_end; i++, idx++) {
                    c = -1 + 2 * (sce1->band_type[idx] - 14);
                    if (ms_present)
                        c *= 1 - 2 * cpe->ms_mask[idx];
                    scale = c * sce1->sf[idx];
                    for (group = 0; group < ics->group_len[g]; group++)
                        ac->fdsp.vector_fmul_scalar(coef1 + group * 128 + offsets[i],
                                                    coef0 + group * 128 + offsets[i],
                                                    scale,
                                                    offsets[i + 1] - offsets[i]);
                }
            } else {
                int bt_run_end = sce1->band_type_run_end[idx];
                idx += bt_run_end - i;
                i    = bt_run_end;
            }
        }
        coef0 += ics->group_len[g] * 128;
        coef1 += ics->group_len[g] * 128;
    }
}

/**
 * Decode a channel_pair_element; reference: table 4.4.
 *
 * @return  Returns error status. 0 - OK, !0 - error
 */
static int decode_cpe(AACContext *ac, GetBitContext *gb, ChannelElement *cpe)
{
    int i, ret, common_window, ms_present = 0;
    int eld_syntax = ac->oc[1].m4ac.object_type == AOT_ER_AAC_ELD;

    common_window = eld_syntax || get_bits1(gb);
    if (common_window) {
        if (decode_ics_info(ac, &cpe->ch[0].ics, gb))
            return AVERROR_INVALIDDATA;
        i = cpe->ch[1].ics.use_kb_window[0];
        cpe->ch[1].ics = cpe->ch[0].ics;
        cpe->ch[1].ics.use_kb_window[1] = i;
        if (cpe->ch[1].ics.predictor_present &&
            (ac->oc[1].m4ac.object_type != AOT_AAC_MAIN))
            if ((cpe->ch[1].ics.ltp.present = get_bits(gb, 1)))
                decode_ltp(&cpe->ch[1].ics.ltp, gb, cpe->ch[1].ics.max_sfb);
        ms_present = get_bits(gb, 2);
        if (ms_present == 3) {
            av_log(ac->avctx, AV_LOG_ERROR, "ms_present = 3 is reserved.\n");
            return AVERROR_INVALIDDATA;
        } else if (ms_present)
            decode_mid_side_stereo(cpe, gb, ms_present);
    }
    if ((ret = decode_ics(ac, &cpe->ch[0], gb, common_window, 0)))
        return ret;
    if ((ret = decode_ics(ac, &cpe->ch[1], gb, common_window, 0)))
        return ret;

    if (common_window) {
        if (ms_present)
            apply_mid_side_stereo(ac, cpe);
        if (ac->oc[1].m4ac.object_type == AOT_AAC_MAIN) {
            apply_prediction(ac, &cpe->ch[0]);
            apply_prediction(ac, &cpe->ch[1]);
        }
    }

    apply_intensity_stereo(ac, cpe, ms_present);
    return 0;
}

static const float cce_scale[] = {
    1.09050773266525765921, //2^(1/8)
    1.18920711500272106672, //2^(1/4)
    M_SQRT2,
    2,
};

/**
 * Decode coupling_channel_element; reference: table 4.8.
 *
 * @return  Returns error status. 0 - OK, !0 - error
 */
static int decode_cce(AACContext *ac, GetBitContext *gb, ChannelElement *che)
{
    int num_gain = 0;
    int c, g, sfb, ret;
    int sign;
    float scale;
    SingleChannelElement *sce = &che->ch[0];
    ChannelCoupling     *coup = &che->coup;

    coup->coupling_point = 2 * get_bits1(gb);
    coup->num_coupled = get_bits(gb, 3);
    for (c = 0; c <= coup->num_coupled; c++) {
        num_gain++;
        coup->type[c] = get_bits1(gb) ? TYPE_CPE : TYPE_SCE;
        coup->id_select[c] = get_bits(gb, 4);
        if (coup->type[c] == TYPE_CPE) {
            coup->ch_select[c] = get_bits(gb, 2);
            if (coup->ch_select[c] == 3)
                num_gain++;
        } else
            coup->ch_select[c] = 2;
    }
    coup->coupling_point += get_bits1(gb) || (coup->coupling_point >> 1);

    sign  = get_bits(gb, 1);
    scale = cce_scale[get_bits(gb, 2)];

    if ((ret = decode_ics(ac, sce, gb, 0, 0)))
        return ret;

    for (c = 0; c < num_gain; c++) {
        int idx  = 0;
        int cge  = 1;
        int gain = 0;
        float gain_cache = 1.0;
        if (c) {
            cge = coup->coupling_point == AFTER_IMDCT ? 1 : get_bits1(gb);
            gain = cge ? get_vlc2(gb, vlc_scalefactors.table, 7, 3) - 60: 0;
            gain_cache = powf(scale, -gain);
        }
        if (coup->coupling_point == AFTER_IMDCT) {
            coup->gain[c][0] = gain_cache;
        } else {
            for (g = 0; g < sce->ics.num_window_groups; g++) {
                for (sfb = 0; sfb < sce->ics.max_sfb; sfb++, idx++) {
                    if (sce->band_type[idx] != ZERO_BT) {
                        if (!cge) {
                            int t = get_vlc2(gb, vlc_scalefactors.table, 7, 3) - 60;
                            if (t) {
                                int s = 1;
                                t = gain += t;
                                if (sign) {
                                    s  -= 2 * (t & 0x1);
                                    t >>= 1;
                                }
                                gain_cache = powf(scale, -t) * s;
                            }
                        }
                        coup->gain[c][idx] = gain_cache;
                    }
                }
            }
        }
    }
    return 0;
}

/**
 * Parse whether channels are to be excluded from Dynamic Range Compression; reference: table 4.53.
 *
 * @return  Returns number of bytes consumed.
 */
static int decode_drc_channel_exclusions(DynamicRangeControl *che_drc,
                                         GetBitContext *gb)
{
    int i;
    int num_excl_chan = 0;

    do {
        for (i = 0; i < 7; i++)
            che_drc->exclude_mask[num_excl_chan++] = get_bits1(gb);
    } while (num_excl_chan < MAX_CHANNELS - 7 && get_bits1(gb));

    return num_excl_chan / 7;
}

/**
 * Decode dynamic range information; reference: table 4.52.
 *
 * @return  Returns number of bytes consumed.
 */
static int decode_dynamic_range(DynamicRangeControl *che_drc,
                                GetBitContext *gb)
{
    int n             = 1;
    int drc_num_bands = 1;
    int i;

    /* pce_tag_present? */
    if (get_bits1(gb)) {
        che_drc->pce_instance_tag  = get_bits(gb, 4);
        skip_bits(gb, 4); // tag_reserved_bits
        n++;
    }

    /* excluded_chns_present? */
    if (get_bits1(gb)) {
        n += decode_drc_channel_exclusions(che_drc, gb);
    }

    /* drc_bands_present? */
    if (get_bits1(gb)) {
        che_drc->band_incr            = get_bits(gb, 4);
        che_drc->interpolation_scheme = get_bits(gb, 4);
        n++;
        drc_num_bands += che_drc->band_incr;
        for (i = 0; i < drc_num_bands; i++) {
            che_drc->band_top[i] = get_bits(gb, 8);
            n++;
        }
    }

    /* prog_ref_level_present? */
    if (get_bits1(gb)) {
        che_drc->prog_ref_level = get_bits(gb, 7);
        skip_bits1(gb); // prog_ref_level_reserved_bits
        n++;
    }

    for (i = 0; i < drc_num_bands; i++) {
        che_drc->dyn_rng_sgn[i] = get_bits1(gb);
        che_drc->dyn_rng_ctl[i] = get_bits(gb, 7);
        n++;
    }

    return n;
}

static int decode_fill(AACContext *ac, GetBitContext *gb, int len) {
    uint8_t buf[256];
    int i, major, minor;

    if (len < 13+7*8)
        goto unknown;

    get_bits(gb, 13); len -= 13;

    for(i=0; i+1<sizeof(buf) && len>=8; i++, len-=8)
        buf[i] = get_bits(gb, 8);

    buf[i] = 0;
    if (ac->avctx->debug & FF_DEBUG_PICT_INFO)
        av_log(ac->avctx, AV_LOG_DEBUG, "FILL:%s\n", buf);

    if (sscanf(buf, "libfaac %d.%d", &major, &minor) == 2){
        ac->avctx->internal->skip_samples = 1024;
    }

unknown:
    skip_bits_long(gb, len);

    return 0;
}

/**
 * Decode extension data (incomplete); reference: table 4.51.
 *
 * @param   cnt length of TYPE_FIL syntactic element in bytes
 *
 * @return Returns number of bytes consumed
 */
static int decode_extension_payload(AACContext *ac, GetBitContext *gb, int cnt,
                                    ChannelElement *che, enum RawDataBlockType elem_type)
{
    int crc_flag = 0;
    int res = cnt;
    switch (get_bits(gb, 4)) { // extension type
    case EXT_SBR_DATA_CRC:
        crc_flag++;
    case EXT_SBR_DATA:
        if (!che) {
            av_log(ac->avctx, AV_LOG_ERROR, "SBR was found before the first channel element.\n");
            return res;
        } else if (!ac->oc[1].m4ac.sbr) {
            av_log(ac->avctx, AV_LOG_ERROR, "SBR signaled to be not-present but was found in the bitstream.\n");
            skip_bits_long(gb, 8 * cnt - 4);
            return res;
        } else if (ac->oc[1].m4ac.sbr == -1 && ac->oc[1].status == OC_LOCKED) {
            av_log(ac->avctx, AV_LOG_ERROR, "Implicit SBR was found with a first occurrence after the first frame.\n");
            skip_bits_long(gb, 8 * cnt - 4);
            return res;
        } else if (ac->oc[1].m4ac.ps == -1 && ac->oc[1].status < OC_LOCKED && ac->avctx->channels == 1) {
            ac->oc[1].m4ac.sbr = 1;
            ac->oc[1].m4ac.ps = 1;
            ac->avctx->profile = FF_PROFILE_AAC_HE_V2;
            output_configure(ac, ac->oc[1].layout_map, ac->oc[1].layout_map_tags,
                             ac->oc[1].status, 1);
        } else {
            ac->oc[1].m4ac.sbr = 1;
            ac->avctx->profile = FF_PROFILE_AAC_HE;
        }
        res = ff_decode_sbr_extension(ac, &che->sbr, gb, crc_flag, cnt, elem_type);
        break;
    case EXT_DYNAMIC_RANGE:
        res = decode_dynamic_range(&ac->che_drc, gb);
        break;
    case EXT_FILL:
        decode_fill(ac, gb, 8 * cnt - 4);
        break;
    case EXT_FILL_DATA:
    case EXT_DATA_ELEMENT:
    default:
        skip_bits_long(gb, 8 * cnt - 4);
        break;
    };
    return res;
}

/**
 * Decode Temporal Noise Shaping filter coefficients and apply all-pole filters; reference: 4.6.9.3.
 *
 * @param   decode  1 if tool is used normally, 0 if tool is used in LTP.
 * @param   coef    spectral coefficients
 */
static void apply_tns(float coef[1024], TemporalNoiseShaping *tns,
                      IndividualChannelStream *ics, int decode)
{
    const int mmm = FFMIN(ics->tns_max_bands, ics->max_sfb);
    int w, filt, m, i;
    int bottom, top, order, start, end, size, inc;
    float lpc[TNS_MAX_ORDER];
    float tmp[TNS_MAX_ORDER+1];

    for (w = 0; w < ics->num_windows; w++) {
        bottom = ics->num_swb;
        for (filt = 0; filt < tns->n_filt[w]; filt++) {
            top    = bottom;
            bottom = FFMAX(0, top - tns->length[w][filt]);
            order  = tns->order[w][filt];
            if (order == 0)
                continue;

            // tns_decode_coef
            compute_lpc_coefs(tns->coef[w][filt], order, lpc, 0, 0, 0);

            start = ics->swb_offset[FFMIN(bottom, mmm)];
            end   = ics->swb_offset[FFMIN(   top, mmm)];
            if ((size = end - start) <= 0)
                continue;
            if (tns->direction[w][filt]) {
                inc = -1;
                start = end - 1;
            } else {
                inc = 1;
            }
            start += w * 128;

            if (decode) {
                // ar filter
                for (m = 0; m < size; m++, start += inc)
                    for (i = 1; i <= FFMIN(m, order); i++)
                        coef[start] -= coef[start - i * inc] * lpc[i - 1];
            } else {
                // ma filter
                for (m = 0; m < size; m++, start += inc) {
                    tmp[0] = coef[start];
                    for (i = 1; i <= FFMIN(m, order); i++)
                        coef[start] += tmp[i] * lpc[i - 1];
                    for (i = order; i > 0; i--)
                        tmp[i] = tmp[i - 1];
                }
            }
        }
    }
}

/**
 *  Apply windowing and MDCT to obtain the spectral
 *  coefficient from the predicted sample by LTP.
 */
static void windowing_and_mdct_ltp(AACContext *ac, float *out,
                                   float *in, IndividualChannelStream *ics)
{
    const float *lwindow      = ics->use_kb_window[0] ? ff_aac_kbd_long_1024 : ff_sine_1024;
    const float *swindow      = ics->use_kb_window[0] ? ff_aac_kbd_short_128 : ff_sine_128;
    const float *lwindow_prev = ics->use_kb_window[1] ? ff_aac_kbd_long_1024 : ff_sine_1024;
    const float *swindow_prev = ics->use_kb_window[1] ? ff_aac_kbd_short_128 : ff_sine_128;

    if (ics->window_sequence[0] != LONG_STOP_SEQUENCE) {
        ac->fdsp.vector_fmul(in, in, lwindow_prev, 1024);
    } else {
        memset(in, 0, 448 * sizeof(float));
        ac->fdsp.vector_fmul(in + 448, in + 448, swindow_prev, 128);
    }
    if (ics->window_sequence[0] != LONG_START_SEQUENCE) {
        ac->fdsp.vector_fmul_reverse(in + 1024, in + 1024, lwindow, 1024);
    } else {
        ac->fdsp.vector_fmul_reverse(in + 1024 + 448, in + 1024 + 448, swindow, 128);
        memset(in + 1024 + 576, 0, 448 * sizeof(float));
    }
    ac->mdct_ltp.mdct_calc(&ac->mdct_ltp, out, in);
}

/**
 * Apply the long term prediction
 */
static void apply_ltp(AACContext *ac, SingleChannelElement *sce)
{
    const LongTermPrediction *ltp = &sce->ics.ltp;
    const uint16_t *offsets = sce->ics.swb_offset;
    int i, sfb;

    if (sce->ics.window_sequence[0] != EIGHT_SHORT_SEQUENCE) {
        float *predTime = sce->ret;
        float *predFreq = ac->buf_mdct;
        int16_t num_samples = 2048;

        if (ltp->lag < 1024)
            num_samples = ltp->lag + 1024;
        for (i = 0; i < num_samples; i++)
            predTime[i] = sce->ltp_state[i + 2048 - ltp->lag] * ltp->coef;
        memset(&predTime[i], 0, (2048 - i) * sizeof(float));

        ac->windowing_and_mdct_ltp(ac, predFreq, predTime, &sce->ics);

        if (sce->tns.present)
            ac->apply_tns(predFreq, &sce->tns, &sce->ics, 0);

        for (sfb = 0; sfb < FFMIN(sce->ics.max_sfb, MAX_LTP_LONG_SFB); sfb++)
            if (ltp->used[sfb])
                for (i = offsets[sfb]; i < offsets[sfb + 1]; i++)
                    sce->coeffs[i] += predFreq[i];
    }
}

/**
 * Update the LTP buffer for next frame
 */
static void update_ltp(AACContext *ac, SingleChannelElement *sce)
{
    IndividualChannelStream *ics = &sce->ics;
    float *saved     = sce->saved;
    float *saved_ltp = sce->coeffs;
    const float *lwindow = ics->use_kb_window[0] ? ff_aac_kbd_long_1024 : ff_sine_1024;
    const float *swindow = ics->use_kb_window[0] ? ff_aac_kbd_short_128 : ff_sine_128;
    int i;

    if (ics->window_sequence[0] == EIGHT_SHORT_SEQUENCE) {
        memcpy(saved_ltp,       saved, 512 * sizeof(float));
        memset(saved_ltp + 576, 0,     448 * sizeof(float));
        ac->fdsp.vector_fmul_reverse(saved_ltp + 448, ac->buf_mdct + 960,     &swindow[64],      64);
        for (i = 0; i < 64; i++)
            saved_ltp[i + 512] = ac->buf_mdct[1023 - i] * swindow[63 - i];
    } else if (ics->window_sequence[0] == LONG_START_SEQUENCE) {
        memcpy(saved_ltp,       ac->buf_mdct + 512, 448 * sizeof(float));
        memset(saved_ltp + 576, 0,                  448 * sizeof(float));
        ac->fdsp.vector_fmul_reverse(saved_ltp + 448, ac->buf_mdct + 960,     &swindow[64],      64);
        for (i = 0; i < 64; i++)
            saved_ltp[i + 512] = ac->buf_mdct[1023 - i] * swindow[63 - i];
    } else { // LONG_STOP or ONLY_LONG
        ac->fdsp.vector_fmul_reverse(saved_ltp,       ac->buf_mdct + 512,     &lwindow[512],     512);
        for (i = 0; i < 512; i++)
            saved_ltp[i + 512] = ac->buf_mdct[1023 - i] * lwindow[511 - i];
    }

    memcpy(sce->ltp_state,      sce->ltp_state+1024, 1024 * sizeof(*sce->ltp_state));
    memcpy(sce->ltp_state+1024, sce->ret,            1024 * sizeof(*sce->ltp_state));
    memcpy(sce->ltp_state+2048, saved_ltp,           1024 * sizeof(*sce->ltp_state));
}

/**
 * Conduct IMDCT and windowing.
 */
static void imdct_and_windowing(AACContext *ac, SingleChannelElement *sce)
{
    IndividualChannelStream *ics = &sce->ics;
    float *in    = sce->coeffs;
    float *out   = sce->ret;
    float *saved = sce->saved;
    const float *swindow      = ics->use_kb_window[0] ? ff_aac_kbd_short_128 : ff_sine_128;
    const float *lwindow_prev = ics->use_kb_window[1] ? ff_aac_kbd_long_1024 : ff_sine_1024;
    const float *swindow_prev = ics->use_kb_window[1] ? ff_aac_kbd_short_128 : ff_sine_128;
    float *buf  = ac->buf_mdct;
    float *temp = ac->temp;
    int i;

    // imdct
    if (ics->window_sequence[0] == EIGHT_SHORT_SEQUENCE) {
        for (i = 0; i < 1024; i += 128)
            ac->mdct_small.imdct_half(&ac->mdct_small, buf + i, in + i);
    } else
        ac->mdct.imdct_half(&ac->mdct, buf, in);

    /* window overlapping
     * NOTE: To simplify the overlapping code, all 'meaningless' short to long
     * and long to short transitions are considered to be short to short
     * transitions. This leaves just two cases (long to long and short to short)
     * with a little special sauce for EIGHT_SHORT_SEQUENCE.
     */
    if ((ics->window_sequence[1] == ONLY_LONG_SEQUENCE || ics->window_sequence[1] == LONG_STOP_SEQUENCE) &&
            (ics->window_sequence[0] == ONLY_LONG_SEQUENCE || ics->window_sequence[0] == LONG_START_SEQUENCE)) {
        ac->fdsp.vector_fmul_window(    out,               saved,            buf,         lwindow_prev, 512);
    } else {
        memcpy(                         out,               saved,            448 * sizeof(float));

        if (ics->window_sequence[0] == EIGHT_SHORT_SEQUENCE) {
            ac->fdsp.vector_fmul_window(out + 448 + 0*128, saved + 448,      buf + 0*128, swindow_prev, 64);
            ac->fdsp.vector_fmul_window(out + 448 + 1*128, buf + 0*128 + 64, buf + 1*128, swindow,      64);
            ac->fdsp.vector_fmul_window(out + 448 + 2*128, buf + 1*128 + 64, buf + 2*128, swindow,      64);
            ac->fdsp.vector_fmul_window(out + 448 + 3*128, buf + 2*128 + 64, buf + 3*128, swindow,      64);
            ac->fdsp.vector_fmul_window(temp,              buf + 3*128 + 64, buf + 4*128, swindow,      64);
            memcpy(                     out + 448 + 4*128, temp, 64 * sizeof(float));
        } else {
            ac->fdsp.vector_fmul_window(out + 448,         saved + 448,      buf,         swindow_prev, 64);
            memcpy(                     out + 576,         buf + 64,         448 * sizeof(float));
        }
    }

    // buffer update
    if (ics->window_sequence[0] == EIGHT_SHORT_SEQUENCE) {
        memcpy(                     saved,       temp + 64,         64 * sizeof(float));
        ac->fdsp.vector_fmul_window(saved + 64,  buf + 4*128 + 64, buf + 5*128, swindow, 64);
        ac->fdsp.vector_fmul_window(saved + 192, buf + 5*128 + 64, buf + 6*128, swindow, 64);
        ac->fdsp.vector_fmul_window(saved + 320, buf + 6*128 + 64, buf + 7*128, swindow, 64);
        memcpy(                     saved + 448, buf + 7*128 + 64,  64 * sizeof(float));
    } else if (ics->window_sequence[0] == LONG_START_SEQUENCE) {
        memcpy(                     saved,       buf + 512,        448 * sizeof(float));
        memcpy(                     saved + 448, buf + 7*128 + 64,  64 * sizeof(float));
    } else { // LONG_STOP or ONLY_LONG
        memcpy(                     saved,       buf + 512,        512 * sizeof(float));
    }
}

static void imdct_and_windowing_ld(AACContext *ac, SingleChannelElement *sce)
{
    IndividualChannelStream *ics = &sce->ics;
    float *in    = sce->coeffs;
    float *out   = sce->ret;
    float *saved = sce->saved;
    float *buf  = ac->buf_mdct;

    // imdct
    ac->mdct.imdct_half(&ac->mdct_ld, buf, in);

    // window overlapping
    if (ics->use_kb_window[1]) {
        // AAC LD uses a low overlap sine window instead of a KBD window
        memcpy(out, saved, 192 * sizeof(float));
        ac->fdsp.vector_fmul_window(out + 192, saved + 192, buf, ff_sine_128, 64);
        memcpy(                     out + 320, buf + 64, 192 * sizeof(float));
    } else {
        ac->fdsp.vector_fmul_window(out, saved, buf, ff_sine_512, 256);
    }

    // buffer update
    memcpy(saved, buf + 256, 256 * sizeof(float));
}

static void imdct_and_windowing_eld(AACContext *ac, SingleChannelElement *sce)
{
    float *in    = sce->coeffs;
    float *out   = sce->ret;
    float *saved = sce->saved;
    const float *const window = ff_aac_eld_window;
    float *buf  = ac->buf_mdct;
    int i;
    const int n  = 512;
    const int n2 = n >> 1;
    const int n4 = n >> 2;

    // Inverse transform, mapped to the conventional IMDCT by
    // Chivukula, R.K.; Reznik, Y.A.; Devarajan, V.,
    // "Efficient algorithms for MPEG-4 AAC-ELD, AAC-LD and AAC-LC filterbanks,"
    // International Conference on Audio, Language and Image Processing, ICALIP 2008.
    // URL: http://ieeexplore.ieee.org/stamp/stamp.jsp?tp=&arnumber=4590245&isnumber=4589950
    for (i = 0; i < n2; i+=2) {
        float temp;
        temp =  in[i    ]; in[i    ] = -in[n - 1 - i]; in[n - 1 - i] = temp;
        temp = -in[i + 1]; in[i + 1] =  in[n - 2 - i]; in[n - 2 - i] = temp;
    }
    ac->mdct.imdct_half(&ac->mdct_ld, buf, in);
    for (i = 0; i < n; i+=2) {
        buf[i] = -buf[i];
    }
    // Like with the regular IMDCT at this point we still have the middle half
    // of a transform but with even symmetry on the left and odd symmetry on
    // the right

    // window overlapping
    // The spec says to use samples [0..511] but the reference decoder uses
    // samples [128..639].
    for (i = n4; i < n2; i ++) {
        out[i - n4] =    buf[n2 - 1 - i]       * window[i       - n4] +
                       saved[      i + n2]     * window[i +   n - n4] +
                      -saved[  n + n2 - 1 - i] * window[i + 2*n - n4] +
                      -saved[2*n + n2 + i]     * window[i + 3*n - n4];
    }
    for (i = 0; i < n2; i ++) {
        out[n4 + i] =    buf[i]               * window[i + n2       - n4] +
                      -saved[      n - 1 - i] * window[i + n2 +   n - n4] +
                      -saved[  n + i]         * window[i + n2 + 2*n - n4] +
                       saved[2*n + n - 1 - i] * window[i + n2 + 3*n - n4];
    }
    for (i = 0; i < n4; i ++) {
        out[n2 + n4 + i] =    buf[      i + n2]     * window[i +   n - n4] +
                           -saved[      n2 - 1 - i] * window[i + 2*n - n4] +
                           -saved[  n + n2 + i]     * window[i + 3*n - n4];
    }

    // buffer update
    memmove(saved + n, saved, 2 * n * sizeof(float));
    memcpy( saved,       buf,     n * sizeof(float));
}

/**
 * Apply dependent channel coupling (applied before IMDCT).
 *
 * @param   index   index into coupling gain array
 */
static void apply_dependent_coupling(AACContext *ac,
                                     SingleChannelElement *target,
                                     ChannelElement *cce, int index)
{
    IndividualChannelStream *ics = &cce->ch[0].ics;
    const uint16_t *offsets = ics->swb_offset;
    float *dest = target->coeffs;
    const float *src = cce->ch[0].coeffs;
    int g, i, group, k, idx = 0;
    if (ac->oc[1].m4ac.object_type == AOT_AAC_LTP) {
        av_log(ac->avctx, AV_LOG_ERROR,
               "Dependent coupling is not supported together with LTP\n");
        return;
    }
    for (g = 0; g < ics->num_window_groups; g++) {
        for (i = 0; i < ics->max_sfb; i++, idx++) {
            if (cce->ch[0].band_type[idx] != ZERO_BT) {
                const float gain = cce->coup.gain[index][idx];
                for (group = 0; group < ics->group_len[g]; group++) {
                    for (k = offsets[i]; k < offsets[i + 1]; k++) {
                        // XXX dsputil-ize
                        dest[group * 128 + k] += gain * src[group * 128 + k];
                    }
                }
            }
        }
        dest += ics->group_len[g] * 128;
        src  += ics->group_len[g] * 128;
    }
}

/**
 * Apply independent channel coupling (applied after IMDCT).
 *
 * @param   index   index into coupling gain array
 */
static void apply_independent_coupling(AACContext *ac,
                                       SingleChannelElement *target,
                                       ChannelElement *cce, int index)
{
    int i;
    const float gain = cce->coup.gain[index][0];
    const float *src = cce->ch[0].ret;
    float *dest = target->ret;
    const int len = 1024 << (ac->oc[1].m4ac.sbr == 1);

    for (i = 0; i < len; i++)
        dest[i] += gain * src[i];
}

/**
 * channel coupling transformation interface
 *
 * @param   apply_coupling_method   pointer to (in)dependent coupling function
 */
static void apply_channel_coupling(AACContext *ac, ChannelElement *cc,
                                   enum RawDataBlockType type, int elem_id,
                                   enum CouplingPoint coupling_point,
                                   void (*apply_coupling_method)(AACContext *ac, SingleChannelElement *target, ChannelElement *cce, int index))
{
    int i, c;

    for (i = 0; i < MAX_ELEM_ID; i++) {
        ChannelElement *cce = ac->che[TYPE_CCE][i];
        int index = 0;

        if (cce && cce->coup.coupling_point == coupling_point) {
            ChannelCoupling *coup = &cce->coup;

            for (c = 0; c <= coup->num_coupled; c++) {
                if (coup->type[c] == type && coup->id_select[c] == elem_id) {
                    if (coup->ch_select[c] != 1) {
                        apply_coupling_method(ac, &cc->ch[0], cce, index);
                        if (coup->ch_select[c] != 0)
                            index++;
                    }
                    if (coup->ch_select[c] != 2)
                        apply_coupling_method(ac, &cc->ch[1], cce, index++);
                } else
                    index += 1 + (coup->ch_select[c] == 3);
            }
        }
    }
}

/**
 * Convert spectral data to float samples, applying all supported tools as appropriate.
 */
static void spectral_to_sample(AACContext *ac)
{
    int i, type;
    void (*imdct_and_window)(AACContext *ac, SingleChannelElement *sce);
    switch (ac->oc[1].m4ac.object_type) {
    case AOT_ER_AAC_LD:
        imdct_and_window = imdct_and_windowing_ld;
        break;
    case AOT_ER_AAC_ELD:
        imdct_and_window = imdct_and_windowing_eld;
        break;
    default:
        imdct_and_window = ac->imdct_and_windowing;
    }
    for (type = 3; type >= 0; type--) {
        for (i = 0; i < MAX_ELEM_ID; i++) {
            ChannelElement *che = ac->che[type][i];
            if (che) {
                if (type <= TYPE_CPE)
                    apply_channel_coupling(ac, che, type, i, BEFORE_TNS, apply_dependent_coupling);
                if (ac->oc[1].m4ac.object_type == AOT_AAC_LTP) {
                    if (che->ch[0].ics.predictor_present) {
                        if (che->ch[0].ics.ltp.present)
                            ac->apply_ltp(ac, &che->ch[0]);
                        if (che->ch[1].ics.ltp.present && type == TYPE_CPE)
                            ac->apply_ltp(ac, &che->ch[1]);
                    }
                }
                if (che->ch[0].tns.present)
                    ac->apply_tns(che->ch[0].coeffs, &che->ch[0].tns, &che->ch[0].ics, 1);
                if (che->ch[1].tns.present)
                    ac->apply_tns(che->ch[1].coeffs, &che->ch[1].tns, &che->ch[1].ics, 1);
                if (type <= TYPE_CPE)
                    apply_channel_coupling(ac, che, type, i, BETWEEN_TNS_AND_IMDCT, apply_dependent_coupling);
                if (type != TYPE_CCE || che->coup.coupling_point == AFTER_IMDCT) {
                    imdct_and_window(ac, &che->ch[0]);
                    if (ac->oc[1].m4ac.object_type == AOT_AAC_LTP)
                        ac->update_ltp(ac, &che->ch[0]);
                    if (type == TYPE_CPE) {
                        imdct_and_window(ac, &che->ch[1]);
                        if (ac->oc[1].m4ac.object_type == AOT_AAC_LTP)
                            ac->update_ltp(ac, &che->ch[1]);
                    }
                    if (ac->oc[1].m4ac.sbr > 0) {
                        ff_sbr_apply(ac, &che->sbr, type, che->ch[0].ret, che->ch[1].ret);
                    }
                }
                if (type <= TYPE_CCE)
                    apply_channel_coupling(ac, che, type, i, AFTER_IMDCT, apply_independent_coupling);
            }
        }
    }
}

static int parse_adts_frame_header(AACContext *ac, GetBitContext *gb)
{
    int size;
    AACADTSHeaderInfo hdr_info;
    uint8_t layout_map[MAX_ELEM_ID*4][3];
    int layout_map_tags, ret;

    size = avpriv_aac_parse_header(gb, &hdr_info);
    if (size > 0) {
        if (!ac->warned_num_aac_frames && hdr_info.num_aac_frames != 1) {
            // This is 2 for "VLB " audio in NSV files.
            // See samples/nsv/vlb_audio.
            avpriv_report_missing_feature(ac->avctx,
                                          "More than one AAC RDB per ADTS frame");
            ac->warned_num_aac_frames = 1;
        }
        push_output_configuration(ac);
        if (hdr_info.chan_config) {
            ac->oc[1].m4ac.chan_config = hdr_info.chan_config;
            if ((ret = set_default_channel_config(ac->avctx,
                                                  layout_map,
                                                  &layout_map_tags,
                                                  hdr_info.chan_config)) < 0)
                return ret;
            if ((ret = output_configure(ac, layout_map, layout_map_tags,
                                        FFMAX(ac->oc[1].status,
                                              OC_TRIAL_FRAME), 0)) < 0)
                return ret;
        } else {
            ac->oc[1].m4ac.chan_config = 0;
            /**
             * dual mono frames in Japanese DTV can have chan_config 0
             * WITHOUT specifying PCE.
             *  thus, set dual mono as default.
             */
            if (ac->dmono_mode && ac->oc[0].status == OC_NONE) {
                layout_map_tags = 2;
                layout_map[0][0] = layout_map[1][0] = TYPE_SCE;
                layout_map[0][2] = layout_map[1][2] = AAC_CHANNEL_FRONT;
                layout_map[0][1] = 0;
                layout_map[1][1] = 1;
                if (output_configure(ac, layout_map, layout_map_tags,
                                     OC_TRIAL_FRAME, 0))
                    return -7;
            }
        }
        ac->oc[1].m4ac.sample_rate     = hdr_info.sample_rate;
        ac->oc[1].m4ac.sampling_index  = hdr_info.sampling_index;
        ac->oc[1].m4ac.object_type     = hdr_info.object_type;
        if (ac->oc[0].status != OC_LOCKED ||
            ac->oc[0].m4ac.chan_config != hdr_info.chan_config ||
            ac->oc[0].m4ac.sample_rate != hdr_info.sample_rate) {
            ac->oc[1].m4ac.sbr = -1;
            ac->oc[1].m4ac.ps  = -1;
        }
        if (!hdr_info.crc_absent)
            skip_bits(gb, 16);
    }
    return size;
}

static int aac_decode_er_frame(AVCodecContext *avctx, void *data,
                               int *got_frame_ptr, GetBitContext *gb)
{
    AACContext *ac = avctx->priv_data;
    ChannelElement *che;
    int err, i;
    int samples = 1024;
    int chan_config = ac->oc[1].m4ac.chan_config;
    int aot = ac->oc[1].m4ac.object_type;

    if (aot == AOT_ER_AAC_LD || aot == AOT_ER_AAC_ELD)
        samples >>= 1;

    ac->frame = data;

    if ((err = frame_configure_elements(avctx)) < 0)
        return err;

    // The FF_PROFILE_AAC_* defines are all object_type - 1
    // This may lead to an undefined profile being signaled
    ac->avctx->profile = ac->oc[1].m4ac.object_type - 1;

    ac->tags_mapped = 0;

    if (chan_config < 0 || chan_config >= 8) {
        avpriv_request_sample(avctx, "Unknown ER channel configuration %d",
                              ac->oc[1].m4ac.chan_config);
        return AVERROR_INVALIDDATA;
    }
    for (i = 0; i < tags_per_config[chan_config]; i++) {
        const int elem_type = aac_channel_layout_map[chan_config-1][i][0];
        const int elem_id   = aac_channel_layout_map[chan_config-1][i][1];
        if (!(che=get_che(ac, elem_type, elem_id))) {
            av_log(ac->avctx, AV_LOG_ERROR,
                   "channel element %d.%d is not allocated\n",
                   elem_type, elem_id);
            return AVERROR_INVALIDDATA;
        }
        if (aot != AOT_ER_AAC_ELD)
            skip_bits(gb, 4);
        switch (elem_type) {
        case TYPE_SCE:
            err = decode_ics(ac, &che->ch[0], gb, 0, 0);
            break;
        case TYPE_CPE:
            err = decode_cpe(ac, gb, che);
            break;
        case TYPE_LFE:
            err = decode_ics(ac, &che->ch[0], gb, 0, 0);
            break;
        }
        if (err < 0)
            return err;
    }

    spectral_to_sample(ac);

    ac->frame->nb_samples = samples;
    ac->frame->sample_rate = avctx->sample_rate;
    *got_frame_ptr = 1;

    skip_bits_long(gb, get_bits_left(gb));
    return 0;
}

static int aac_decode_frame_int(AVCodecContext *avctx, void *data,
                                int *got_frame_ptr, GetBitContext *gb, AVPacket *avpkt)
{
    AACContext *ac = avctx->priv_data;
    ChannelElement *che = NULL, *che_prev = NULL;
    enum RawDataBlockType elem_type, elem_type_prev = TYPE_END;
    int err, elem_id;
    int samples = 0, multiplier, audio_found = 0, pce_found = 0;
    int is_dmono, sce_count = 0;

    ac->frame = data;

    if (show_bits(gb, 12) == 0xfff) {
        if ((err = parse_adts_frame_header(ac, gb)) < 0) {
            av_log(avctx, AV_LOG_ERROR, "Error decoding AAC frame header.\n");
            goto fail;
        }
        if (ac->oc[1].m4ac.sampling_index > 12) {
            av_log(ac->avctx, AV_LOG_ERROR, "invalid sampling rate index %d\n", ac->oc[1].m4ac.sampling_index);
            err = AVERROR_INVALIDDATA;
            goto fail;
        }
    }

    if ((err = frame_configure_elements(avctx)) < 0)
        goto fail;

    // The FF_PROFILE_AAC_* defines are all object_type - 1
    // This may lead to an undefined profile being signaled
    ac->avctx->profile = ac->oc[1].m4ac.object_type - 1;

    ac->tags_mapped = 0;
    // parse
    while ((elem_type = get_bits(gb, 3)) != TYPE_END) {
        elem_id = get_bits(gb, 4);

        if (elem_type < TYPE_DSE) {
            if (!(che=get_che(ac, elem_type, elem_id))) {
                av_log(ac->avctx, AV_LOG_ERROR, "channel element %d.%d is not allocated\n",
                       elem_type, elem_id);
                err = AVERROR_INVALIDDATA;
                goto fail;
            }
            samples = 1024;
        }

        switch (elem_type) {

        case TYPE_SCE:
            err = decode_ics(ac, &che->ch[0], gb, 0, 0);
            audio_found = 1;
            sce_count++;
            break;

        case TYPE_CPE:
            err = decode_cpe(ac, gb, che);
            audio_found = 1;
            break;

        case TYPE_CCE:
            err = decode_cce(ac, gb, che);
            break;

        case TYPE_LFE:
            err = decode_ics(ac, &che->ch[0], gb, 0, 0);
            audio_found = 1;
            break;

        case TYPE_DSE:
            err = skip_data_stream_element(ac, gb);
            break;

        case TYPE_PCE: {
            uint8_t layout_map[MAX_ELEM_ID*4][3];
            int tags;
            push_output_configuration(ac);
            tags = decode_pce(avctx, &ac->oc[1].m4ac, layout_map, gb);
            if (tags < 0) {
                err = tags;
                break;
            }
            if (pce_found) {
                av_log(avctx, AV_LOG_ERROR,
                       "Not evaluating a further program_config_element as this construct is dubious at best.\n");
            } else {
                err = output_configure(ac, layout_map, tags, OC_TRIAL_PCE, 1);
                if (!err)
                    ac->oc[1].m4ac.chan_config = 0;
                pce_found = 1;
            }
            break;
        }

        case TYPE_FIL:
            if (elem_id == 15)
                elem_id += get_bits(gb, 8) - 1;
            if (get_bits_left(gb) < 8 * elem_id) {
                    av_log(avctx, AV_LOG_ERROR, "TYPE_FIL: "overread_err);
                    err = AVERROR_INVALIDDATA;
                    goto fail;
            }
            while (elem_id > 0)
                elem_id -= decode_extension_payload(ac, gb, elem_id, che_prev, elem_type_prev);
            err = 0; /* FIXME */
            break;

        default:
            err = AVERROR_BUG; /* should not happen, but keeps compiler happy */
            break;
        }

        che_prev       = che;
        elem_type_prev = elem_type;

        if (err)
            goto fail;

        if (get_bits_left(gb) < 3) {
            av_log(avctx, AV_LOG_ERROR, overread_err);
            err = AVERROR_INVALIDDATA;
            goto fail;
        }
    }

    spectral_to_sample(ac);

    multiplier = (ac->oc[1].m4ac.sbr == 1) ? ac->oc[1].m4ac.ext_sample_rate > ac->oc[1].m4ac.sample_rate : 0;
    samples <<= multiplier;
    /* for dual-mono audio (SCE + SCE) */
    is_dmono = ac->dmono_mode && sce_count == 2 &&
               ac->oc[1].channel_layout == (AV_CH_FRONT_LEFT | AV_CH_FRONT_RIGHT);

<<<<<<< HEAD
    if (samples)
        ac->frame->nb_samples = samples;
    else
        av_frame_unref(ac->frame);
    *got_frame_ptr = !!samples;

    if (is_dmono) {
        if (ac->dmono_mode == 1)
            ((AVFrame *)data)->data[1] =((AVFrame *)data)->data[0];
        else if (ac->dmono_mode == 2)
            ((AVFrame *)data)->data[0] =((AVFrame *)data)->data[1];
    }

=======
>>>>>>> 462d5e8e
    if (ac->oc[1].status && audio_found) {
        avctx->sample_rate = ac->oc[1].m4ac.sample_rate << multiplier;
        avctx->frame_size = samples;
        ac->oc[1].status = OC_LOCKED;
    }

<<<<<<< HEAD
    if (multiplier) {
        int side_size;
        const uint8_t *side = av_packet_get_side_data(avpkt, AV_PKT_DATA_SKIP_SAMPLES, &side_size);
        if (side && side_size>=4)
            AV_WL32(side, 2*AV_RL32(side));
    }
=======
    if (samples) {
        ac->frame->nb_samples = samples;
        ac->frame->sample_rate = avctx->sample_rate;
    }
    *got_frame_ptr = !!samples;

>>>>>>> 462d5e8e
    return 0;
fail:
    pop_output_configuration(ac);
    return err;
}

static int aac_decode_frame(AVCodecContext *avctx, void *data,
                            int *got_frame_ptr, AVPacket *avpkt)
{
    AACContext *ac = avctx->priv_data;
    const uint8_t *buf = avpkt->data;
    int buf_size = avpkt->size;
    GetBitContext gb;
    int buf_consumed;
    int buf_offset;
    int err;
    int new_extradata_size;
    const uint8_t *new_extradata = av_packet_get_side_data(avpkt,
                                       AV_PKT_DATA_NEW_EXTRADATA,
                                       &new_extradata_size);
    int jp_dualmono_size;
    const uint8_t *jp_dualmono   = av_packet_get_side_data(avpkt,
                                       AV_PKT_DATA_JP_DUALMONO,
                                       &jp_dualmono_size);

    if (new_extradata && 0) {
        av_free(avctx->extradata);
        avctx->extradata = av_mallocz(new_extradata_size +
                                      FF_INPUT_BUFFER_PADDING_SIZE);
        if (!avctx->extradata)
            return AVERROR(ENOMEM);
        avctx->extradata_size = new_extradata_size;
        memcpy(avctx->extradata, new_extradata, new_extradata_size);
        push_output_configuration(ac);
        if (decode_audio_specific_config(ac, ac->avctx, &ac->oc[1].m4ac,
                                         avctx->extradata,
                                         avctx->extradata_size*8, 1) < 0) {
            pop_output_configuration(ac);
            return AVERROR_INVALIDDATA;
        }
    }

    ac->dmono_mode = 0;
    if (jp_dualmono && jp_dualmono_size > 0)
        ac->dmono_mode =  1 + *jp_dualmono;
    if (ac->force_dmono_mode >= 0)
        ac->dmono_mode = ac->force_dmono_mode;

    if (INT_MAX / 8 <= buf_size)
        return AVERROR_INVALIDDATA;

    if ((err = init_get_bits(&gb, buf, buf_size * 8)) < 0)
        return err;

    switch (ac->oc[1].m4ac.object_type) {
    case AOT_ER_AAC_LC:
    case AOT_ER_AAC_LTP:
    case AOT_ER_AAC_LD:
    case AOT_ER_AAC_ELD:
        err = aac_decode_er_frame(avctx, data, got_frame_ptr, &gb);
        break;
    default:
        err = aac_decode_frame_int(avctx, data, got_frame_ptr, &gb, avpkt);
    }
    if (err < 0)
        return err;

    buf_consumed = (get_bits_count(&gb) + 7) >> 3;
    for (buf_offset = buf_consumed; buf_offset < buf_size; buf_offset++)
        if (buf[buf_offset])
            break;

    return buf_size > buf_offset ? buf_consumed : buf_size;
}

static av_cold int aac_decode_close(AVCodecContext *avctx)
{
    AACContext *ac = avctx->priv_data;
    int i, type;

    for (i = 0; i < MAX_ELEM_ID; i++) {
        for (type = 0; type < 4; type++) {
            if (ac->che[type][i])
                ff_aac_sbr_ctx_close(&ac->che[type][i]->sbr);
            av_freep(&ac->che[type][i]);
        }
    }

    ff_mdct_end(&ac->mdct);
    ff_mdct_end(&ac->mdct_small);
    ff_mdct_end(&ac->mdct_ld);
    ff_mdct_end(&ac->mdct_ltp);
    return 0;
}


#define LOAS_SYNC_WORD   0x2b7       ///< 11 bits LOAS sync word

struct LATMContext {
    AACContext aac_ctx;     ///< containing AACContext
    int initialized;        ///< initialized after a valid extradata was seen

    // parser data
    int audio_mux_version_A; ///< LATM syntax version
    int frame_length_type;   ///< 0/1 variable/fixed frame length
    int frame_length;        ///< frame length for fixed frame length
};

static inline uint32_t latm_get_value(GetBitContext *b)
{
    int length = get_bits(b, 2);

    return get_bits_long(b, (length+1)*8);
}

static int latm_decode_audio_specific_config(struct LATMContext *latmctx,
                                             GetBitContext *gb, int asclen)
{
    AACContext *ac        = &latmctx->aac_ctx;
    AVCodecContext *avctx = ac->avctx;
    MPEG4AudioConfig m4ac = { 0 };
    int config_start_bit  = get_bits_count(gb);
    int sync_extension    = 0;
    int bits_consumed, esize;

    if (asclen) {
        sync_extension = 1;
        asclen         = FFMIN(asclen, get_bits_left(gb));
    } else
        asclen         = get_bits_left(gb);

    if (config_start_bit % 8) {
        avpriv_request_sample(latmctx->aac_ctx.avctx,
                              "Non-byte-aligned audio-specific config");
        return AVERROR_PATCHWELCOME;
    }
    if (asclen <= 0)
        return AVERROR_INVALIDDATA;
    bits_consumed = decode_audio_specific_config(NULL, avctx, &m4ac,
                                         gb->buffer + (config_start_bit / 8),
                                         asclen, sync_extension);

    if (bits_consumed < 0)
        return AVERROR_INVALIDDATA;

    if (!latmctx->initialized ||
        ac->oc[1].m4ac.sample_rate != m4ac.sample_rate ||
        ac->oc[1].m4ac.chan_config != m4ac.chan_config) {

        if(latmctx->initialized) {
            av_log(avctx, AV_LOG_INFO, "audio config changed\n");
        } else {
            av_log(avctx, AV_LOG_DEBUG, "initializing latmctx\n");
        }
        latmctx->initialized = 0;

        esize = (bits_consumed+7) / 8;

        if (avctx->extradata_size < esize) {
            av_free(avctx->extradata);
            avctx->extradata = av_malloc(esize + FF_INPUT_BUFFER_PADDING_SIZE);
            if (!avctx->extradata)
                return AVERROR(ENOMEM);
        }

        avctx->extradata_size = esize;
        memcpy(avctx->extradata, gb->buffer + (config_start_bit/8), esize);
        memset(avctx->extradata+esize, 0, FF_INPUT_BUFFER_PADDING_SIZE);
    }
    skip_bits_long(gb, bits_consumed);

    return bits_consumed;
}

static int read_stream_mux_config(struct LATMContext *latmctx,
                                  GetBitContext *gb)
{
    int ret, audio_mux_version = get_bits(gb, 1);

    latmctx->audio_mux_version_A = 0;
    if (audio_mux_version)
        latmctx->audio_mux_version_A = get_bits(gb, 1);

    if (!latmctx->audio_mux_version_A) {

        if (audio_mux_version)
            latm_get_value(gb);                 // taraFullness

        skip_bits(gb, 1);                       // allStreamSameTimeFraming
        skip_bits(gb, 6);                       // numSubFrames
        // numPrograms
        if (get_bits(gb, 4)) {                  // numPrograms
            avpriv_request_sample(latmctx->aac_ctx.avctx, "Multiple programs");
            return AVERROR_PATCHWELCOME;
        }

        // for each program (which there is only one in DVB)

        // for each layer (which there is only one in DVB)
        if (get_bits(gb, 3)) {                   // numLayer
            avpriv_request_sample(latmctx->aac_ctx.avctx, "Multiple layers");
            return AVERROR_PATCHWELCOME;
        }

        // for all but first stream: use_same_config = get_bits(gb, 1);
        if (!audio_mux_version) {
            if ((ret = latm_decode_audio_specific_config(latmctx, gb, 0)) < 0)
                return ret;
        } else {
            int ascLen = latm_get_value(gb);
            if ((ret = latm_decode_audio_specific_config(latmctx, gb, ascLen)) < 0)
                return ret;
            ascLen -= ret;
            skip_bits_long(gb, ascLen);
        }

        latmctx->frame_length_type = get_bits(gb, 3);
        switch (latmctx->frame_length_type) {
        case 0:
            skip_bits(gb, 8);       // latmBufferFullness
            break;
        case 1:
            latmctx->frame_length = get_bits(gb, 9);
            break;
        case 3:
        case 4:
        case 5:
            skip_bits(gb, 6);       // CELP frame length table index
            break;
        case 6:
        case 7:
            skip_bits(gb, 1);       // HVXC frame length table index
            break;
        }

        if (get_bits(gb, 1)) {                  // other data
            if (audio_mux_version) {
                latm_get_value(gb);             // other_data_bits
            } else {
                int esc;
                do {
                    esc = get_bits(gb, 1);
                    skip_bits(gb, 8);
                } while (esc);
            }
        }

        if (get_bits(gb, 1))                     // crc present
            skip_bits(gb, 8);                    // config_crc
    }

    return 0;
}

static int read_payload_length_info(struct LATMContext *ctx, GetBitContext *gb)
{
    uint8_t tmp;

    if (ctx->frame_length_type == 0) {
        int mux_slot_length = 0;
        do {
            tmp = get_bits(gb, 8);
            mux_slot_length += tmp;
        } while (tmp == 255);
        return mux_slot_length;
    } else if (ctx->frame_length_type == 1) {
        return ctx->frame_length;
    } else if (ctx->frame_length_type == 3 ||
               ctx->frame_length_type == 5 ||
               ctx->frame_length_type == 7) {
        skip_bits(gb, 2);          // mux_slot_length_coded
    }
    return 0;
}

static int read_audio_mux_element(struct LATMContext *latmctx,
                                  GetBitContext *gb)
{
    int err;
    uint8_t use_same_mux = get_bits(gb, 1);
    if (!use_same_mux) {
        if ((err = read_stream_mux_config(latmctx, gb)) < 0)
            return err;
    } else if (!latmctx->aac_ctx.avctx->extradata) {
        av_log(latmctx->aac_ctx.avctx, AV_LOG_DEBUG,
               "no decoder config found\n");
        return AVERROR(EAGAIN);
    }
    if (latmctx->audio_mux_version_A == 0) {
        int mux_slot_length_bytes = read_payload_length_info(latmctx, gb);
        if (mux_slot_length_bytes * 8 > get_bits_left(gb)) {
            av_log(latmctx->aac_ctx.avctx, AV_LOG_ERROR, "incomplete frame\n");
            return AVERROR_INVALIDDATA;
        } else if (mux_slot_length_bytes * 8 + 256 < get_bits_left(gb)) {
            av_log(latmctx->aac_ctx.avctx, AV_LOG_ERROR,
                   "frame length mismatch %d << %d\n",
                   mux_slot_length_bytes * 8, get_bits_left(gb));
            return AVERROR_INVALIDDATA;
        }
    }
    return 0;
}


static int latm_decode_frame(AVCodecContext *avctx, void *out,
                             int *got_frame_ptr, AVPacket *avpkt)
{
    struct LATMContext *latmctx = avctx->priv_data;
    int                 muxlength, err;
    GetBitContext       gb;

    if ((err = init_get_bits8(&gb, avpkt->data, avpkt->size)) < 0)
        return err;

    // check for LOAS sync word
    if (get_bits(&gb, 11) != LOAS_SYNC_WORD)
        return AVERROR_INVALIDDATA;

    muxlength = get_bits(&gb, 13) + 3;
    // not enough data, the parser should have sorted this out
    if (muxlength > avpkt->size)
        return AVERROR_INVALIDDATA;

    if ((err = read_audio_mux_element(latmctx, &gb)) < 0)
        return err;

    if (!latmctx->initialized) {
        if (!avctx->extradata) {
            *got_frame_ptr = 0;
            return avpkt->size;
        } else {
            push_output_configuration(&latmctx->aac_ctx);
            if ((err = decode_audio_specific_config(
                    &latmctx->aac_ctx, avctx, &latmctx->aac_ctx.oc[1].m4ac,
                    avctx->extradata, avctx->extradata_size*8, 1)) < 0) {
                pop_output_configuration(&latmctx->aac_ctx);
                return err;
            }
            latmctx->initialized = 1;
        }
    }

    if (show_bits(&gb, 12) == 0xfff) {
        av_log(latmctx->aac_ctx.avctx, AV_LOG_ERROR,
               "ADTS header detected, probably as result of configuration "
               "misparsing\n");
        return AVERROR_INVALIDDATA;
    }

    if ((err = aac_decode_frame_int(avctx, out, got_frame_ptr, &gb, avpkt)) < 0)
        return err;

    return muxlength;
}

static av_cold int latm_decode_init(AVCodecContext *avctx)
{
    struct LATMContext *latmctx = avctx->priv_data;
    int ret = aac_decode_init(avctx);

    if (avctx->extradata_size > 0)
        latmctx->initialized = !ret;

    return ret;
}

static void aacdec_init(AACContext *c)
{
    c->imdct_and_windowing                      = imdct_and_windowing;
    c->apply_ltp                                = apply_ltp;
    c->apply_tns                                = apply_tns;
    c->windowing_and_mdct_ltp                   = windowing_and_mdct_ltp;
    c->update_ltp                               = update_ltp;

    if(ARCH_MIPS)
        ff_aacdec_init_mips(c);
}
/**
 * AVOptions for Japanese DTV specific extensions (ADTS only)
 */
#define AACDEC_FLAGS AV_OPT_FLAG_DECODING_PARAM | AV_OPT_FLAG_AUDIO_PARAM
static const AVOption options[] = {
    {"dual_mono_mode", "Select the channel to decode for dual mono",
     offsetof(AACContext, force_dmono_mode), AV_OPT_TYPE_INT, {.i64=-1}, -1, 2,
     AACDEC_FLAGS, "dual_mono_mode"},

    {"auto", "autoselection",            0, AV_OPT_TYPE_CONST, {.i64=-1}, INT_MIN, INT_MAX, AACDEC_FLAGS, "dual_mono_mode"},
    {"main", "Select Main/Left channel", 0, AV_OPT_TYPE_CONST, {.i64= 1}, INT_MIN, INT_MAX, AACDEC_FLAGS, "dual_mono_mode"},
    {"sub" , "Select Sub/Right channel", 0, AV_OPT_TYPE_CONST, {.i64= 2}, INT_MIN, INT_MAX, AACDEC_FLAGS, "dual_mono_mode"},
    {"both", "Select both channels",     0, AV_OPT_TYPE_CONST, {.i64= 0}, INT_MIN, INT_MAX, AACDEC_FLAGS, "dual_mono_mode"},

    {NULL},
};

static const AVClass aac_decoder_class = {
    .class_name = "AAC decoder",
    .item_name  = av_default_item_name,
    .option     = options,
    .version    = LIBAVUTIL_VERSION_INT,
};

AVCodec ff_aac_decoder = {
    .name            = "aac",
    .long_name       = NULL_IF_CONFIG_SMALL("AAC (Advanced Audio Coding)"),
    .type            = AVMEDIA_TYPE_AUDIO,
    .id              = AV_CODEC_ID_AAC,
    .priv_data_size  = sizeof(AACContext),
    .init            = aac_decode_init,
    .close           = aac_decode_close,
    .decode          = aac_decode_frame,
    .sample_fmts     = (const enum AVSampleFormat[]) {
        AV_SAMPLE_FMT_FLTP, AV_SAMPLE_FMT_NONE
    },
    .capabilities    = CODEC_CAP_CHANNEL_CONF | CODEC_CAP_DR1,
    .channel_layouts = aac_channel_layout,
    .flush = flush,
    .priv_class      = &aac_decoder_class,
};

/*
    Note: This decoder filter is intended to decode LATM streams transferred
    in MPEG transport streams which only contain one program.
    To do a more complex LATM demuxing a separate LATM demuxer should be used.
*/
AVCodec ff_aac_latm_decoder = {
    .name            = "aac_latm",
    .long_name       = NULL_IF_CONFIG_SMALL("AAC LATM (Advanced Audio Coding LATM syntax)"),
    .type            = AVMEDIA_TYPE_AUDIO,
    .id              = AV_CODEC_ID_AAC_LATM,
    .priv_data_size  = sizeof(struct LATMContext),
    .init            = latm_decode_init,
    .close           = aac_decode_close,
    .decode          = latm_decode_frame,
    .sample_fmts     = (const enum AVSampleFormat[]) {
        AV_SAMPLE_FMT_FLTP, AV_SAMPLE_FMT_NONE
    },
    .capabilities    = CODEC_CAP_CHANNEL_CONF | CODEC_CAP_DR1,
    .channel_layouts = aac_channel_layout,
    .flush = flush,
};<|MERGE_RESOLUTION|>--- conflicted
+++ resolved
@@ -3007,17 +3007,31 @@
 
     multiplier = (ac->oc[1].m4ac.sbr == 1) ? ac->oc[1].m4ac.ext_sample_rate > ac->oc[1].m4ac.sample_rate : 0;
     samples <<= multiplier;
+
+    if (ac->oc[1].status && audio_found) {
+        avctx->sample_rate = ac->oc[1].m4ac.sample_rate << multiplier;
+        avctx->frame_size = samples;
+        ac->oc[1].status = OC_LOCKED;
+    }
+
+    if (multiplier) {
+        int side_size;
+        const uint8_t *side = av_packet_get_side_data(avpkt, AV_PKT_DATA_SKIP_SAMPLES, &side_size);
+        if (side && side_size>=4)
+            AV_WL32(side, 2*AV_RL32(side));
+    }
+
+    *got_frame_ptr = !!samples;
+    if (samples) {
+        ac->frame->nb_samples = samples;
+        ac->frame->sample_rate = avctx->sample_rate;
+    } else
+        av_frame_unref(ac->frame);
+    *got_frame_ptr = !!samples;
+
     /* for dual-mono audio (SCE + SCE) */
     is_dmono = ac->dmono_mode && sce_count == 2 &&
                ac->oc[1].channel_layout == (AV_CH_FRONT_LEFT | AV_CH_FRONT_RIGHT);
-
-<<<<<<< HEAD
-    if (samples)
-        ac->frame->nb_samples = samples;
-    else
-        av_frame_unref(ac->frame);
-    *got_frame_ptr = !!samples;
-
     if (is_dmono) {
         if (ac->dmono_mode == 1)
             ((AVFrame *)data)->data[1] =((AVFrame *)data)->data[0];
@@ -3025,29 +3039,6 @@
             ((AVFrame *)data)->data[0] =((AVFrame *)data)->data[1];
     }
 
-=======
->>>>>>> 462d5e8e
-    if (ac->oc[1].status && audio_found) {
-        avctx->sample_rate = ac->oc[1].m4ac.sample_rate << multiplier;
-        avctx->frame_size = samples;
-        ac->oc[1].status = OC_LOCKED;
-    }
-
-<<<<<<< HEAD
-    if (multiplier) {
-        int side_size;
-        const uint8_t *side = av_packet_get_side_data(avpkt, AV_PKT_DATA_SKIP_SAMPLES, &side_size);
-        if (side && side_size>=4)
-            AV_WL32(side, 2*AV_RL32(side));
-    }
-=======
-    if (samples) {
-        ac->frame->nb_samples = samples;
-        ac->frame->sample_rate = avctx->sample_rate;
-    }
-    *got_frame_ptr = !!samples;
-
->>>>>>> 462d5e8e
     return 0;
 fail:
     pop_output_configuration(ac);
