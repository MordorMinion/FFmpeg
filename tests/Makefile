--- conflicted
+++ resolved
@@ -110,11 +110,7 @@
 include $(SRC_PATH)/tests/fate/wavpack.mak
 include $(SRC_PATH)/tests/fate/wma.mak
 
-<<<<<<< HEAD
 FATE_LAVF_FATE = $(LAVF_FATE_TESTS:%=fate-lavf-fate-%)
-FATE_LAVF    = $(LAVF_TESTS:%=fate-lavf-%)
-=======
->>>>>>> 36ac9a16
 FATE_LAVFI   = $(LAVFI_TESTS:%=fate-lavfi-%)
 
 FATE_AVCONV += $(FATE_LAVFI)                                            \
@@ -138,18 +134,10 @@
 
 $(FATE_LAVFI): $(VREF) libavfilter/filtfmts-test$(EXESUF)
 
-<<<<<<< HEAD
 $(FATE_LAVF_FATE): CMD = lavffatetest
-$(FATE_LAVF):    CMD = lavftest
-=======
->>>>>>> 36ac9a16
 $(FATE_LAVFI):   CMD = lavfitest
 
-<<<<<<< HEAD
 fate-lavf-fate: $(FATE_LAVF_FATE)
-fate-lavf:   $(FATE_LAVF)
-=======
->>>>>>> 36ac9a16
 fate-lavfi:  $(FATE_LAVFI)
 
 ifdef SAMPLES
