/*
 * Copyright (c) Stefano Sabatini | stefasab at gmail.com
 * Copyright (c) S.N. Hemanth Meenakshisundaram | smeenaks at ucsd.edu
 *
 * This file is part of FFmpeg.
 *
 * FFmpeg is free software; you can redistribute it and/or
 * modify it under the terms of the GNU Lesser General Public
 * License as published by the Free Software Foundation; either
 * version 2.1 of the License, or (at your option) any later version.
 *
 * FFmpeg is distributed in the hope that it will be useful,
 * but WITHOUT ANY WARRANTY; without even the implied warranty of
 * MERCHANTABILITY or FITNESS FOR A PARTICULAR PURPOSE.  See the GNU
 * Lesser General Public License for more details.
 *
 * You should have received a copy of the GNU Lesser General Public
 * License along with FFmpeg; if not, write to the Free Software
 * Foundation, Inc., 51 Franklin Street, Fifth Floor, Boston, MA 02110-1301 USA
 */

#include "libavutil/avassert.h"
#include "libavutil/audioconvert.h"

#include "audio.h"
#include "avfilter.h"
#include "internal.h"

AVFilterBufferRef *ff_null_get_audio_buffer(AVFilterLink *link, int perms,
                                            int nb_samples)
{
    return ff_get_audio_buffer(link->dst->outputs[0], perms, nb_samples);
}

AVFilterBufferRef *ff_default_get_audio_buffer(AVFilterLink *link, int perms,
                                               int nb_samples)
{
    AVFilterBufferRef *samplesref = NULL;
    uint8_t **data;
    int planar      = av_sample_fmt_is_planar(link->format);
    int nb_channels = av_get_channel_layout_nb_channels(link->channel_layout);
    int planes      = planar ? nb_channels : 1;
    int linesize;

    if (!(data = av_mallocz(sizeof(*data) * planes)))
        goto fail;

    if (av_samples_alloc(data, &linesize, nb_channels, nb_samples, link->format, 0) < 0)
        goto fail;

    samplesref = avfilter_get_audio_buffer_ref_from_arrays(data, linesize, perms,
                                                           nb_samples, link->format,
                                                           link->channel_layout);
    if (!samplesref)
        goto fail;

    av_freep(&data);

fail:
    if (data)
        av_freep(&data[0]);
    av_freep(&data);
    return samplesref;
}

AVFilterBufferRef *ff_get_audio_buffer(AVFilterLink *link, int perms,
                                       int nb_samples)
{
    AVFilterBufferRef *ret = NULL;

    if (link->dstpad->get_audio_buffer)
        ret = link->dstpad->get_audio_buffer(link, perms, nb_samples);

    if (!ret)
        ret = ff_default_get_audio_buffer(link, perms, nb_samples);

    if (ret)
        ret->type = AVMEDIA_TYPE_AUDIO;

    return ret;
}

AVFilterBufferRef* avfilter_get_audio_buffer_ref_from_arrays(uint8_t **data,
                                                             int linesize,int perms,
                                                             int nb_samples,
                                                             enum AVSampleFormat sample_fmt,
                                                             uint64_t channel_layout)
{
    int planes;
    AVFilterBuffer    *samples    = av_mallocz(sizeof(*samples));
    AVFilterBufferRef *samplesref = av_mallocz(sizeof(*samplesref));

    if (!samples || !samplesref)
        goto fail;

    samplesref->buf         = samples;
    samplesref->buf->free   = ff_avfilter_default_free_buffer;
    if (!(samplesref->audio = av_mallocz(sizeof(*samplesref->audio))))
        goto fail;

    samplesref->audio->nb_samples     = nb_samples;
    samplesref->audio->channel_layout = channel_layout;

    planes = av_sample_fmt_is_planar(sample_fmt) ?
        av_get_channel_layout_nb_channels(channel_layout) : 1;

    /* make sure the buffer gets read permission or it's useless for output */
    samplesref->perms = perms | AV_PERM_READ;

    samples->refcount  = 1;
    samplesref->type   = AVMEDIA_TYPE_AUDIO;
    samplesref->format = sample_fmt;

    memcpy(samples->data, data,
           FFMIN(FF_ARRAY_ELEMS(samples->data), planes)*sizeof(samples->data[0]));
    memcpy(samplesref->data, samples->data, sizeof(samples->data));

    samples->linesize[0] = samplesref->linesize[0] = linesize;

    if (planes > FF_ARRAY_ELEMS(samples->data)) {
        samples->   extended_data = av_mallocz(sizeof(*samples->extended_data) *
                                               planes);
        samplesref->extended_data = av_mallocz(sizeof(*samplesref->extended_data) *
                                               planes);

        if (!samples->extended_data || !samplesref->extended_data)
            goto fail;

        memcpy(samples->   extended_data, data, sizeof(*data)*planes);
        memcpy(samplesref->extended_data, data, sizeof(*data)*planes);
    } else {
        samples->extended_data    = samples->data;
        samplesref->extended_data = samplesref->data;
    }

    samplesref->pts = AV_NOPTS_VALUE;

    return samplesref;

fail:
    if (samples && samples->extended_data != samples->data)
        av_freep(&samples->extended_data);
    if (samplesref) {
        av_freep(&samplesref->audio);
        if (samplesref->extended_data != samplesref->data)
            av_freep(&samplesref->extended_data);
    }
    av_freep(&samplesref);
    av_freep(&samples);
    return NULL;
}

static int default_filter_samples(AVFilterLink *link,
                                  AVFilterBufferRef *samplesref)
{
    return ff_filter_samples(link->dst->outputs[0], samplesref);
}

<<<<<<< HEAD
void ff_filter_samples_framed(AVFilterLink *link,
                              AVFilterBufferRef *samplesref)
=======
int ff_filter_samples(AVFilterLink *link, AVFilterBufferRef *samplesref)
>>>>>>> 54677422
{
    int (*filter_samples)(AVFilterLink *, AVFilterBufferRef *);
    AVFilterPad *dst = link->dstpad;
    int64_t pts;
    AVFilterBufferRef *buf_out;

    FF_TPRINTF_START(NULL, filter_samples); ff_tlog_link(NULL, link, 1);

    if (!(filter_samples = dst->filter_samples))
        filter_samples = default_filter_samples;

    /* prepare to copy the samples if the buffer has insufficient permissions */
    if ((dst->min_perms & samplesref->perms) != dst->min_perms ||
        dst->rej_perms & samplesref->perms) {
        av_log(link->dst, AV_LOG_DEBUG,
               "Copying audio data in avfilter (have perms %x, need %x, reject %x)\n",
               samplesref->perms, link->dstpad->min_perms, link->dstpad->rej_perms);

        buf_out = ff_default_get_audio_buffer(link, dst->min_perms,
                                              samplesref->audio->nb_samples);
        buf_out->pts                = samplesref->pts;
        buf_out->audio->sample_rate = samplesref->audio->sample_rate;

        /* Copy actual data into new samples buffer */
        av_samples_copy(buf_out->extended_data, samplesref->extended_data,
                        0, 0, samplesref->audio->nb_samples,
                        av_get_channel_layout_nb_channels(link->channel_layout),
                        link->format);

        avfilter_unref_buffer(samplesref);
    } else
        buf_out = samplesref;

<<<<<<< HEAD
    link->cur_buf = buf_out;
    pts = buf_out->pts;
    filter_samples(link, buf_out);
    ff_update_link_current_pts(link, pts);
=======
    return filter_samples(link, buf_out);
>>>>>>> 54677422
}

void ff_filter_samples(AVFilterLink *link, AVFilterBufferRef *samplesref)
{
    int insamples = samplesref->audio->nb_samples, inpos = 0, nb_samples;
    AVFilterBufferRef *pbuf = link->partial_buf;
    int nb_channels = av_get_channel_layout_nb_channels(link->channel_layout);

    if (!link->min_samples ||
        (!pbuf &&
         insamples >= link->min_samples && insamples <= link->max_samples)) {
        ff_filter_samples_framed(link, samplesref);
        return;
    }
    /* Handle framing (min_samples, max_samples) */
    while (insamples) {
        if (!pbuf) {
            AVRational samples_tb = { 1, link->sample_rate };
            int perms = link->dstpad->min_perms | AV_PERM_WRITE;
            pbuf = ff_get_audio_buffer(link, perms, link->partial_buf_size);
            if (!pbuf) {
                av_log(link->dst, AV_LOG_WARNING,
                       "Samples dropped due to memory allocation failure.\n");
                return;
            }
            avfilter_copy_buffer_ref_props(pbuf, samplesref);
            pbuf->pts = samplesref->pts +
                        av_rescale_q(inpos, samples_tb, link->time_base);
            pbuf->audio->nb_samples = 0;
        }
        nb_samples = FFMIN(insamples,
                           link->partial_buf_size - pbuf->audio->nb_samples);
        av_samples_copy(pbuf->extended_data, samplesref->extended_data,
                        pbuf->audio->nb_samples, inpos,
                        nb_samples, nb_channels, link->format);
        inpos                   += nb_samples;
        insamples               -= nb_samples;
        pbuf->audio->nb_samples += nb_samples;
        if (pbuf->audio->nb_samples >= link->min_samples) {
            ff_filter_samples_framed(link, pbuf);
            pbuf = NULL;
        }
    }
    avfilter_unref_buffer(samplesref);
    link->partial_buf = pbuf;
}<|MERGE_RESOLUTION|>--- conflicted
+++ resolved
@@ -156,17 +156,13 @@
     return ff_filter_samples(link->dst->outputs[0], samplesref);
 }
 
-<<<<<<< HEAD
-void ff_filter_samples_framed(AVFilterLink *link,
-                              AVFilterBufferRef *samplesref)
-=======
-int ff_filter_samples(AVFilterLink *link, AVFilterBufferRef *samplesref)
->>>>>>> 54677422
+int ff_filter_samples_framed(AVFilterLink *link, AVFilterBufferRef *samplesref)
 {
     int (*filter_samples)(AVFilterLink *, AVFilterBufferRef *);
     AVFilterPad *dst = link->dstpad;
     int64_t pts;
     AVFilterBufferRef *buf_out;
+    int ret;
 
     FF_TPRINTF_START(NULL, filter_samples); ff_tlog_link(NULL, link, 1);
 
@@ -195,27 +191,24 @@
     } else
         buf_out = samplesref;
 
-<<<<<<< HEAD
     link->cur_buf = buf_out;
     pts = buf_out->pts;
-    filter_samples(link, buf_out);
+    ret = filter_samples(link, buf_out);
     ff_update_link_current_pts(link, pts);
-=======
-    return filter_samples(link, buf_out);
->>>>>>> 54677422
-}
-
-void ff_filter_samples(AVFilterLink *link, AVFilterBufferRef *samplesref)
+    return ret;
+}
+
+int ff_filter_samples(AVFilterLink *link, AVFilterBufferRef *samplesref)
 {
     int insamples = samplesref->audio->nb_samples, inpos = 0, nb_samples;
     AVFilterBufferRef *pbuf = link->partial_buf;
     int nb_channels = av_get_channel_layout_nb_channels(link->channel_layout);
+    int ret = 0;
 
     if (!link->min_samples ||
         (!pbuf &&
          insamples >= link->min_samples && insamples <= link->max_samples)) {
-        ff_filter_samples_framed(link, samplesref);
-        return;
+        return ff_filter_samples_framed(link, samplesref);
     }
     /* Handle framing (min_samples, max_samples) */
     while (insamples) {
@@ -226,7 +219,7 @@
             if (!pbuf) {
                 av_log(link->dst, AV_LOG_WARNING,
                        "Samples dropped due to memory allocation failure.\n");
-                return;
+                return 0;
             }
             avfilter_copy_buffer_ref_props(pbuf, samplesref);
             pbuf->pts = samplesref->pts +
@@ -242,10 +235,11 @@
         insamples               -= nb_samples;
         pbuf->audio->nb_samples += nb_samples;
         if (pbuf->audio->nb_samples >= link->min_samples) {
-            ff_filter_samples_framed(link, pbuf);
+            ret = ff_filter_samples_framed(link, pbuf);
             pbuf = NULL;
         }
     }
     avfilter_unref_buffer(samplesref);
     link->partial_buf = pbuf;
+    return ret;
 }