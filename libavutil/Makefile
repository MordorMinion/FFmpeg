include $(SUBDIR)../config.mak

NAME = avutil

HEADERS = adler32.h                                                     \
          aes.h                                                         \
          attributes.h                                                  \
          audio_fifo.h                                                  \
          audioconvert.h                                                \
          avassert.h                                                    \
          avstring.h                                                    \
          avutil.h                                                      \
          base64.h                                                      \
          blowfish.h                                                    \
          bprint.h                                                      \
          bswap.h                                                       \
          common.h                                                      \
          cpu.h                                                         \
          crc.h                                                         \
          error.h                                                       \
          eval.h                                                        \
          fifo.h                                                        \
          file.h                                                        \
          imgutils.h                                                    \
          intfloat.h                                                    \
          intfloat_readwrite.h                                          \
          intreadwrite.h                                                \
          lfg.h                                                         \
          log.h                                                         \
          lzo.h                                                         \
          mathematics.h                                                 \
          md5.h                                                         \
          mem.h                                                         \
          dict.h                                                        \
          old_pix_fmts.h                                                \
          opt.h                                                         \
          parseutils.h                                                  \
          pixdesc.h                                                     \
          pixfmt.h                                                      \
          random_seed.h                                                 \
          rational.h                                                    \
          samplefmt.h                                                   \
          sha.h                                                         \
          time.h                                                        \
          timecode.h                                                    \
          timestamp.h                                                   \
          version.h                                                     \
          xtea.h                                                        \

ARCH_HEADERS = bswap.h                                                  \
               intmath.h                                                \
               intreadwrite.h                                           \
               timer.h                                                  \

BUILT_HEADERS = avconfig.h

OBJS = adler32.o                                                        \
       aes.o                                                            \
       audio_fifo.o                                                     \
       audioconvert.o                                                   \
       avstring.o                                                       \
       base64.o                                                         \
       blowfish.o                                                       \
       bprint.o                                                         \
       cpu.o                                                            \
       crc.o                                                            \
       des.o                                                            \
       error.o                                                          \
       eval.o                                                           \
       fifo.o                                                           \
       file.o                                                           \
       float_dsp.o                                                      \
       imgutils.o                                                       \
       intfloat_readwrite.o                                             \
       lfg.o                                                            \
       lls.o                                                            \
       log.o                                                            \
       log2_tab.o                                                       \
       lzo.o                                                            \
       mathematics.o                                                    \
       md5.o                                                            \
       mem.o                                                            \
       dict.o                                                           \
       opt.o                                                            \
       parseutils.o                                                     \
       pixdesc.o                                                        \
       random_seed.o                                                    \
       rational.o                                                       \
       rc4.o                                                            \
       samplefmt.o                                                      \
       sha.o                                                            \
       time.o                                                           \
       timecode.o                                                       \
       tree.o                                                           \
       utils.o                                                          \
       xga_font_data.o                                                  \
       xtea.o                                                           \

<<<<<<< HEAD
OBJS-$(HAVE_BROKEN_SNPRINTF) += ../compat/msvcrt/snprintf.o

OBJS-$(HAVE_MSVCRT) += ../compat/strtod.o
=======
OBJS += $(COMPAT_OBJS:%=../compat/%)
>>>>>>> c1fcfdec

SKIPHEADERS          = old_pix_fmts.h

TESTPROGS = adler32                                                     \
            aes                                                         \
            avstring                                                    \
            base64                                                      \
            blowfish                                                    \
            bprint                                                      \
            cpu                                                         \
            crc                                                         \
            des                                                         \
            error                                                       \
            eval                                                        \
            file                                                        \
            fifo                                                        \
            lfg                                                         \
            lls                                                         \
            md5                                                         \
            opt                                                         \
            pca                                                         \
            parseutils                                                  \
            random_seed                                                 \
            rational                                                    \
            sha                                                         \
            tree                                                        \
            xtea                                                        \

TESTPROGS-$(HAVE_LZO1X_999_COMPRESS) += lzo

TOOLS = ffeval

$(SUBDIR)lzo-test$(EXESUF): ELIBS = -llzo2<|MERGE_RESOLUTION|>--- conflicted
+++ resolved
@@ -96,13 +96,8 @@
        xga_font_data.o                                                  \
        xtea.o                                                           \
 
-<<<<<<< HEAD
-OBJS-$(HAVE_BROKEN_SNPRINTF) += ../compat/msvcrt/snprintf.o
 
-OBJS-$(HAVE_MSVCRT) += ../compat/strtod.o
-=======
 OBJS += $(COMPAT_OBJS:%=../compat/%)
->>>>>>> c1fcfdec
 
 SKIPHEADERS          = old_pix_fmts.h
 
