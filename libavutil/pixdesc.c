/*
 * pixel format descriptor
 * Copyright (c) 2009 Michael Niedermayer <michaelni@gmx.at>
 *
 * This file is part of FFmpeg.
 *
 * FFmpeg is free software; you can redistribute it and/or
 * modify it under the terms of the GNU Lesser General Public
 * License as published by the Free Software Foundation; either
 * version 2.1 of the License, or (at your option) any later version.
 *
 * FFmpeg is distributed in the hope that it will be useful,
 * but WITHOUT ANY WARRANTY; without even the implied warranty of
 * MERCHANTABILITY or FITNESS FOR A PARTICULAR PURPOSE.  See the GNU
 * Lesser General Public License for more details.
 *
 * You should have received a copy of the GNU Lesser General Public
 * License along with FFmpeg; if not, write to the Free Software
 * Foundation, Inc., 51 Franklin Street, Fifth Floor, Boston, MA 02110-1301 USA
 */

#include <stdio.h>
#include <string.h>
#include "pixfmt.h"
#include "pixdesc.h"

#include "intreadwrite.h"

void av_read_image_line(uint16_t *dst,
                        const uint8_t *data[4], const int linesize[4],
                        const AVPixFmtDescriptor *desc,
                        int x, int y, int c, int w,
                        int read_pal_component)
{
    AVComponentDescriptor comp = desc->comp[c];
    int plane = comp.plane;
    int depth = comp.depth_minus1 + 1;
    int mask  = (1 << depth) - 1;
    int shift = comp.shift;
    int step  = comp.step_minus1 + 1;
    int flags = desc->flags;

    if (flags & PIX_FMT_BITSTREAM) {
        int skip = x * step + comp.offset_plus1 - 1;
        const uint8_t *p = data[plane] + y * linesize[plane] + (skip >> 3);
        int shift = 8 - depth - (skip & 7);

        while (w--) {
            int val = (*p >> shift) & mask;
            if (read_pal_component)
                val = data[1][4*val + c];
            shift -= step;
            p -= shift >> 3;
            shift &= 7;
            *dst++ = val;
        }
    } else {
        const uint8_t *p = data[plane] + y * linesize[plane] +
                           x * step + comp.offset_plus1 - 1;
        int is_8bit = shift + depth <= 8;

        if (is_8bit)
            p += !!(flags & PIX_FMT_BE);

        while (w--) {
            int val = is_8bit ? *p :
                flags & PIX_FMT_BE ? AV_RB16(p) : AV_RL16(p);
            val = (val >> shift) & mask;
            if (read_pal_component)
                val = data[1][4 * val + c];
            p += step;
            *dst++ = val;
        }
    }
}

void av_write_image_line(const uint16_t *src,
                         uint8_t *data[4], const int linesize[4],
                         const AVPixFmtDescriptor *desc,
                         int x, int y, int c, int w)
{
    AVComponentDescriptor comp = desc->comp[c];
    int plane = comp.plane;
    int depth = comp.depth_minus1 + 1;
    int step  = comp.step_minus1 + 1;
    int flags = desc->flags;

    if (flags & PIX_FMT_BITSTREAM) {
        int skip = x * step + comp.offset_plus1 - 1;
        uint8_t *p = data[plane] + y * linesize[plane] + (skip >> 3);
        int shift = 8 - depth - (skip & 7);

        while (w--) {
            *p |= *src++ << shift;
            shift -= step;
            p -= shift >> 3;
            shift &= 7;
        }
    } else {
        int shift = comp.shift;
        uint8_t *p = data[plane] + y * linesize[plane] +
                     x * step + comp.offset_plus1 - 1;

        if (shift + depth <= 8) {
            p += !!(flags & PIX_FMT_BE);
            while (w--) {
                *p |= (*src++ << shift);
                p += step;
            }
        } else {
            while (w--) {
                if (flags & PIX_FMT_BE) {
                    uint16_t val = AV_RB16(p) | (*src++ << shift);
                    AV_WB16(p, val);
                } else {
                    uint16_t val = AV_RL16(p) | (*src++ << shift);
                    AV_WL16(p, val);
                }
                p += step;
            }
        }
    }
}

const AVPixFmtDescriptor av_pix_fmt_descriptors[AV_PIX_FMT_NB] = {
    [AV_PIX_FMT_YUV420P] = {
        .name = "yuv420p",
        .nb_components = 3,
        .log2_chroma_w = 1,
        .log2_chroma_h = 1,
        .comp = {
            { 0, 0, 1, 0, 7 },        /* Y */
            { 1, 0, 1, 0, 7 },        /* U */
            { 2, 0, 1, 0, 7 },        /* V */
        },
        .flags = PIX_FMT_PLANAR,
    },
    [AV_PIX_FMT_YUYV422] = {
        .name = "yuyv422",
        .nb_components = 3,
        .log2_chroma_w = 1,
        .log2_chroma_h = 0,
        .comp = {
            { 0, 1, 1, 0, 7 },        /* Y */
            { 0, 3, 2, 0, 7 },        /* U */
            { 0, 3, 4, 0, 7 },        /* V */
        },
    },
    [AV_PIX_FMT_RGB24] = {
        .name = "rgb24",
        .nb_components = 3,
        .log2_chroma_w = 0,
        .log2_chroma_h = 0,
        .comp = {
            { 0, 2, 1, 0, 7 },        /* R */
            { 0, 2, 2, 0, 7 },        /* G */
            { 0, 2, 3, 0, 7 },        /* B */
        },
        .flags = PIX_FMT_RGB,
    },
    [AV_PIX_FMT_BGR24] = {
        .name = "bgr24",
        .nb_components = 3,
        .log2_chroma_w = 0,
        .log2_chroma_h = 0,
        .comp = {
            { 0, 2, 3, 0, 7 },        /* R */
            { 0, 2, 2, 0, 7 },        /* G */
            { 0, 2, 1, 0, 7 },        /* B */
        },
        .flags = PIX_FMT_RGB,
    },
    [AV_PIX_FMT_YUV422P] = {
        .name = "yuv422p",
        .nb_components = 3,
        .log2_chroma_w = 1,
        .log2_chroma_h = 0,
        .comp = {
            { 0, 0, 1, 0, 7 },        /* Y */
            { 1, 0, 1, 0, 7 },        /* U */
            { 2, 0, 1, 0, 7 },        /* V */
        },
        .flags = PIX_FMT_PLANAR,
    },
    [AV_PIX_FMT_YUV444P] = {
        .name = "yuv444p",
        .nb_components = 3,
        .log2_chroma_w = 0,
        .log2_chroma_h = 0,
        .comp = {
            { 0, 0, 1, 0, 7 },        /* Y */
            { 1, 0, 1, 0, 7 },        /* U */
            { 2, 0, 1, 0, 7 },        /* V */
        },
        .flags = PIX_FMT_PLANAR,
    },
    [AV_PIX_FMT_YUV410P] = {
        .name = "yuv410p",
        .nb_components = 3,
        .log2_chroma_w = 2,
        .log2_chroma_h = 2,
        .comp = {
            { 0, 0, 1, 0, 7 },        /* Y */
            { 1, 0, 1, 0, 7 },        /* U */
            { 2, 0, 1, 0, 7 },        /* V */
        },
        .flags = PIX_FMT_PLANAR,
    },
    [AV_PIX_FMT_YUV411P] = {
        .name = "yuv411p",
        .nb_components = 3,
        .log2_chroma_w = 2,
        .log2_chroma_h = 0,
        .comp = {
            { 0, 0, 1, 0, 7 },        /* Y */
            { 1, 0, 1, 0, 7 },        /* U */
            { 2, 0, 1, 0, 7 },        /* V */
        },
        .flags = PIX_FMT_PLANAR,
    },
    [AV_PIX_FMT_GRAY8] = {
        .name = "gray",
        .nb_components = 1,
        .log2_chroma_w = 0,
        .log2_chroma_h = 0,
        .comp = {
            { 0, 0, 1, 0, 7 },        /* Y */
        },
        .flags = PIX_FMT_PSEUDOPAL,
    },
    [AV_PIX_FMT_MONOWHITE] = {
        .name = "monow",
        .nb_components = 1,
        .log2_chroma_w = 0,
        .log2_chroma_h = 0,
        .comp = {
            { 0, 0, 1, 0, 0 },        /* Y */
        },
        .flags = PIX_FMT_BITSTREAM,
    },
    [AV_PIX_FMT_MONOBLACK] = {
        .name = "monob",
        .nb_components = 1,
        .log2_chroma_w = 0,
        .log2_chroma_h = 0,
        .comp = {
            { 0, 0, 1, 7, 0 },        /* Y */
        },
        .flags = PIX_FMT_BITSTREAM,
    },
    [AV_PIX_FMT_PAL8] = {
        .name = "pal8",
        .nb_components = 1,
        .log2_chroma_w = 0,
        .log2_chroma_h = 0,
        .comp = {
            { 0, 0, 1, 0, 7 },
        },
        .flags = PIX_FMT_PAL,
    },
    [AV_PIX_FMT_YUVJ420P] = {
        .name = "yuvj420p",
        .nb_components = 3,
        .log2_chroma_w = 1,
        .log2_chroma_h = 1,
        .comp = {
            { 0, 0, 1, 0, 7 },        /* Y */
            { 1, 0, 1, 0, 7 },        /* U */
            { 2, 0, 1, 0, 7 },        /* V */
        },
        .flags = PIX_FMT_PLANAR,
    },
    [AV_PIX_FMT_YUVJ422P] = {
        .name = "yuvj422p",
        .nb_components = 3,
        .log2_chroma_w = 1,
        .log2_chroma_h = 0,
        .comp = {
            { 0, 0, 1, 0, 7 },        /* Y */
            { 1, 0, 1, 0, 7 },        /* U */
            { 2, 0, 1, 0, 7 },        /* V */
        },
        .flags = PIX_FMT_PLANAR,
    },
    [AV_PIX_FMT_YUVJ444P] = {
        .name = "yuvj444p",
        .nb_components = 3,
        .log2_chroma_w = 0,
        .log2_chroma_h = 0,
        .comp = {
            { 0, 0, 1, 0, 7 },        /* Y */
            { 1, 0, 1, 0, 7 },        /* U */
            { 2, 0, 1, 0, 7 },        /* V */
        },
        .flags = PIX_FMT_PLANAR,
    },
    [AV_PIX_FMT_XVMC_MPEG2_MC] = {
        .name = "xvmcmc",
        .flags = PIX_FMT_HWACCEL,
    },
    [AV_PIX_FMT_XVMC_MPEG2_IDCT] = {
        .name = "xvmcidct",
        .flags = PIX_FMT_HWACCEL,
    },
    [AV_PIX_FMT_UYVY422] = {
        .name = "uyvy422",
        .nb_components = 3,
        .log2_chroma_w = 1,
        .log2_chroma_h = 0,
        .comp = {
            { 0, 1, 2, 0, 7 },        /* Y */
            { 0, 3, 1, 0, 7 },        /* U */
            { 0, 3, 3, 0, 7 },        /* V */
        },
    },
    [AV_PIX_FMT_UYYVYY411] = {
        .name = "uyyvyy411",
        .nb_components = 3,
        .log2_chroma_w = 2,
        .log2_chroma_h = 0,
        .comp = {
            { 0, 3, 2, 0, 7 },        /* Y */
            { 0, 5, 1, 0, 7 },        /* U */
            { 0, 5, 4, 0, 7 },        /* V */
        },
    },
    [AV_PIX_FMT_BGR8] = {
        .name = "bgr8",
        .nb_components = 3,
        .log2_chroma_w = 0,
        .log2_chroma_h = 0,
        .comp = {
            { 0, 0, 1, 0, 2 },        /* R */
            { 0, 0, 1, 3, 2 },        /* G */
            { 0, 0, 1, 6, 1 },        /* B */
        },
        .flags = PIX_FMT_RGB | PIX_FMT_PSEUDOPAL,
    },
    [AV_PIX_FMT_BGR4] = {
        .name = "bgr4",
        .nb_components = 3,
        .log2_chroma_w = 0,
        .log2_chroma_h = 0,
        .comp = {
            { 0, 3, 4, 0, 0 },        /* R */
            { 0, 3, 2, 0, 1 },        /* G */
            { 0, 3, 1, 0, 0 },        /* B */
        },
        .flags = PIX_FMT_BITSTREAM | PIX_FMT_RGB,
    },
    [AV_PIX_FMT_BGR4_BYTE] = {
        .name = "bgr4_byte",
        .nb_components = 3,
        .log2_chroma_w = 0,
        .log2_chroma_h = 0,
        .comp = {
            { 0, 0, 1, 0, 0 },        /* R */
            { 0, 0, 1, 1, 1 },        /* G */
            { 0, 0, 1, 3, 0 },        /* B */
        },
        .flags = PIX_FMT_RGB | PIX_FMT_PSEUDOPAL,
    },
    [AV_PIX_FMT_RGB8] = {
        .name = "rgb8",
        .nb_components = 3,
        .log2_chroma_w = 0,
        .log2_chroma_h = 0,
        .comp = {
            { 0, 0, 1, 6, 1 },        /* R */
            { 0, 0, 1, 3, 2 },        /* G */
            { 0, 0, 1, 0, 2 },        /* B */
        },
        .flags = PIX_FMT_RGB | PIX_FMT_PSEUDOPAL,
    },
    [AV_PIX_FMT_RGB4] = {
        .name = "rgb4",
        .nb_components = 3,
        .log2_chroma_w = 0,
        .log2_chroma_h = 0,
        .comp = {
            { 0, 3, 1, 0, 0 },        /* R */
            { 0, 3, 2, 0, 1 },        /* G */
            { 0, 3, 4, 0, 0 },        /* B */
        },
        .flags = PIX_FMT_BITSTREAM | PIX_FMT_RGB,
    },
    [AV_PIX_FMT_RGB4_BYTE] = {
        .name = "rgb4_byte",
        .nb_components = 3,
        .log2_chroma_w = 0,
        .log2_chroma_h = 0,
        .comp = {
            { 0, 0, 1, 3, 0 },        /* R */
            { 0, 0, 1, 1, 1 },        /* G */
            { 0, 0, 1, 0, 0 },        /* B */
        },
        .flags = PIX_FMT_RGB | PIX_FMT_PSEUDOPAL,
    },
    [AV_PIX_FMT_NV12] = {
        .name = "nv12",
        .nb_components = 3,
        .log2_chroma_w = 1,
        .log2_chroma_h = 1,
        .comp = {
            { 0, 0, 1, 0, 7 },        /* Y */
            { 1, 1, 1, 0, 7 },        /* U */
            { 1, 1, 2, 0, 7 },        /* V */
        },
        .flags = PIX_FMT_PLANAR,
    },
    [AV_PIX_FMT_NV21] = {
        .name = "nv21",
        .nb_components = 3,
        .log2_chroma_w = 1,
        .log2_chroma_h = 1,
        .comp = {
            { 0, 0, 1, 0, 7 },        /* Y */
            { 1, 1, 2, 0, 7 },        /* U */
            { 1, 1, 1, 0, 7 },        /* V */
        },
        .flags = PIX_FMT_PLANAR,
    },
    [AV_PIX_FMT_ARGB] = {
        .name = "argb",
        .nb_components = 4,
        .log2_chroma_w = 0,
        .log2_chroma_h = 0,
        .comp = {
            { 0, 3, 2, 0, 7 },        /* R */
            { 0, 3, 3, 0, 7 },        /* G */
            { 0, 3, 4, 0, 7 },        /* B */
            { 0, 3, 1, 0, 7 },        /* A */
        },
        .flags = PIX_FMT_RGB,
    },
    [AV_PIX_FMT_RGBA] = {
        .name = "rgba",
        .nb_components = 4,
        .log2_chroma_w = 0,
        .log2_chroma_h = 0,
        .comp = {
            { 0, 3, 1, 0, 7 },        /* R */
            { 0, 3, 2, 0, 7 },        /* G */
            { 0, 3, 3, 0, 7 },        /* B */
            { 0, 3, 4, 0, 7 },        /* A */
        },
        .flags = PIX_FMT_RGB,
    },
    [AV_PIX_FMT_ABGR] = {
        .name = "abgr",
        .nb_components = 4,
        .log2_chroma_w = 0,
        .log2_chroma_h = 0,
        .comp = {
            { 0, 3, 4, 0, 7 },        /* R */
            { 0, 3, 3, 0, 7 },        /* G */
            { 0, 3, 2, 0, 7 },        /* B */
            { 0, 3, 1, 0, 7 },        /* A */
        },
        .flags = PIX_FMT_RGB,
    },
    [AV_PIX_FMT_BGRA] = {
        .name = "bgra",
        .nb_components = 4,
        .log2_chroma_w = 0,
        .log2_chroma_h = 0,
        .comp = {
            { 0, 3, 3, 0, 7 },        /* R */
            { 0, 3, 2, 0, 7 },        /* G */
            { 0, 3, 1, 0, 7 },        /* B */
            { 0, 3, 4, 0, 7 },        /* A */
        },
        .flags = PIX_FMT_RGB,
    },
    [PIX_FMT_0RGB] = {
        .name = "0rgb",
        .nb_components= 3,
        .log2_chroma_w= 0,
        .log2_chroma_h= 0,
        .comp = {
            { 0, 3, 2, 0, 7 },        /* R */
            { 0, 3, 3, 0, 7 },        /* G */
            { 0, 3, 4, 0, 7 },        /* B */
        },
        .flags = PIX_FMT_RGB,
    },
    [PIX_FMT_RGB0] = {
        .name = "rgb0",
        .nb_components= 3,
        .log2_chroma_w= 0,
        .log2_chroma_h= 0,
        .comp = {
            { 0, 3, 1, 0, 7 },        /* R */
            { 0, 3, 2, 0, 7 },        /* G */
            { 0, 3, 3, 0, 7 },        /* B */
            { 0, 3, 4, 0, 7 },        /* A */
        },
        .flags = PIX_FMT_RGB,
    },
    [PIX_FMT_0BGR] = {
        .name = "0bgr",
        .nb_components= 3,
        .log2_chroma_w= 0,
        .log2_chroma_h= 0,
        .comp = {
            { 0, 3, 4, 0, 7 },        /* R */
            { 0, 3, 3, 0, 7 },        /* G */
            { 0, 3, 2, 0, 7 },        /* B */
        },
        .flags = PIX_FMT_RGB,
    },
    [PIX_FMT_BGR0] = {
        .name = "bgr0",
        .nb_components= 3,
        .log2_chroma_w= 0,
        .log2_chroma_h= 0,
        .comp = {
            { 0, 3, 3, 0, 7 },        /* R */
            { 0, 3, 2, 0, 7 },        /* G */
            { 0, 3, 1, 0, 7 },        /* B */
            { 0, 3, 4, 0, 7 },        /* A */
        },
        .flags = PIX_FMT_RGB,
    },
    [AV_PIX_FMT_GRAY16BE] = {
        .name = "gray16be",
        .nb_components = 1,
        .log2_chroma_w = 0,
        .log2_chroma_h = 0,
        .comp = {
            { 0, 1, 1, 0, 15 },       /* Y */
        },
        .flags = PIX_FMT_BE,
    },
    [AV_PIX_FMT_GRAY16LE] = {
        .name = "gray16le",
        .nb_components = 1,
        .log2_chroma_w = 0,
        .log2_chroma_h = 0,
        .comp = {
            { 0, 1, 1, 0, 15 },       /* Y */
        },
    },
    [AV_PIX_FMT_YUV440P] = {
        .name = "yuv440p",
        .nb_components = 3,
        .log2_chroma_w = 0,
        .log2_chroma_h = 1,
        .comp = {
            { 0, 0, 1, 0, 7 },        /* Y */
            { 1, 0, 1, 0, 7 },        /* U */
            { 2, 0, 1, 0, 7 },        /* V */
        },
        .flags = PIX_FMT_PLANAR,
    },
    [AV_PIX_FMT_YUVJ440P] = {
        .name = "yuvj440p",
        .nb_components = 3,
        .log2_chroma_w = 0,
        .log2_chroma_h = 1,
        .comp = {
            { 0, 0, 1, 0, 7 },        /* Y */
            { 1, 0, 1, 0, 7 },        /* U */
            { 2, 0, 1, 0, 7 },        /* V */
        },
        .flags = PIX_FMT_PLANAR,
    },
    [AV_PIX_FMT_YUVA420P] = {
        .name = "yuva420p",
        .nb_components = 4,
        .log2_chroma_w = 1,
        .log2_chroma_h = 1,
        .comp = {
            { 0, 0, 1, 0, 7 },        /* Y */
            { 1, 0, 1, 0, 7 },        /* U */
            { 2, 0, 1, 0, 7 },        /* V */
            { 3, 0, 1, 0, 7 },        /* A */
        },
        .flags = PIX_FMT_PLANAR,
    },
<<<<<<< HEAD
    [PIX_FMT_YUVA422P] = {
        .name = "yuva422p",
        .nb_components = 4,
        .log2_chroma_w = 1,
        .log2_chroma_h = 0,
        .comp = {
            { 0, 0, 1, 0, 7 },        /* Y */
            { 1, 0, 1, 0, 7 },        /* U */
            { 2, 0, 1, 0, 7 },        /* V */
            { 3, 0, 1, 0, 7 },        /* A */
        },
        .flags = PIX_FMT_PLANAR,
    },
    [PIX_FMT_YUVA444P] = {
        .name = "yuva444p",
        .nb_components = 4,
        .log2_chroma_w = 0,
        .log2_chroma_h = 0,
        .comp = {
            { 0, 0, 1, 0, 7 },        /* Y */
            { 1, 0, 1, 0, 7 },        /* U */
            { 2, 0, 1, 0, 7 },        /* V */
            { 3, 0, 1, 0, 7 },        /* A */
        },
        .flags = PIX_FMT_PLANAR,
    },
    [PIX_FMT_VDPAU_H264] = {
=======
    [AV_PIX_FMT_VDPAU_H264] = {
>>>>>>> 716d413c
        .name = "vdpau_h264",
        .log2_chroma_w = 1,
        .log2_chroma_h = 1,
        .flags = PIX_FMT_HWACCEL,
    },
    [AV_PIX_FMT_VDPAU_MPEG1] = {
        .name = "vdpau_mpeg1",
        .log2_chroma_w = 1,
        .log2_chroma_h = 1,
        .flags = PIX_FMT_HWACCEL,
    },
    [AV_PIX_FMT_VDPAU_MPEG2] = {
        .name = "vdpau_mpeg2",
        .log2_chroma_w = 1,
        .log2_chroma_h = 1,
        .flags = PIX_FMT_HWACCEL,
    },
    [AV_PIX_FMT_VDPAU_WMV3] = {
        .name = "vdpau_wmv3",
        .log2_chroma_w = 1,
        .log2_chroma_h = 1,
        .flags = PIX_FMT_HWACCEL,
    },
    [AV_PIX_FMT_VDPAU_VC1] = {
        .name = "vdpau_vc1",
        .log2_chroma_w = 1,
        .log2_chroma_h = 1,
        .flags = PIX_FMT_HWACCEL,
    },
    [AV_PIX_FMT_VDPAU_MPEG4] = {
        .name = "vdpau_mpeg4",
        .log2_chroma_w = 1,
        .log2_chroma_h = 1,
        .flags = PIX_FMT_HWACCEL,
    },
    [AV_PIX_FMT_RGB48BE] = {
        .name = "rgb48be",
        .nb_components = 3,
        .log2_chroma_w = 0,
        .log2_chroma_h = 0,
        .comp = {
            { 0, 5, 1, 0, 15 },       /* R */
            { 0, 5, 3, 0, 15 },       /* G */
            { 0, 5, 5, 0, 15 },       /* B */
        },
        .flags = PIX_FMT_RGB | PIX_FMT_BE,
    },
    [AV_PIX_FMT_RGB48LE] = {
        .name = "rgb48le",
        .nb_components = 3,
        .log2_chroma_w = 0,
        .log2_chroma_h = 0,
        .comp = {
            { 0, 5, 1, 0, 15 },       /* R */
            { 0, 5, 3, 0, 15 },       /* G */
            { 0, 5, 5, 0, 15 },       /* B */
        },
        .flags = PIX_FMT_RGB,
    },
<<<<<<< HEAD
    [PIX_FMT_RGBA64BE] = {
        .name = "rgba64be",
        .nb_components= 4,
        .log2_chroma_w= 0,
        .log2_chroma_h= 0,
        .comp = {
            { 0, 7, 1, 0, 15 },       /* R */
            { 0, 7, 3, 0, 15 },       /* G */
            { 0, 7, 5, 0, 15 },       /* B */
            { 0, 7, 7, 0, 15 },       /* A */
        },
        .flags = PIX_FMT_RGB | PIX_FMT_BE,
    },
    [PIX_FMT_RGBA64LE] = {
        .name = "rgba64le",
        .nb_components= 4,
        .log2_chroma_w= 0,
        .log2_chroma_h= 0,
        .comp = {
            { 0, 7, 1, 0, 15 },       /* R */
            { 0, 7, 3, 0, 15 },       /* G */
            { 0, 7, 5, 0, 15 },       /* B */
            { 0, 7, 7, 0, 15 },       /* A */
        },
        .flags = PIX_FMT_RGB,
    },
    [PIX_FMT_RGB565BE] = {
=======
    [AV_PIX_FMT_RGB565BE] = {
>>>>>>> 716d413c
        .name = "rgb565be",
        .nb_components = 3,
        .log2_chroma_w = 0,
        .log2_chroma_h = 0,
        .comp = {
            { 0, 1, 0, 3, 4 },        /* R */
            { 0, 1, 1, 5, 5 },        /* G */
            { 0, 1, 1, 0, 4 },        /* B */
        },
        .flags = PIX_FMT_BE | PIX_FMT_RGB,
    },
    [AV_PIX_FMT_RGB565LE] = {
        .name = "rgb565le",
        .nb_components = 3,
        .log2_chroma_w = 0,
        .log2_chroma_h = 0,
        .comp = {
            { 0, 1, 2, 3, 4 },        /* R */
            { 0, 1, 1, 5, 5 },        /* G */
            { 0, 1, 1, 0, 4 },        /* B */
        },
        .flags = PIX_FMT_RGB,
    },
    [AV_PIX_FMT_RGB555BE] = {
        .name = "rgb555be",
        .nb_components = 3,
        .log2_chroma_w = 0,
        .log2_chroma_h = 0,
        .comp = {
            { 0, 1, 0, 2, 4 },        /* R */
            { 0, 1, 1, 5, 4 },        /* G */
            { 0, 1, 1, 0, 4 },        /* B */
        },
        .flags = PIX_FMT_BE | PIX_FMT_RGB,
    },
    [AV_PIX_FMT_RGB555LE] = {
        .name = "rgb555le",
        .nb_components = 3,
        .log2_chroma_w = 0,
        .log2_chroma_h = 0,
        .comp = {
            { 0, 1, 2, 2, 4 },        /* R */
            { 0, 1, 1, 5, 4 },        /* G */
            { 0, 1, 1, 0, 4 },        /* B */
        },
        .flags = PIX_FMT_RGB,
    },
    [AV_PIX_FMT_RGB444BE] = {
        .name = "rgb444be",
        .nb_components = 3,
        .log2_chroma_w = 0,
        .log2_chroma_h = 0,
        .comp = {
            { 0, 1, 0, 0, 3 },        /* R */
            { 0, 1, 1, 4, 3 },        /* G */
            { 0, 1, 1, 0, 3 },        /* B */
        },
        .flags = PIX_FMT_BE | PIX_FMT_RGB,
    },
    [AV_PIX_FMT_RGB444LE] = {
        .name = "rgb444le",
        .nb_components = 3,
        .log2_chroma_w = 0,
        .log2_chroma_h = 0,
        .comp = {
            { 0, 1, 2, 0, 3 },        /* R */
            { 0, 1, 1, 4, 3 },        /* G */
            { 0, 1, 1, 0, 3 },        /* B */
        },
        .flags = PIX_FMT_RGB,
    },
    [AV_PIX_FMT_BGR48BE] = {
        .name = "bgr48be",
        .nb_components = 3,
        .log2_chroma_w = 0,
        .log2_chroma_h = 0,
        .comp = {
            { 0, 5, 5, 0, 15 },       /* R */
            { 0, 5, 3, 0, 15 },       /* G */
            { 0, 5, 1, 0, 15 },       /* B */
        },
        .flags = PIX_FMT_BE | PIX_FMT_RGB,
    },
    [AV_PIX_FMT_BGR48LE] = {
        .name = "bgr48le",
        .nb_components = 3,
        .log2_chroma_w = 0,
        .log2_chroma_h = 0,
        .comp = {
            { 0, 5, 5, 0, 15 },       /* R */
            { 0, 5, 3, 0, 15 },       /* G */
            { 0, 5, 1, 0, 15 },       /* B */
        },
        .flags = PIX_FMT_RGB,
    },
    [PIX_FMT_BGRA64BE] = {
        .name = "bgra64be",
        .nb_components= 4,
        .log2_chroma_w= 0,
        .log2_chroma_h= 0,
        .comp = {
            { 0, 7, 5, 0, 15 },       /* R */
            { 0, 7, 3, 0, 15 },       /* G */
            { 0, 7, 1, 0, 15 },       /* B */
            { 0, 7, 7, 0, 15 },       /* A */
        },
        .flags = PIX_FMT_BE | PIX_FMT_RGB,
    },
    [PIX_FMT_BGRA64LE] = {
        .name = "bgra64le",
        .nb_components= 4,
        .log2_chroma_w= 0,
        .log2_chroma_h= 0,
        .comp = {
            { 0, 7, 5, 0, 15 },       /* R */
            { 0, 7, 3, 0, 15 },       /* G */
            { 0, 7, 1, 0, 15 },       /* B */
            { 0, 7, 7, 0, 15 },       /* A */
        },
        .flags = PIX_FMT_RGB,
    },
    [AV_PIX_FMT_BGR565BE] = {
        .name = "bgr565be",
        .nb_components = 3,
        .log2_chroma_w = 0,
        .log2_chroma_h = 0,
        .comp = {
            { 0, 1, 1, 0, 4 },        /* R */
            { 0, 1, 1, 5, 5 },        /* G */
            { 0, 1, 0, 3, 4 },        /* B */
        },
        .flags = PIX_FMT_BE | PIX_FMT_RGB,
    },
    [AV_PIX_FMT_BGR565LE] = {
        .name = "bgr565le",
        .nb_components = 3,
        .log2_chroma_w = 0,
        .log2_chroma_h = 0,
        .comp = {
            { 0, 1, 1, 0, 4 },        /* R */
            { 0, 1, 1, 5, 5 },        /* G */
            { 0, 1, 2, 3, 4 },        /* B */
        },
        .flags = PIX_FMT_RGB,
    },
    [AV_PIX_FMT_BGR555BE] = {
        .name = "bgr555be",
        .nb_components = 3,
        .log2_chroma_w = 0,
        .log2_chroma_h = 0,
        .comp = {
            { 0, 1, 1, 0, 4 },       /* R */
            { 0, 1, 1, 5, 4 },       /* G */
            { 0, 1, 0, 2, 4 },       /* B */
        },
        .flags = PIX_FMT_BE | PIX_FMT_RGB,
     },
    [AV_PIX_FMT_BGR555LE] = {
        .name = "bgr555le",
        .nb_components = 3,
        .log2_chroma_w = 0,
        .log2_chroma_h = 0,
        .comp = {
            { 0, 1, 1, 0, 4 },        /* R */
            { 0, 1, 1, 5, 4 },        /* G */
            { 0, 1, 2, 2, 4 },        /* B */
        },
        .flags = PIX_FMT_RGB,
    },
    [AV_PIX_FMT_BGR444BE] = {
        .name = "bgr444be",
        .nb_components = 3,
        .log2_chroma_w = 0,
        .log2_chroma_h = 0,
        .comp = {
            { 0, 1, 1, 0, 3 },       /* R */
            { 0, 1, 1, 4, 3 },       /* G */
            { 0, 1, 0, 0, 3 },       /* B */
        },
        .flags = PIX_FMT_BE | PIX_FMT_RGB,
     },
    [AV_PIX_FMT_BGR444LE] = {
        .name = "bgr444le",
        .nb_components = 3,
        .log2_chroma_w = 0,
        .log2_chroma_h = 0,
        .comp = {
            { 0, 1, 1, 0, 3 },        /* R */
            { 0, 1, 1, 4, 3 },        /* G */
            { 0, 1, 2, 0, 3 },        /* B */
        },
        .flags = PIX_FMT_RGB,
    },
    [AV_PIX_FMT_VAAPI_MOCO] = {
        .name = "vaapi_moco",
        .log2_chroma_w = 1,
        .log2_chroma_h = 1,
        .flags = PIX_FMT_HWACCEL,
    },
    [AV_PIX_FMT_VAAPI_IDCT] = {
        .name = "vaapi_idct",
        .log2_chroma_w = 1,
        .log2_chroma_h = 1,
        .flags = PIX_FMT_HWACCEL,
    },
    [AV_PIX_FMT_VAAPI_VLD] = {
        .name = "vaapi_vld",
        .log2_chroma_w = 1,
        .log2_chroma_h = 1,
        .flags = PIX_FMT_HWACCEL,
    },
<<<<<<< HEAD
    [PIX_FMT_YUV420P9LE] = {
=======
    [AV_PIX_FMT_VDA_VLD] = {
        .name = "vda_vld",
        .log2_chroma_w = 1,
        .log2_chroma_h = 1,
        .flags = PIX_FMT_HWACCEL,
    },
    [AV_PIX_FMT_YUV420P9LE] = {
>>>>>>> 716d413c
        .name = "yuv420p9le",
        .nb_components = 3,
        .log2_chroma_w = 1,
        .log2_chroma_h = 1,
        .comp = {
            { 0, 1, 1, 0, 8 },        /* Y */
            { 1, 1, 1, 0, 8 },        /* U */
            { 2, 1, 1, 0, 8 },        /* V */
        },
        .flags = PIX_FMT_PLANAR,
    },
    [AV_PIX_FMT_YUV420P9BE] = {
        .name = "yuv420p9be",
        .nb_components = 3,
        .log2_chroma_w = 1,
        .log2_chroma_h = 1,
        .comp = {
            { 0, 1, 1, 0, 8 },        /* Y */
            { 1, 1, 1, 0, 8 },        /* U */
            { 2, 1, 1, 0, 8 },        /* V */
        },
        .flags = PIX_FMT_BE | PIX_FMT_PLANAR,
    },
    [AV_PIX_FMT_YUV420P10LE] = {
        .name = "yuv420p10le",
        .nb_components = 3,
        .log2_chroma_w = 1,
        .log2_chroma_h = 1,
        .comp = {
            { 0, 1, 1, 0, 9 },        /* Y */
            { 1, 1, 1, 0, 9 },        /* U */
            { 2, 1, 1, 0, 9 },        /* V */
        },
        .flags = PIX_FMT_PLANAR,
    },
    [AV_PIX_FMT_YUV420P10BE] = {
        .name = "yuv420p10be",
        .nb_components = 3,
        .log2_chroma_w = 1,
        .log2_chroma_h = 1,
        .comp = {
            { 0, 1, 1, 0, 9 },        /* Y */
            { 1, 1, 1, 0, 9 },        /* U */
            { 2, 1, 1, 0, 9 },        /* V */
        },
        .flags = PIX_FMT_BE | PIX_FMT_PLANAR,
    },
<<<<<<< HEAD
    [PIX_FMT_YUV420P12LE] = {
        .name = "yuv420p12le",
        .nb_components = 3,
        .log2_chroma_w = 1,
        .log2_chroma_h = 1,
        .comp = {
            { 0, 1, 1, 0, 11 },        /* Y */
            { 1, 1, 1, 0, 11 },        /* U */
            { 2, 1, 1, 0, 11 },        /* V */
        },
        .flags = PIX_FMT_PLANAR,
    },
    [PIX_FMT_YUV420P12BE] = {
        .name = "yuv420p12be",
        .nb_components = 3,
        .log2_chroma_w = 1,
        .log2_chroma_h = 1,
        .comp = {
            { 0, 1, 1, 0, 11 },        /* Y */
            { 1, 1, 1, 0, 11 },        /* U */
            { 2, 1, 1, 0, 11 },        /* V */
        },
        .flags = PIX_FMT_BE | PIX_FMT_PLANAR,
    },
    [PIX_FMT_YUV420P14LE] = {
        .name = "yuv420p14le",
        .nb_components = 3,
        .log2_chroma_w = 1,
        .log2_chroma_h = 1,
        .comp = {
            { 0, 1, 1, 0, 13 },        /* Y */
            { 1, 1, 1, 0, 13 },        /* U */
            { 2, 1, 1, 0, 13 },        /* V */
        },
        .flags = PIX_FMT_PLANAR,
    },
    [PIX_FMT_YUV420P14BE] = {
        .name = "yuv420p14be",
        .nb_components = 3,
        .log2_chroma_w = 1,
        .log2_chroma_h = 1,
        .comp = {
            { 0, 1, 1, 0, 13 },        /* Y */
            { 1, 1, 1, 0, 13 },        /* U */
            { 2, 1, 1, 0, 13 },        /* V */
        },
        .flags = PIX_FMT_BE | PIX_FMT_PLANAR,
    },
    [PIX_FMT_YUV420P16LE] = {
=======
    [AV_PIX_FMT_YUV420P16LE] = {
>>>>>>> 716d413c
        .name = "yuv420p16le",
        .nb_components = 3,
        .log2_chroma_w = 1,
        .log2_chroma_h = 1,
        .comp = {
            { 0, 1, 1, 0, 15 },        /* Y */
            { 1, 1, 1, 0, 15 },        /* U */
            { 2, 1, 1, 0, 15 },        /* V */
        },
        .flags = PIX_FMT_PLANAR,
    },
    [AV_PIX_FMT_YUV420P16BE] = {
        .name = "yuv420p16be",
        .nb_components = 3,
        .log2_chroma_w = 1,
        .log2_chroma_h = 1,
        .comp = {
            { 0, 1, 1, 0, 15 },        /* Y */
            { 1, 1, 1, 0, 15 },        /* U */
            { 2, 1, 1, 0, 15 },        /* V */
        },
        .flags = PIX_FMT_BE | PIX_FMT_PLANAR,
    },
    [AV_PIX_FMT_YUV422P9LE] = {
        .name = "yuv422p9le",
        .nb_components = 3,
        .log2_chroma_w = 1,
        .log2_chroma_h = 0,
        .comp = {
            { 0, 1, 1, 0, 8 },        /* Y */
            { 1, 1, 1, 0, 8 },        /* U */
            { 2, 1, 1, 0, 8 },        /* V */
        },
        .flags = PIX_FMT_PLANAR,
    },
    [AV_PIX_FMT_YUV422P9BE] = {
        .name = "yuv422p9be",
        .nb_components = 3,
        .log2_chroma_w = 1,
        .log2_chroma_h = 0,
        .comp = {
            { 0, 1, 1, 0, 8 },        /* Y */
            { 1, 1, 1, 0, 8 },        /* U */
            { 2, 1, 1, 0, 8 },        /* V */
        },
        .flags = PIX_FMT_BE | PIX_FMT_PLANAR,
    },
    [AV_PIX_FMT_YUV422P10LE] = {
        .name = "yuv422p10le",
        .nb_components = 3,
        .log2_chroma_w = 1,
        .log2_chroma_h = 0,
        .comp = {
            { 0, 1, 1, 0, 9 },        /* Y */
            { 1, 1, 1, 0, 9 },        /* U */
            { 2, 1, 1, 0, 9 },        /* V */
        },
        .flags = PIX_FMT_PLANAR,
    },
    [AV_PIX_FMT_YUV422P10BE] = {
        .name = "yuv422p10be",
        .nb_components = 3,
        .log2_chroma_w = 1,
        .log2_chroma_h = 0,
        .comp = {
            { 0, 1, 1, 0, 9 },        /* Y */
            { 1, 1, 1, 0, 9 },        /* U */
            { 2, 1, 1, 0, 9 },        /* V */
        },
        .flags = PIX_FMT_BE | PIX_FMT_PLANAR,
    },
<<<<<<< HEAD
    [PIX_FMT_YUV422P12LE] = {
        .name = "yuv422p12le",
        .nb_components = 3,
        .log2_chroma_w = 1,
        .log2_chroma_h = 0,
        .comp = {
            { 0, 1, 1, 0, 11 },        /* Y */
            { 1, 1, 1, 0, 11 },        /* U */
            { 2, 1, 1, 0, 11 },        /* V */
        },
        .flags = PIX_FMT_PLANAR,
    },
    [PIX_FMT_YUV422P12BE] = {
        .name = "yuv422p12be",
        .nb_components = 3,
        .log2_chroma_w = 1,
        .log2_chroma_h = 0,
        .comp = {
            { 0, 1, 1, 0, 11 },        /* Y */
            { 1, 1, 1, 0, 11 },        /* U */
            { 2, 1, 1, 0, 11 },        /* V */
        },
        .flags = PIX_FMT_BE | PIX_FMT_PLANAR,
    },
    [PIX_FMT_YUV422P14LE] = {
        .name = "yuv422p14le",
        .nb_components = 3,
        .log2_chroma_w = 1,
        .log2_chroma_h = 0,
        .comp = {
            { 0, 1, 1, 0, 13 },        /* Y */
            { 1, 1, 1, 0, 13 },        /* U */
            { 2, 1, 1, 0, 13 },        /* V */
        },
        .flags = PIX_FMT_PLANAR,
    },
    [PIX_FMT_YUV422P14BE] = {
        .name = "yuv422p14be",
        .nb_components = 3,
        .log2_chroma_w = 1,
        .log2_chroma_h = 0,
        .comp = {
            { 0, 1, 1, 0, 13 },        /* Y */
            { 1, 1, 1, 0, 13 },        /* U */
            { 2, 1, 1, 0, 13 },        /* V */
        },
        .flags = PIX_FMT_BE | PIX_FMT_PLANAR,
    },
    [PIX_FMT_YUV422P16LE] = {
=======
    [AV_PIX_FMT_YUV422P16LE] = {
>>>>>>> 716d413c
        .name = "yuv422p16le",
        .nb_components = 3,
        .log2_chroma_w = 1,
        .log2_chroma_h = 0,
        .comp = {
            { 0, 1, 1, 0, 15 },        /* Y */
            { 1, 1, 1, 0, 15 },        /* U */
            { 2, 1, 1, 0, 15 },        /* V */
        },
        .flags = PIX_FMT_PLANAR,
    },
    [AV_PIX_FMT_YUV422P16BE] = {
        .name = "yuv422p16be",
        .nb_components = 3,
        .log2_chroma_w = 1,
        .log2_chroma_h = 0,
        .comp = {
            { 0, 1, 1, 0, 15 },        /* Y */
            { 1, 1, 1, 0, 15 },        /* U */
            { 2, 1, 1, 0, 15 },        /* V */
        },
        .flags = PIX_FMT_BE | PIX_FMT_PLANAR,
    },
    [AV_PIX_FMT_YUV444P16LE] = {
        .name = "yuv444p16le",
        .nb_components = 3,
        .log2_chroma_w = 0,
        .log2_chroma_h = 0,
        .comp = {
            { 0, 1, 1, 0, 15 },        /* Y */
            { 1, 1, 1, 0, 15 },        /* U */
            { 2, 1, 1, 0, 15 },        /* V */
        },
        .flags = PIX_FMT_PLANAR,
    },
    [AV_PIX_FMT_YUV444P16BE] = {
        .name = "yuv444p16be",
        .nb_components = 3,
        .log2_chroma_w = 0,
        .log2_chroma_h = 0,
        .comp = {
            { 0, 1, 1, 0, 15 },        /* Y */
            { 1, 1, 1, 0, 15 },        /* U */
            { 2, 1, 1, 0, 15 },        /* V */
        },
        .flags = PIX_FMT_BE | PIX_FMT_PLANAR,
    },
    [AV_PIX_FMT_YUV444P10LE] = {
        .name = "yuv444p10le",
        .nb_components = 3,
        .log2_chroma_w = 0,
        .log2_chroma_h = 0,
        .comp = {
            { 0, 1, 1, 0, 9 },        /* Y */
            { 1, 1, 1, 0, 9 },        /* U */
            { 2, 1, 1, 0, 9 },        /* V */
        },
        .flags = PIX_FMT_PLANAR,
    },
    [AV_PIX_FMT_YUV444P10BE] = {
        .name = "yuv444p10be",
        .nb_components = 3,
        .log2_chroma_w = 0,
        .log2_chroma_h = 0,
        .comp = {
            { 0, 1, 1, 0, 9 },        /* Y */
            { 1, 1, 1, 0, 9 },        /* U */
            { 2, 1, 1, 0, 9 },        /* V */
        },
        .flags = PIX_FMT_BE | PIX_FMT_PLANAR,
    },
    [AV_PIX_FMT_YUV444P9LE] = {
        .name = "yuv444p9le",
        .nb_components = 3,
        .log2_chroma_w = 0,
        .log2_chroma_h = 0,
        .comp = {
            { 0, 1, 1, 0, 8 },        /* Y */
            { 1, 1, 1, 0, 8 },        /* U */
            { 2, 1, 1, 0, 8 },        /* V */
        },
        .flags = PIX_FMT_PLANAR,
    },
    [AV_PIX_FMT_YUV444P9BE] = {
        .name = "yuv444p9be",
        .nb_components = 3,
        .log2_chroma_w = 0,
        .log2_chroma_h = 0,
        .comp = {
            { 0, 1, 1, 0, 8 },        /* Y */
            { 1, 1, 1, 0, 8 },        /* U */
            { 2, 1, 1, 0, 8 },        /* V */
        },
        .flags = PIX_FMT_BE | PIX_FMT_PLANAR,
    },
<<<<<<< HEAD
    [PIX_FMT_YUV444P12LE] = {
        .name = "yuv444p12le",
        .nb_components = 3,
        .log2_chroma_w = 0,
        .log2_chroma_h = 0,
        .comp = {
            { 0, 1, 1, 0, 11 },        /* Y */
            { 1, 1, 1, 0, 11 },        /* U */
            { 2, 1, 1, 0, 11 },        /* V */
        },
        .flags = PIX_FMT_PLANAR,
    },
    [PIX_FMT_YUV444P12BE] = {
        .name = "yuv444p12be",
        .nb_components = 3,
        .log2_chroma_w = 0,
        .log2_chroma_h = 0,
        .comp = {
            { 0, 1, 1, 0, 11 },        /* Y */
            { 1, 1, 1, 0, 11 },        /* U */
            { 2, 1, 1, 0, 11 },        /* V */
        },
        .flags = PIX_FMT_BE | PIX_FMT_PLANAR,
    },
    [PIX_FMT_YUV444P14LE] = {
        .name = "yuv444p14le",
        .nb_components = 3,
        .log2_chroma_w = 0,
        .log2_chroma_h = 0,
        .comp = {
            { 0, 1, 1, 0, 13 },        /* Y */
            { 1, 1, 1, 0, 13 },        /* U */
            { 2, 1, 1, 0, 13 },        /* V */
        },
        .flags = PIX_FMT_PLANAR,
    },
    [PIX_FMT_YUV444P14BE] = {
        .name = "yuv444p14be",
        .nb_components = 3,
        .log2_chroma_w = 0,
        .log2_chroma_h = 0,
        .comp = {
            { 0, 1, 1, 0, 13 },        /* Y */
            { 1, 1, 1, 0, 13 },        /* U */
            { 2, 1, 1, 0, 13 },        /* V */
        },
        .flags = PIX_FMT_BE | PIX_FMT_PLANAR,
    },
    [PIX_FMT_DXVA2_VLD] = {
=======
    [AV_PIX_FMT_DXVA2_VLD] = {
>>>>>>> 716d413c
        .name = "dxva2_vld",
        .log2_chroma_w = 1,
        .log2_chroma_h = 1,
        .flags = PIX_FMT_HWACCEL,
    },
<<<<<<< HEAD
    [PIX_FMT_VDA_VLD] = {
        .name = "vda_vld",
        .log2_chroma_w = 1,
        .log2_chroma_h = 1,
        .flags = PIX_FMT_HWACCEL,
    },
    [PIX_FMT_GRAY8A] = {
        .name = "gray8a",
=======
    [AV_PIX_FMT_Y400A] = {
        .name = "y400a",
>>>>>>> 716d413c
        .nb_components = 2,
        .comp = {
            { 0, 1, 1, 0, 7 },        /* Y */
            { 0, 1, 2, 0, 7 },        /* A */
        },
    },
    [AV_PIX_FMT_GBRP] = {
        .name = "gbrp",
        .nb_components = 3,
        .log2_chroma_w = 0,
        .log2_chroma_h = 0,
        .comp = {
            { 2, 0, 1, 0, 7 },        /* R */
            { 0, 0, 1, 0, 7 },        /* G */
            { 1, 0, 1, 0, 7 },        /* B */
        },
        .flags = PIX_FMT_PLANAR | PIX_FMT_RGB,
    },
    [AV_PIX_FMT_GBRP9LE] = {
        .name = "gbrp9le",
        .nb_components = 3,
        .log2_chroma_w = 0,
        .log2_chroma_h = 0,
        .comp = {
            { 2, 1, 1, 0, 8 },        /* R */
            { 0, 1, 1, 0, 8 },        /* G */
            { 1, 1, 1, 0, 8 },        /* B */
        },
        .flags = PIX_FMT_PLANAR | PIX_FMT_RGB,
    },
    [AV_PIX_FMT_GBRP9BE] = {
        .name = "gbrp9be",
        .nb_components = 3,
        .log2_chroma_w = 0,
        .log2_chroma_h = 0,
        .comp = {
            { 2, 1, 1, 0, 8 },        /* R */
            { 0, 1, 1, 0, 8 },        /* G */
            { 1, 1, 1, 0, 8 },        /* B */
        },
        .flags = PIX_FMT_BE | PIX_FMT_PLANAR | PIX_FMT_RGB,
    },
    [AV_PIX_FMT_GBRP10LE] = {
        .name = "gbrp10le",
        .nb_components = 3,
        .log2_chroma_w = 0,
        .log2_chroma_h = 0,
        .comp = {
            { 2, 1, 1, 0, 9 },        /* R */
            { 0, 1, 1, 0, 9 },        /* G */
            { 1, 1, 1, 0, 9 },        /* B */
        },
        .flags = PIX_FMT_PLANAR | PIX_FMT_RGB,
    },
    [AV_PIX_FMT_GBRP10BE] = {
        .name = "gbrp10be",
        .nb_components = 3,
        .log2_chroma_w = 0,
        .log2_chroma_h = 0,
        .comp = {
            { 2, 1, 1, 0, 9 },        /* R */
            { 0, 1, 1, 0, 9 },        /* G */
            { 1, 1, 1, 0, 9 },        /* B */
        },
        .flags = PIX_FMT_BE | PIX_FMT_PLANAR | PIX_FMT_RGB,
    },
    [PIX_FMT_GBRP12LE] = {
        .name = "gbrp12le",
        .nb_components = 3,
        .log2_chroma_w = 0,
        .log2_chroma_h = 0,
        .comp = {
            { 2, 1, 1, 0, 11 },        /* R */
            { 0, 1, 1, 0, 11 },        /* G */
            { 1, 1, 1, 0, 11 },        /* B */
        },
        .flags = PIX_FMT_PLANAR | PIX_FMT_RGB,
    },
    [PIX_FMT_GBRP12BE] = {
        .name = "gbrp12be",
        .nb_components = 3,
        .log2_chroma_w = 0,
        .log2_chroma_h = 0,
        .comp = {
            { 2, 1, 1, 0, 11 },        /* R */
            { 0, 1, 1, 0, 11 },        /* G */
            { 1, 1, 1, 0, 11 },        /* B */
        },
        .flags = PIX_FMT_BE | PIX_FMT_PLANAR | PIX_FMT_RGB,
    },
    [PIX_FMT_GBRP14LE] = {
        .name = "gbrp14le",
        .nb_components = 3,
        .log2_chroma_w = 0,
        .log2_chroma_h = 0,
        .comp = {
            { 2, 1, 1, 0, 13 },        /* R */
            { 0, 1, 1, 0, 13 },        /* G */
            { 1, 1, 1, 0, 13 },        /* B */
        },
        .flags = PIX_FMT_PLANAR | PIX_FMT_RGB,
    },
    [PIX_FMT_GBRP14BE] = {
        .name = "gbrp14be",
        .nb_components = 3,
        .log2_chroma_w = 0,
        .log2_chroma_h = 0,
        .comp = {
            { 2, 1, 1, 0, 13 },        /* R */
            { 0, 1, 1, 0, 13 },        /* G */
            { 1, 1, 1, 0, 13 },        /* B */
        },
        .flags = PIX_FMT_BE | PIX_FMT_PLANAR | PIX_FMT_RGB,
    },
    [AV_PIX_FMT_GBRP16LE] = {
        .name = "gbrp16le",
        .nb_components = 3,
        .log2_chroma_w = 0,
        .log2_chroma_h = 0,
        .comp = {
            { 2, 1, 1, 0, 15 },       /* R */
            { 0, 1, 1, 0, 15 },       /* G */
            { 1, 1, 1, 0, 15 },       /* B */
        },
        .flags = PIX_FMT_PLANAR | PIX_FMT_RGB,
    },
    [AV_PIX_FMT_GBRP16BE] = {
        .name = "gbrp16be",
        .nb_components = 3,
        .log2_chroma_w = 0,
        .log2_chroma_h = 0,
        .comp = {
            { 2, 1, 1, 0, 15 },       /* R */
            { 0, 1, 1, 0, 15 },       /* G */
            { 1, 1, 1, 0, 15 },       /* B */
        },
        .flags = PIX_FMT_BE | PIX_FMT_PLANAR | PIX_FMT_RGB,
    },
};

static enum AVPixelFormat get_pix_fmt_internal(const char *name)
{
    enum AVPixelFormat pix_fmt;

    for (pix_fmt = 0; pix_fmt < AV_PIX_FMT_NB; pix_fmt++)
        if (av_pix_fmt_descriptors[pix_fmt].name &&
            !strcmp(av_pix_fmt_descriptors[pix_fmt].name, name))
            return pix_fmt;

    return AV_PIX_FMT_NONE;
}

const char *av_get_pix_fmt_name(enum AVPixelFormat pix_fmt)
{
    return (unsigned)pix_fmt < AV_PIX_FMT_NB ?
        av_pix_fmt_descriptors[pix_fmt].name : NULL;
}

#if HAVE_BIGENDIAN
#   define X_NE(be, le) be
#else
#   define X_NE(be, le) le
#endif

enum AVPixelFormat av_get_pix_fmt(const char *name)
{
    enum AVPixelFormat pix_fmt;

    if (!strcmp(name, "rgb32"))
        name = X_NE("argb", "bgra");
    else if (!strcmp(name, "bgr32"))
        name = X_NE("abgr", "rgba");

    pix_fmt = get_pix_fmt_internal(name);
    if (pix_fmt == AV_PIX_FMT_NONE) {
        char name2[32];

        snprintf(name2, sizeof(name2), "%s%s", name, X_NE("be", "le"));
        pix_fmt = get_pix_fmt_internal(name2);
    }
    return pix_fmt;
}

int av_get_bits_per_pixel(const AVPixFmtDescriptor *pixdesc)
{
    int c, bits = 0;
    int log2_pixels = pixdesc->log2_chroma_w + pixdesc->log2_chroma_h;

    for (c = 0; c < pixdesc->nb_components; c++) {
        int s = c == 1 || c == 2 ? 0 : log2_pixels;
        bits += (pixdesc->comp[c].depth_minus1 + 1) << s;
    }

    return bits >> log2_pixels;
}

char *av_get_pix_fmt_string (char *buf, int buf_size, enum AVPixelFormat pix_fmt)
{
    /* print header */
    if (pix_fmt < 0) {
       snprintf (buf, buf_size, "name" " nb_components" " nb_bits");
    } else {
        const AVPixFmtDescriptor *pixdesc = &av_pix_fmt_descriptors[pix_fmt];
        snprintf(buf, buf_size, "%-11s %7d %10d", pixdesc->name,
                 pixdesc->nb_components, av_get_bits_per_pixel(pixdesc));
    }

    return buf;
}<|MERGE_RESOLUTION|>--- conflicted
+++ resolved
@@ -472,7 +472,7 @@
         },
         .flags = PIX_FMT_RGB,
     },
-    [PIX_FMT_0RGB] = {
+    [AV_PIX_FMT_0RGB] = {
         .name = "0rgb",
         .nb_components= 3,
         .log2_chroma_w= 0,
@@ -484,7 +484,7 @@
         },
         .flags = PIX_FMT_RGB,
     },
-    [PIX_FMT_RGB0] = {
+    [AV_PIX_FMT_RGB0] = {
         .name = "rgb0",
         .nb_components= 3,
         .log2_chroma_w= 0,
@@ -497,7 +497,7 @@
         },
         .flags = PIX_FMT_RGB,
     },
-    [PIX_FMT_0BGR] = {
+    [AV_PIX_FMT_0BGR] = {
         .name = "0bgr",
         .nb_components= 3,
         .log2_chroma_w= 0,
@@ -509,7 +509,7 @@
         },
         .flags = PIX_FMT_RGB,
     },
-    [PIX_FMT_BGR0] = {
+    [AV_PIX_FMT_BGR0] = {
         .name = "bgr0",
         .nb_components= 3,
         .log2_chroma_w= 0,
@@ -578,8 +578,7 @@
         },
         .flags = PIX_FMT_PLANAR,
     },
-<<<<<<< HEAD
-    [PIX_FMT_YUVA422P] = {
+    [AV_PIX_FMT_YUVA422P] = {
         .name = "yuva422p",
         .nb_components = 4,
         .log2_chroma_w = 1,
@@ -592,7 +591,7 @@
         },
         .flags = PIX_FMT_PLANAR,
     },
-    [PIX_FMT_YUVA444P] = {
+    [AV_PIX_FMT_YUVA444P] = {
         .name = "yuva444p",
         .nb_components = 4,
         .log2_chroma_w = 0,
@@ -605,10 +604,7 @@
         },
         .flags = PIX_FMT_PLANAR,
     },
-    [PIX_FMT_VDPAU_H264] = {
-=======
     [AV_PIX_FMT_VDPAU_H264] = {
->>>>>>> 716d413c
         .name = "vdpau_h264",
         .log2_chroma_w = 1,
         .log2_chroma_h = 1,
@@ -668,8 +664,7 @@
         },
         .flags = PIX_FMT_RGB,
     },
-<<<<<<< HEAD
-    [PIX_FMT_RGBA64BE] = {
+    [AV_PIX_FMT_RGBA64BE] = {
         .name = "rgba64be",
         .nb_components= 4,
         .log2_chroma_w= 0,
@@ -682,7 +677,7 @@
         },
         .flags = PIX_FMT_RGB | PIX_FMT_BE,
     },
-    [PIX_FMT_RGBA64LE] = {
+    [AV_PIX_FMT_RGBA64LE] = {
         .name = "rgba64le",
         .nb_components= 4,
         .log2_chroma_w= 0,
@@ -695,10 +690,7 @@
         },
         .flags = PIX_FMT_RGB,
     },
-    [PIX_FMT_RGB565BE] = {
-=======
     [AV_PIX_FMT_RGB565BE] = {
->>>>>>> 716d413c
         .name = "rgb565be",
         .nb_components = 3,
         .log2_chroma_w = 0,
@@ -794,7 +786,7 @@
         },
         .flags = PIX_FMT_RGB,
     },
-    [PIX_FMT_BGRA64BE] = {
+    [AV_PIX_FMT_BGRA64BE] = {
         .name = "bgra64be",
         .nb_components= 4,
         .log2_chroma_w= 0,
@@ -807,7 +799,7 @@
         },
         .flags = PIX_FMT_BE | PIX_FMT_RGB,
     },
-    [PIX_FMT_BGRA64LE] = {
+    [AV_PIX_FMT_BGRA64LE] = {
         .name = "bgra64le",
         .nb_components= 4,
         .log2_chroma_w= 0,
@@ -910,17 +902,7 @@
         .log2_chroma_h = 1,
         .flags = PIX_FMT_HWACCEL,
     },
-<<<<<<< HEAD
-    [PIX_FMT_YUV420P9LE] = {
-=======
-    [AV_PIX_FMT_VDA_VLD] = {
-        .name = "vda_vld",
-        .log2_chroma_w = 1,
-        .log2_chroma_h = 1,
-        .flags = PIX_FMT_HWACCEL,
-    },
     [AV_PIX_FMT_YUV420P9LE] = {
->>>>>>> 716d413c
         .name = "yuv420p9le",
         .nb_components = 3,
         .log2_chroma_w = 1,
@@ -968,8 +950,7 @@
         },
         .flags = PIX_FMT_BE | PIX_FMT_PLANAR,
     },
-<<<<<<< HEAD
-    [PIX_FMT_YUV420P12LE] = {
+    [AV_PIX_FMT_YUV420P12LE] = {
         .name = "yuv420p12le",
         .nb_components = 3,
         .log2_chroma_w = 1,
@@ -981,7 +962,7 @@
         },
         .flags = PIX_FMT_PLANAR,
     },
-    [PIX_FMT_YUV420P12BE] = {
+    [AV_PIX_FMT_YUV420P12BE] = {
         .name = "yuv420p12be",
         .nb_components = 3,
         .log2_chroma_w = 1,
@@ -993,7 +974,7 @@
         },
         .flags = PIX_FMT_BE | PIX_FMT_PLANAR,
     },
-    [PIX_FMT_YUV420P14LE] = {
+    [AV_PIX_FMT_YUV420P14LE] = {
         .name = "yuv420p14le",
         .nb_components = 3,
         .log2_chroma_w = 1,
@@ -1005,7 +986,7 @@
         },
         .flags = PIX_FMT_PLANAR,
     },
-    [PIX_FMT_YUV420P14BE] = {
+    [AV_PIX_FMT_YUV420P14BE] = {
         .name = "yuv420p14be",
         .nb_components = 3,
         .log2_chroma_w = 1,
@@ -1017,10 +998,7 @@
         },
         .flags = PIX_FMT_BE | PIX_FMT_PLANAR,
     },
-    [PIX_FMT_YUV420P16LE] = {
-=======
     [AV_PIX_FMT_YUV420P16LE] = {
->>>>>>> 716d413c
         .name = "yuv420p16le",
         .nb_components = 3,
         .log2_chroma_w = 1,
@@ -1092,8 +1070,7 @@
         },
         .flags = PIX_FMT_BE | PIX_FMT_PLANAR,
     },
-<<<<<<< HEAD
-    [PIX_FMT_YUV422P12LE] = {
+    [AV_PIX_FMT_YUV422P12LE] = {
         .name = "yuv422p12le",
         .nb_components = 3,
         .log2_chroma_w = 1,
@@ -1105,7 +1082,7 @@
         },
         .flags = PIX_FMT_PLANAR,
     },
-    [PIX_FMT_YUV422P12BE] = {
+    [AV_PIX_FMT_YUV422P12BE] = {
         .name = "yuv422p12be",
         .nb_components = 3,
         .log2_chroma_w = 1,
@@ -1117,7 +1094,7 @@
         },
         .flags = PIX_FMT_BE | PIX_FMT_PLANAR,
     },
-    [PIX_FMT_YUV422P14LE] = {
+    [AV_PIX_FMT_YUV422P14LE] = {
         .name = "yuv422p14le",
         .nb_components = 3,
         .log2_chroma_w = 1,
@@ -1129,7 +1106,7 @@
         },
         .flags = PIX_FMT_PLANAR,
     },
-    [PIX_FMT_YUV422P14BE] = {
+    [AV_PIX_FMT_YUV422P14BE] = {
         .name = "yuv422p14be",
         .nb_components = 3,
         .log2_chroma_w = 1,
@@ -1141,10 +1118,7 @@
         },
         .flags = PIX_FMT_BE | PIX_FMT_PLANAR,
     },
-    [PIX_FMT_YUV422P16LE] = {
-=======
     [AV_PIX_FMT_YUV422P16LE] = {
->>>>>>> 716d413c
         .name = "yuv422p16le",
         .nb_components = 3,
         .log2_chroma_w = 1,
@@ -1240,8 +1214,7 @@
         },
         .flags = PIX_FMT_BE | PIX_FMT_PLANAR,
     },
-<<<<<<< HEAD
-    [PIX_FMT_YUV444P12LE] = {
+    [AV_PIX_FMT_YUV444P12LE] = {
         .name = "yuv444p12le",
         .nb_components = 3,
         .log2_chroma_w = 0,
@@ -1253,7 +1226,7 @@
         },
         .flags = PIX_FMT_PLANAR,
     },
-    [PIX_FMT_YUV444P12BE] = {
+    [AV_PIX_FMT_YUV444P12BE] = {
         .name = "yuv444p12be",
         .nb_components = 3,
         .log2_chroma_w = 0,
@@ -1265,7 +1238,7 @@
         },
         .flags = PIX_FMT_BE | PIX_FMT_PLANAR,
     },
-    [PIX_FMT_YUV444P14LE] = {
+    [AV_PIX_FMT_YUV444P14LE] = {
         .name = "yuv444p14le",
         .nb_components = 3,
         .log2_chroma_w = 0,
@@ -1277,7 +1250,7 @@
         },
         .flags = PIX_FMT_PLANAR,
     },
-    [PIX_FMT_YUV444P14BE] = {
+    [AV_PIX_FMT_YUV444P14BE] = {
         .name = "yuv444p14be",
         .nb_components = 3,
         .log2_chroma_w = 0,
@@ -1289,28 +1262,20 @@
         },
         .flags = PIX_FMT_BE | PIX_FMT_PLANAR,
     },
-    [PIX_FMT_DXVA2_VLD] = {
-=======
     [AV_PIX_FMT_DXVA2_VLD] = {
->>>>>>> 716d413c
         .name = "dxva2_vld",
         .log2_chroma_w = 1,
         .log2_chroma_h = 1,
         .flags = PIX_FMT_HWACCEL,
     },
-<<<<<<< HEAD
-    [PIX_FMT_VDA_VLD] = {
+    [AV_PIX_FMT_VDA_VLD] = {
         .name = "vda_vld",
         .log2_chroma_w = 1,
         .log2_chroma_h = 1,
         .flags = PIX_FMT_HWACCEL,
     },
-    [PIX_FMT_GRAY8A] = {
+    [AV_PIX_FMT_GRAY8A] = {
         .name = "gray8a",
-=======
-    [AV_PIX_FMT_Y400A] = {
-        .name = "y400a",
->>>>>>> 716d413c
         .nb_components = 2,
         .comp = {
             { 0, 1, 1, 0, 7 },        /* Y */
@@ -1377,7 +1342,7 @@
         },
         .flags = PIX_FMT_BE | PIX_FMT_PLANAR | PIX_FMT_RGB,
     },
-    [PIX_FMT_GBRP12LE] = {
+    [AV_PIX_FMT_GBRP12LE] = {
         .name = "gbrp12le",
         .nb_components = 3,
         .log2_chroma_w = 0,
@@ -1389,7 +1354,7 @@
         },
         .flags = PIX_FMT_PLANAR | PIX_FMT_RGB,
     },
-    [PIX_FMT_GBRP12BE] = {
+    [AV_PIX_FMT_GBRP12BE] = {
         .name = "gbrp12be",
         .nb_components = 3,
         .log2_chroma_w = 0,
@@ -1401,7 +1366,7 @@
         },
         .flags = PIX_FMT_BE | PIX_FMT_PLANAR | PIX_FMT_RGB,
     },
-    [PIX_FMT_GBRP14LE] = {
+    [AV_PIX_FMT_GBRP14LE] = {
         .name = "gbrp14le",
         .nb_components = 3,
         .log2_chroma_w = 0,
@@ -1413,7 +1378,7 @@
         },
         .flags = PIX_FMT_PLANAR | PIX_FMT_RGB,
     },
-    [PIX_FMT_GBRP14BE] = {
+    [AV_PIX_FMT_GBRP14BE] = {
         .name = "gbrp14be",
         .nb_components = 3,
         .log2_chroma_w = 0,
